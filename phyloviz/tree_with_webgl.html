<!DOCTYPE html>
<html lang="en">
<head>
	<meta charset="utf-8">
	<title>WebGL - Experiment</title>
	<script src="https://ajax.googleapis.com/ajax/libs/jquery/3.3.1/jquery.min.js" type="text/javascript"></script>
	<script type="text/javascript" src="{{ static_url('gl-matrix.js') }}"></script>
	<script type="text/javascript"  src="{{ static_url('init_webgl.js') }}"></script>
	<script type="text/javascript" src="{{ static_url('callbacks.js') }} "></script>
	<script type="text/javascript" src="{{ static_url('drawing_loop.js') }} "></script>

	<style>

		body {
			margin:0;
		}

		.grid {
			display: grid;
			grid-template-columns: 3fr 1fr;
			grid-column-gap: 4px;
			grid-auto-rows: auto;
			height: 98vh;
		}

		.metadataTabs {
			background: #eee
		}

		.metadataTabs button {
		    background-color: #eee;
		    float: left;
		    border-style: none solid none solid;
		    outline: none;
		    cursor: pointer;
		    padding: 14px 16px;
		    transition: 0.3s;
		    font-size: 17px;
		}

		.metadataTabs button:hover {
		    background-color: #ddd;
		}

		.metadataTabs button.active {
		    background-color: #000;
		}

		.tabOptions {
			display: grid;
			grid-template-columns: 1fr 1fr 1fr;
			grid-auto-rows: auto;
			height: unset;
			background: grey;
		}	

		.textField {
			display: grid;
			grid-template-columns: 1fr 2fr;
			grid-auto-rows: auto;
		}

		.menu {
			display: none;
			padding: 6px 12px;
		    border: 1px solid #ccc;
		    border-top: none;
		}

		
	</style>
</head>
	<body>
<<<<<<< HEAD
		<fieldset>
 	 		<select id = "metadataOptions">
			</select>
  			<input type = "button"
    			value = "select"
    			onclick = "selectOption()" />
 			<tab>
    		<label for="lowerBound">Lower Bound</label>
    		<input type="text" id="lowerBound">
    		<label for="upperBound">Upper Bound</label>
    		<input type="text" id="upperBound">
    		<label for="category">Category Name</label>
    		<input type="text" id="category">
            <label for="range">Clade Collapsing</label>
            <input type="range" min="1" max="10" value="1" class="slider" id="collapseRange"> <span id="num">
  		</fieldset>

		<canvas id="tree-surface" width="1500" height="800">
			Your browser does not support HTML5
		</canvas>
=======
		<div class="grid">
			<div id="drawingSurface">
				<canvas id="tree-surface" > 
					Your browser does not support HTML5
				</canvas>
			</div>

			<div class="metadataTabs">
				<!-- <fieldset> -->
					<div class="tabOptions">
						<div>
							<button class="tabs" onclick="showMenu(event,'showHighlightMenu')">Highlight Tips</button>
						</div>
						<div>
				  			<button class="tabs" onclick="showMenu(event, 'showColorMenu')">Color Edges</button>
				  		</div>
				  		<div>
				  			<button class="tabs" onclick="showMenu(event, 'showCollapseMenu')">Collapse Edges</button>
				  		</div>
					</div>
					
					<!-- show highlight menu and hide others-->
					<div class="menu" id="showHighlightMenu">
						<div>
				 	 		<select id = "metadataOptions"></select>
						</div>
					
						<div>
				  			<input type = "button"
				    			value = "select"
				    			onclick = "selectHighlight()" />
				    	</div>
			 			
			 			<div class="textField">
				    		<label for="lowerBound">Lower Bound</label>
				    		<input type="text" id="lowerBound">
			    		</div>
			    
			    		<div class="textField">
				    		<label for="upperBound">Upper Bound</label>		    
				    		<input type="text" id="upperBound">
			    		</div>
			    
			    		<div class="textField">
				    		<label for="category">Category Name</label>
				    		<input type="text" id="category">
			    		</div>
		    		</div>

		    		<!-- show color menu and hide others-->
		    		<div class="menu" id="showColorMenu">
						<div>
				 	 		<select id = "metadataOptions"></select>
						</div>
					
						<div>
							<input type = "button"
				    			value = "select"
				    			onclick = "selectColor()" />
				  			<input type = "color"/>
				    	</div>
			 			
			 			<div class="textField">
				    		<label for="lowerBound">Lower Bound</label>
				    		<input type="text" id="lowerBound">
			    		</div>
			    
			    		<div class="textField">
				    		<label for="upperBound">Upper Bound</label>		    
				    		<input type="text" id="upperBound">
			    		</div>
			    
			    		<div class="textField">
				    		<label for="category">Category Name</label>
				    		<input type="text" id="category">
			    		</div>
		    		</div>

		    		<!-- show collapse menu and hide others-->
		    		<div class="menu" id="showCollapseMenu">
						<div>
				 	 		<select class = "metadataOptions"></select>
						</div>
		    		</div>
			</div>
		</div>

>>>>>>> 12e3a90d
		<script>
			var edgeMetadata;
			$.getJSON('http://localhost:8080/api/edges', function(data) {
				edgeMetadata = data; // JSON.parse(JSON.stringify(data));
			}).done(function() {
				InitWebGl(edgeMetadata);
			});

            var slider = document.getElementById("collapseRange");
            var output = document.getElementById("num");
            output.innerHTML = slider.value;

            slider.oninput = function() {
                output.innerHTML = this.value;
                collapseClades();
            }
		</script>
	</body>
</html><|MERGE_RESOLUTION|>--- conflicted
+++ resolved
@@ -52,7 +52,7 @@
 			grid-auto-rows: auto;
 			height: unset;
 			background: grey;
-		}	
+		}
 
 		.textField {
 			display: grid;
@@ -67,35 +67,13 @@
 		    border-top: none;
 		}
 
-		
+
 	</style>
 </head>
 	<body>
-<<<<<<< HEAD
-		<fieldset>
- 	 		<select id = "metadataOptions">
-			</select>
-  			<input type = "button"
-    			value = "select"
-    			onclick = "selectOption()" />
- 			<tab>
-    		<label for="lowerBound">Lower Bound</label>
-    		<input type="text" id="lowerBound">
-    		<label for="upperBound">Upper Bound</label>
-    		<input type="text" id="upperBound">
-    		<label for="category">Category Name</label>
-    		<input type="text" id="category">
-            <label for="range">Clade Collapsing</label>
-            <input type="range" min="1" max="10" value="1" class="slider" id="collapseRange"> <span id="num">
-  		</fieldset>
-
-		<canvas id="tree-surface" width="1500" height="800">
-			Your browser does not support HTML5
-		</canvas>
-=======
 		<div class="grid">
 			<div id="drawingSurface">
-				<canvas id="tree-surface" > 
+				<canvas id="tree-surface" >
 					Your browser does not support HTML5
 				</canvas>
 			</div>
@@ -113,29 +91,29 @@
 				  			<button class="tabs" onclick="showMenu(event, 'showCollapseMenu')">Collapse Edges</button>
 				  		</div>
 					</div>
-					
+
 					<!-- show highlight menu and hide others-->
 					<div class="menu" id="showHighlightMenu">
 						<div>
 				 	 		<select id = "metadataOptions"></select>
 						</div>
-					
+
 						<div>
 				  			<input type = "button"
 				    			value = "select"
 				    			onclick = "selectHighlight()" />
 				    	</div>
-			 			
+
 			 			<div class="textField">
 				    		<label for="lowerBound">Lower Bound</label>
 				    		<input type="text" id="lowerBound">
 			    		</div>
-			    
+
 			    		<div class="textField">
-				    		<label for="upperBound">Upper Bound</label>		    
+				    		<label for="upperBound">Upper Bound</label>
 				    		<input type="text" id="upperBound">
 			    		</div>
-			    
+
 			    		<div class="textField">
 				    		<label for="category">Category Name</label>
 				    		<input type="text" id="category">
@@ -147,24 +125,24 @@
 						<div>
 				 	 		<select id = "metadataOptions"></select>
 						</div>
-					
+
 						<div>
 							<input type = "button"
 				    			value = "select"
 				    			onclick = "selectColor()" />
 				  			<input type = "color"/>
 				    	</div>
-			 			
+
 			 			<div class="textField">
 				    		<label for="lowerBound">Lower Bound</label>
 				    		<input type="text" id="lowerBound">
 			    		</div>
-			    
+
 			    		<div class="textField">
-				    		<label for="upperBound">Upper Bound</label>		    
+				    		<label for="upperBound">Upper Bound</label>
 				    		<input type="text" id="upperBound">
 			    		</div>
-			    
+
 			    		<div class="textField">
 				    		<label for="category">Category Name</label>
 				    		<input type="text" id="category">
@@ -175,12 +153,13 @@
 		    		<div class="menu" id="showCollapseMenu">
 						<div>
 				 	 		<select class = "metadataOptions"></select>
+				 	 		<label for="range">Clade Collapsing</label>
+            				<input type="range" min="1" max="10" value="1" class="slider" id="collapseRange"> <span id="num">
 						</div>
 		    		</div>
 			</div>
 		</div>
 
->>>>>>> 12e3a90d
 		<script>
 			var edgeMetadata;
 			$.getJSON('http://localhost:8080/api/edges', function(data) {
