import tornado
from phyloviz.model import Model
from phyloviz.controller import (
    ModelHandler, EdgeHandler, NodeHandler, ZoomHandler,
    BenchmarkHandler, HighlightHandler, TriangleHandler,
<<<<<<< HEAD
    CollapseHandler, TableHandler, LabelHandler)
=======
    CollapseHandler, TableHandler)
>>>>>>> 8669e54e
from tornado.httpserver import HTTPServer
from tornado.ioloop import IOLoop
import os.path
import click


class Application(tornado.web.Application):

    def __init__(self, m):
        handlers = [(r"/", ModelHandler),
                    (r"/api/edges", EdgeHandler, dict(m=m)),
                    (r"/api/nodes", NodeHandler, dict(m=m)),
                    (r"/api/triangles", TriangleHandler, dict(m=m)),
                    (r"/zoom", ZoomHandler, dict(m=m)),
                    (r"/benchmark", BenchmarkHandler),
                    (r"/collapse", CollapseHandler, dict(m=m)),
                    (r"/highlight", HighlightHandler, dict(m=m)),
<<<<<<< HEAD
                    (r"/table_values", TableHandler,  dict(m=m)),
                    (r"/label", LabelHandler, dict(m=m))
=======
                    (r"/table_values", TableHandler,  dict(m=m))
>>>>>>> 8669e54e
                    ]

        settings = dict(
            static_path=os.path.join(os.path.dirname(__file__), "static"),
            debug=True
        )
        tornado.web.Application.__init__(self, handlers, **settings)


@click.command()
@click.option('--tree_file', '-f', required=True,
              help='The file that contains the tree')
@click.option('--tree_format', '-e', help='The format of the tree file',
              default='newick')
@click.option('--internal_metadata', '-i', required=True,
              help='The file that contains internal node metadata')
@click.option('--leaf_metadata', '-l', required=True,
              help='The file that contains tip node metadata')
@click.option('--port', '-p', default=8080,
              help='The port to run the local server on')
@click.option('--internal_metadat_skiprow', '-isr', default=3,
              help='The number of top rows to ignore')
def start(tree_file, tree_format, internal_metadata, leaf_metadata, port, internal_metadat_skiprow):
    m = Model(tree_file, tree_format, internal_metadata, leaf_metadata, skip_row=internal_metadat_skiprow)
    m.center_tree()

    # Create the webserver
    print("build web server")
    http_server = HTTPServer(Application(m))
    http_server.listen(port)
    ioloop = IOLoop.instance()
    print("server started at port", port)
    ioloop.start()
    print("done")


if __name__ == '__main__':
    start()<|MERGE_RESOLUTION|>--- conflicted
+++ resolved
@@ -3,11 +3,7 @@
 from phyloviz.controller import (
     ModelHandler, EdgeHandler, NodeHandler, ZoomHandler,
     BenchmarkHandler, HighlightHandler, TriangleHandler,
-<<<<<<< HEAD
-    CollapseHandler, TableHandler, LabelHandler)
-=======
     CollapseHandler, TableHandler)
->>>>>>> 8669e54e
 from tornado.httpserver import HTTPServer
 from tornado.ioloop import IOLoop
 import os.path
@@ -25,12 +21,7 @@
                     (r"/benchmark", BenchmarkHandler),
                     (r"/collapse", CollapseHandler, dict(m=m)),
                     (r"/highlight", HighlightHandler, dict(m=m)),
-<<<<<<< HEAD
-                    (r"/table_values", TableHandler,  dict(m=m)),
-                    (r"/label", LabelHandler, dict(m=m))
-=======
                     (r"/table_values", TableHandler,  dict(m=m))
->>>>>>> 8669e54e
                     ]
 
         settings = dict(
