import tornado
<<<<<<< HEAD
from controller import ModelHandler, EdgeHandler, ZoomHandler, TriangleHandler
from controller import BenchmarkHandler, SelectHandler, CollapseHandler
=======
from controller import ModelHandler, EdgeHandler, ZoomHandler
from controller import BenchmarkHandler, HighlightHandler
>>>>>>> 12e3a90d
from tornado.httpserver import HTTPServer
from tornado.ioloop import IOLoop
import os.path


class Application(tornado.web.Application):

    def __init__(self):
        handlers = [(r"/", ModelHandler),
                    (r"/api/edges", EdgeHandler),
                    (r"/zoom", ZoomHandler),
                    (r"/benchmark", BenchmarkHandler),
<<<<<<< HEAD
                    (r"/select", SelectHandler),
                    (r"/collapse", CollapseHandler),
                    (r"/api/triangles", TriangleHandler)
=======
                    (r"/highlight", HighlightHandler)
>>>>>>> 12e3a90d
                    ]

        settings = dict(
            static_path=os.path.join(os.path.dirname(__file__), "static"),
            debug=True
        )
        tornado.web.Application.__init__(self, handlers, **settings)


if __name__ == '__main__':
    # Create the webserver
    http_server = HTTPServer(Application())
    http_server.listen(8080)
    ioloop = IOLoop.instance()
    print("server started at port 8080")
    ioloop.start()<|MERGE_RESOLUTION|>--- conflicted
+++ resolved
@@ -1,11 +1,7 @@
 import tornado
-<<<<<<< HEAD
-from controller import ModelHandler, EdgeHandler, ZoomHandler, TriangleHandler
-from controller import BenchmarkHandler, SelectHandler, CollapseHandler
-=======
 from controller import ModelHandler, EdgeHandler, ZoomHandler
 from controller import BenchmarkHandler, HighlightHandler
->>>>>>> 12e3a90d
+from controller import TriangleHandler, CollapseHandler
 from tornado.httpserver import HTTPServer
 from tornado.ioloop import IOLoop
 import os.path
@@ -18,13 +14,9 @@
                     (r"/api/edges", EdgeHandler),
                     (r"/zoom", ZoomHandler),
                     (r"/benchmark", BenchmarkHandler),
-<<<<<<< HEAD
-                    (r"/select", SelectHandler),
                     (r"/collapse", CollapseHandler),
-                    (r"/api/triangles", TriangleHandler)
-=======
+                    (r"/api/triangles", TriangleHandler),
                     (r"/highlight", HighlightHandler)
->>>>>>> 12e3a90d
                     ]
 
         settings = dict(
