--- conflicted
+++ resolved
@@ -504,7 +504,6 @@
 
         return edgeData
 
-<<<<<<< HEAD
     def collapseClades(self, sliderScale):
         """ Collapses clades in tree by doing a level order of the tree.
         sliderScale of 1 (min) means no clades are hidden, and sliderScale
@@ -520,7 +519,7 @@
         edge_metadata : pd.DataFrame
         """
         pass
-=======
+
     # def colorCategory(self, attribute, color,lower=None, equal=None, upper=None):
 
     #     """ Returns edge_metadata with updated color value which tells View
@@ -549,7 +548,4 @@
     #         edgeData['color'] = edgeData['alpha'].mask(edgeData[attribute] <
     #                                                    float(upper), color)
 
-    #     return edgeData
-
-
->>>>>>> 12e3a90d
+    #     return edgeData