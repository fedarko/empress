--- conflicted
+++ resolved
@@ -4,17 +4,10 @@
 import pandas as pd
 import numpy as np
 from skbio import read
-<<<<<<< HEAD
 import networkx as nx
 from Bio import Phylo
 from flask import Flask
 from scipy.cluster.hierarchy import complete
-=======
-#import networkx as nx
-#from Bio import Phylo
-#from flask import Flask
->>>>>>> 29a826c8
-
 
 # TODO: call POST routes in viewer after every update of model
 
