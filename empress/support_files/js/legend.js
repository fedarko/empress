define(["jquery", "underscore", "util"], function ($, _, util) {
    /**
     *
     * @class Legend
     *
     * Creates a legend within a given HTML element. (You'll need to call
     * addCategoricalKey(), addContinuousKey(), or addLengthKey() to populate
     * the legend with data.)
     *
     * Currently, this legend is only designed to show color variation.
     * However, extending it to show other sorts of encodings -- for example,
     * length data in barplots -- would be doable.
     *
     * @param {HTMLElement} container DOM element to which this legend's HTML
     *                                will be added.
     *
     * @return {Legend}
     * @constructs Legend
     */
    function Legend(container) {
        /**
         * @type {HTMLElement}
         * Reference to the element containing the legend.
         * @private
         */
        this._container = container;

        /**
         * @type {String}
         * The "type" of the legend. Will be set when any of the
         * Legend.add*Key() functions is called to be one of "continuous",
         * "categorical", or "length". This will be null instead of a
         * String before any of the add*Key() functions is called and after
         * clear() is called.
         * @public
         */
        this.legendType = null;

        /**
         * @type {String}
         * Contains the current title text for the legend. Will be "" if
         * addTitle() hasn't been called yet / after clear() is called.
         * @public
         */
        this.title = "";

        /**
         * @type {Array}
         * Sorted categories shown in the legend. Stored as a class-level
         * variable so it can be retrieved when exporting a categorical legend
         * to SVG.
         * @private
         */
        this._sortedCategories = [];

        /**
         * @type {Object}
         * Maps categories to hex colors. Same deal as with
         * this._sortedCategories -- we store this in order to make exporting
         * categorical legends easier.
         * @private
         */
        this._category2color = {};
    }

    /**
     * Adds a title element to the legend container.
     *
     * Also updates this.title to equal the input text.
     *
     * @param {String} name Text to show in the title.
     */
    Legend.prototype.addTitle = function (name) {
        var titleDiv = this._container.appendChild(
            document.createElement("div")
        );
        titleDiv.classList.add("legend-title");
        titleDiv.innerText = name;
        this.title = name;
    };

    /**
     * Un-hides the legend.
     */
    Legend.prototype.unhide = function () {
        // If the container was previously hidden, un-hide it
        this._container.classList.remove("hidden");
    };

    /**
     * Displays a continuous color key.
     *
     * This function takes as input the gradient SVG to display, so it doesn't
     * do much actual work. (Colorer.getGradientSVG() does the work of
     * computing this.)
     *
     * The creation of the SVG container was based on Emperor's code:
     * https://github.com/biocore/emperor/blob/00c73f80c9d504826e61ddcc8b2c0b93f344819f/emperor/support_files/js/color-view-controller.js#L54-L56
     *
     * @param {String} name Text to show in the legend title.
     * @param {String} gradientSVG SVG defining a color gradient; will be shown
     *                             in the legend.
     * @param {Boolean} showNonNumericWarning If true, a warning will be shown
     *                                        below the gradient about some
     *                                        values being omitted from the
     *                                        gradient due to being
     *                                        non-numeric.
     */
    Legend.prototype.addContinuousKey = function (
        name,
        gradientSVG,
        showNonNumericWarning
    ) {
        this.clear();
        this.addTitle(name);
        // Apparently we need to use createElementNS() (not just
        // createElement()) for SVGs. I am not sure why this is the case, but
        // it made the SVG show up (before I added this, nothing was showing up
        // although the SVG worked if I saved it into a HTML document and
        // opened that in a browser). See
        // https://stackoverflow.com/a/17520712/10730311.
        // (According to https://stackoverflow.com/q/27854409/10730311, this
        // should work offline.)
        var containerSVG = document.createElementNS(
            "http://www.w3.org/2000/svg",
            "svg"
        );
        containerSVG.setAttribute("width", "100%");
        containerSVG.setAttribute("height", "100%");
        containerSVG.setAttribute("style", "display: block; margin: auto;");
        // just kinda plop the SVG code into containerSVG's HTML
        containerSVG.innerHTML = gradientSVG;
        this._container.appendChild(containerSVG);
        if (showNonNumericWarning) {
            var warningP = document.createElement("p");
            warningP.innerText =
                "Some value(s) in this field were not " +
                "numeric. These value(s) have been left " +
                "out of the gradient, and no bar(s) " +
                "have been drawn for them.";
            warningP.classList.add("side-panel-notes");
            // All legends have white-space: nowrap; set to prevent color
            // labels from breaking onto the next line (which would look
            // funky). However, for this simple warning paragraph, we want it
            // to display like an ordinary paragraph (and have line breaks as
            // necessary to fit within the legend container). Hence why we
            // override the white-space setting for this element.
            warningP.setAttribute("style", "white-space: normal;");
            this._container.appendChild(warningP);
        }
        this.legendType = "continuous";
        this.unhide();
    };

    /**
     * Displays a categorical color key.
     *
     * Each key/value pair in the input color key is displayed in a separate
     * row in the legend. Pairs are sorted from top to bottom in the legend
     * using util.naturalSort() on the keys (this should match the way colors
     * are assigned).
     *
     * NOTE that this will assign values to this._sortedCategories and
     * this._category2color. (The values of these attributes are arbitrary when
     * you call another add*Key() function -- they're intended for internal
     * use within the Legend class.)
     *
     * @param {String} name Text to show in the legend title.
     * @param {Object} info Color key information. This should map unique
     *                      values (e.g. in sample or feature metadata) to
     *                      their assigned color, expressed in hex format.
     *
     * @throws {Error} If info has no keys. This check is done before anything
     *                 else is done in this function.
     */
    Legend.prototype.addCategoricalKey = function (name, info) {
        if (_.isEmpty(info)) {
            throw new Error(
                "Can't create a categorical legend when there are no " +
                    "categories in the info"
            );
        }
        this.clear();
        this.addTitle(name);
        this._sortedCategories = util.naturalSort(_.keys(info));
        this._category2color = info;
        var containerTable = document.createElement("table");
        // Remove border spacing, which seems to be a default for at least some
        // browsers. This prevents labels from appearing to the left of color
        // categories when scrolling the legend horizontally (it just looks
        // kinda ugly, so by smooshing the colors to the left of the legend we
        // avoid this problem).
        containerTable.setAttribute("style", "border-spacing: 0;");
        _.each(this._sortedCategories, function (key) {
            var newRow = containerTable.insertRow(-1);

            // Add a color box (could totally be replaced by e.g. a Spectrum
            // color picker in the future).
            var colorCell = newRow.insertCell(-1);
            colorCell.classList.add("category-color");
            colorCell.classList.add("frozen-cell");
            colorCell.setAttribute("style", "background: " + info[key] + ";");

            // Add a label for that color box.
            var labelCell = newRow.insertCell(-1);
            // We put the actual label text inside a <label> in the cell, not
            // just in the first layer of the cell. This is needed so that we
            // can have margins on this text: see
            // https://stackoverflow.com/a/26212545/10730311. (Applying
            // .gradient-label to the labelCell directly resulted in the
            // margin-left not being respected, hence this workaround.)
            var innerLabel = labelCell.appendChild(
                document.createElement("label")
            );
            innerLabel.classList.add("gradient-label");
            innerLabel.innerText = key;
            innerLabel.title = key;
        });
        this._container.appendChild(containerTable);
        this.legendType = "categorical";
        this.unhide();
    };

    /**
     * Displays information in the legend about barplot length scaling.
     *
     * This just shows a minimum and maximum value. It's not very fancy yet!
     *
     * @param {String} name Text to show in the legend title.
     * @param {Number} minVal Number to show next to a "Minimum" header.
     *                        This should be the minimum value in the field
     *                        that was used to perform length scaling.
     * @param {Number} maxVal Number to show next to a "Maximum" header.
     *                        This should be the maximum value in the field
     *                        that was used to perform length scaling.
     */
    Legend.prototype.addLengthKey = function (name, minVal, maxVal) {
        this.clear();
        this.addTitle(name);

        var infoTable = document.createElement("table");
        var minRow = infoTable.insertRow(-1);
        var minHeaderCell = minRow.insertCell(-1);
        minHeaderCell.innerText = "Minimum";
        minHeaderCell.classList.add("header-cell");
        var minValCell = minRow.insertCell(-1);
        minValCell.innerText = minVal;

        var maxRow = infoTable.insertRow(-1);
        var maxHeaderCell = maxRow.insertCell(-1);
        maxHeaderCell.innerText = "Maximum";
        maxHeaderCell.classList.add("header-cell");
        var maxValCell = maxRow.insertCell(-1);
        maxValCell.innerText = maxVal;

        this._container.append(infoTable);
        this.legendType = "length";
        this.unhide();
    };

    /**
     * Hides, and removes all child HTML elements from, the container.
     *
     * Code to remove all child elements taken from
     * https://developer.mozilla.org/en-US/docs/Web/API/Node/childNodes.
     */
    Legend.prototype.clear = function () {
        this._container.classList.add("hidden");
<<<<<<< HEAD
        $(this._container).empty();
=======
        while (this._container.firstChild) {
            this._container.removeChild(this._container.firstChild);
        }
        this.legendType = null;
        this.title = "";
    };

    /**
     * Gets an SVG representation of the legend, along with some other details.
     *
     * Please see ExportUtil.exportLegendSVG() for details on the parameters to
     * this function.
     *
     * @param {Number} row Current row this legend will be created on. (Long
     *                     story short, if only one legend is getting exported
     *                     this should just be 1. This is used to determine the
     *                     vertical position of this legend and its elements in
     *                     a SVG image.)
     * @param {Number} unit Number used to scale all distances in the SVG.
     * @param {Number} lineHeight Result of multiplying unit by some factor.
     *                            Has to do with the distance between two text
     *                            lines.
     *
     * @return {Object} Contains four keys:
     *                  -svg: String containing the legend SVG
     *                  -rowsUsed: Number describing the number of rows used in
     *                             this legend (plus row)
     *                  -width: The width of the legend SVG
     *                  -height: The height of the legend SVG. Honestly, I
     *                   think this is slightly too large -- not sure what's
     *                   going on. At least things work right now!
     *
     * @throws {Error} If the current legend type does not have SVG export
     *                 supported. Currently only categorical legends can be
     *                 exported, but this will change soon.
     */
    Legend.prototype.exportSVG = function (row, unit, lineHeight) {
        var scope = this;

        // Style of the rect containing the legend SVG (in addition to the
        // global rect style applied below)
        var BGSTYLE = 'style="fill:#ffffff;"';

        // Font style for the legend title and entries. Should match what
        // Empress uses in its body CSS.
        var FONT = unit + "pt Arial,Helvetica,sans-serif";

        // Used as a rough estimate about the consumed width by text strings.
        var tmpCanvas = document.createElement("canvas");
        var context = tmpCanvas.getContext("2d");
        // Fun fact: if you accidentally include a semicolon at the end of the
        // font then this will break context.measureText()! No idea why, but
        // that was a fun ten minutes.
        context.font = "bold " + FONT;

        // Figure out the rect's top Y position
        var topY = (row - 1) * lineHeight;

        // Set global styling for the SVG, cutting down a bit on redundant text
        // in the output SVG. (This is based on how the vertex/fragment shader
        // code in drawer.js is constructed as an array of strings.)
        var legendSVG = [
            "<style>",
            ".title { font-weight: bold; }",
            "text { font: " + FONT + "; }",
            "rect { stroke: #000000; stroke-width: 1; }",
            "</style>",
        ].join("\n");

        var rowsUsed = row;
        if (this.legendType === "categorical") {
            var maxLineWidth = context.measureText(this.title).width;
            // First, add the title to the legend SVG.
            // The x="50%" and text-anchor="middle" center the title over the
            // legend: solution from
            // https://stackoverflow.com/a/31522006/10730311.
            legendSVG +=
                '<text x="50%" y="' +
                rowsUsed * lineHeight +
                '" text-anchor="middle" class="title">' +
                this.title +
                "</text>\n";
            rowsUsed++;
            // Go through each of the categories and add a row to the legend
            // SVG. (Since the legend type is categorical,
            // this._sortedCategories and this._category2color must be
            // defined.)
            _.each(this._sortedCategories, function (cat) {
                var color = scope._category2color[cat];
                maxLineWidth = Math.max(
                    maxLineWidth,
                    context.measureText(cat).width
                );
                var rowTopY = (rowsUsed - 1) * lineHeight + unit;
                // Add a square to the left of the label showing the color
                legendSVG +=
                    '<rect x="0" y="' +
                    rowTopY +
                    '" width="' +
                    lineHeight +
                    '" height="' +
                    lineHeight +
                    '" style="fill:' +
                    color +
                    ';"/>\n';
                // Add text labelling the category. We set dominant-baseline
                // to "hanging" so that we can reference the top position of
                // the text, not the bottom position of the text. (The default
                // for <rect> is that y points to top, the default for <text>
                // is that y points to baseline. I don't know why...) Soln c/o
                // https://stackoverflow.com/a/45914139/10730311.
                legendSVG +=
                    '<text dominant-baseline="hanging" x="' +
                    (lineHeight + unit) +
                    '" y="' +
                    // The + unit / 2 is a crude way of vertically aligning
                    // this text with the color square in its row. (We know the
                    // font size is "unit", so we should be able to safely push
                    // the text down by unit / 2.)
                    (rowTopY + unit / 2) +
                    '">' +
                    cat +
                    "</text>\n";
                rowsUsed++;
            });

            // draw a rect behind, i.e. lower z-order, the legend title and
            // colored keys to visually group the legend. Also actually put
            // these elements into a group for easier manual editing.
            // rect shall have a certain padding, its height must exceed
            // the number of used text rows and width must be larger than
            // longest key text and/or legend title
            var numCats = this._sortedCategories.length;
            // The maximum line width is the max text width plus (in the likely
            // event that the max text width is from a category line, not from
            // the title line) the width of a color square (lineHeight) plus
            // the padding btwn. the color square and start of the text (unit)
            var width = maxLineWidth + lineHeight + unit;
            var height = (numCats + 1) * lineHeight + unit;
            var outputSVG =
                '<g>\n<rect x="0" y="' +
                topY +
                '" width="' +
                width +
                '" height="' +
                height +
                '" ' +
                BGSTYLE +
                " />\n" +
                legendSVG +
                "</g>\n";
            return {
                svg: outputSVG,
                rowsUsed: rowsUsed,
                width: width,
                height: height,
            };
        } else {
            // Eventually, when we add support for exporting continuous /
            // length legends, this will only really happen if someone tries to
            // export a legend with an invalid legendType (e.g. null)
            throw new Error(
                "Only categorical legends can be exported right now."
            );
        }
>>>>>>> b22fad2e
    };

    return Legend;
});<|MERGE_RESOLUTION|>--- conflicted
+++ resolved
@@ -266,12 +266,7 @@
      */
     Legend.prototype.clear = function () {
         this._container.classList.add("hidden");
-<<<<<<< HEAD
         $(this._container).empty();
-=======
-        while (this._container.firstChild) {
-            this._container.removeChild(this._container.firstChild);
-        }
         this.legendType = null;
         this.title = "";
     };
@@ -434,7 +429,6 @@
                 "Only categorical legends can be exported right now."
             );
         }
->>>>>>> b22fad2e
     };
 
     return Legend;
