define([
    "underscore",
    "Camera",
    "Drawer",
    "Colorer",
    "VectorOps",
    "CanvasEvents",
    "BarplotPanel",
    "Legend",
    "util",
    "chroma",
    "LayoutsUtil",
    "ExportUtil",
    "TreeController",
], function (
    _,
    Camera,
    Drawer,
    Colorer,
    VectorOps,
    CanvasEvents,
    BarplotPanel,
    Legend,
    util,
    chroma,
    LayoutsUtil,
    ExportUtil,
    TreeController
) {
    /**
     * @class EmpressTree
     *
     * @param {BPTree} tree The phylogenetic tree.
     * @param {BIOMTable or null} biom The BIOM table used to color the tree.
     *                                 If no table / sample metadata was passed
     *                                 to Empress (i.e. using qiime empress
     *                                 tree-plot), this should be null.
     * @param {Array} featureMetadataColumns Columns of the feature metadata.
     *                Note: The order of this array should match the order of
     *                      the arrays which are the values of tipMetadata and
     *                      intMetadata. If no feature metadata was provided
     *                      when generating an Empress visualization, this
     *                      parameter should be [] (and tipMetadata and
     *                      intMetadata should be {}s).
     * @param {Array} splitTaxonomyColumns Columns of the feature metadata
     *                                     corresponding to explicitly
     *                                     specified levels of a taxonomy, if
     *                                     available. Should be [] if not
     *                                     applicable. Every value in this
     *                                     Array must also be present in
     *                                     featureMetadataColumns.
     * @param {Object} tipMetadata Feature metadata for tips in the tree.
     *                 Note: This should map tip names to an array of feature
     *                       metadata values. Each array should have the same
     *                       length as featureMetadataColumns.
     * @param {Object} intMetadata Feature metadata for internal nodes in tree.
     *                 Note: Should be formatted analogously to tipMetadata.
     *                       Note that internal node names can be non-unique.
     * @param {Canvas} canvas The HTML canvas that the tree will be drawn on.
     */
    function Empress(
        tree,
        biom,
        featureMetadataColumns,
        splitTaxonomyColumns,
        tipMetadata,
        intMetadata,
        canvas
    ) {
        /**
         * @type {Camera}
         * The camera used to look at the tree
         * @private
         */
        this._cam = new Camera();

        /**
         * @type {Drawer}
         * used to draw the tree
         * @private
         */
        // allow canvas to be null to make testing empress easier
        if (canvas !== null) {
            this._drawer = new Drawer(canvas, this._cam);
            this._canvas = canvas;
        }

        /**
         * @type {Array}
         * The default color of the tree
         */
        this.DEFAULT_COLOR = Colorer.rgbToFloat([64, 64, 64]);

        /**
         * @type {BPTree}
         * The phylogenetic balance parenthesis tree
         * @private
         */
        this._tree = new TreeController(tree);

        /**
         * Used to index into _treeData
         * @type {Object}
         * @private
         */
        this._tdToInd = {
            // all nodes (non-layout parameters)
            color: 0,
            isColored: 1,
            visible: 2,
            // unrooted layout
            x2: 3,
            y2: 4,
            // rectangular layout
            xr: 3,
            yr: 4,
            highestchildyr: 5,
            lowestchildyr: 6,
            // circular layout
            xc0: 3,
            yc0: 4,
            xc1: 5,
            yc1: 6,
            angle: 7,
            arcx0: 8,
            arcy0: 9,
            arcstartangle: 10,
            arcendangle: 11,
        };

        /**
         * The number of non layout parameters in _treeData.
         * @type {Number}
         * @private
         */
        this._numOfNonLayoutParams = 3;

        /**
         * @type {Array}
         * The metadata associated with the tree branches
         * Note: postorder positions are used as indices because internal node
         *       names are not assumed to be unique.
         * @private
         */
        this._treeData = new Array(this._tree.size + 1);

        // set default color/visible status for each node
        // Note: currently empress tree uses 1-based index since the bp-tree
        //       bp-tree.js is based off of used 1-based index.
        for (var i = 1; i <= this._tree.size; i++) {
            this._treeData[i] = new Array(this._tdToInd.length);
            this._treeData[i].splice(
                this._tdToInd.color,
                0,
                this.DEFAULT_COLOR
            );
            this._treeData[i].splice(this._tdToInd.isColored, 0, false);
            this._treeData[i].splice(this._tdToInd.visible, 0, true);
        }

        /**
         * @type {Legend}
         * Legend describing the way the tree is colored.
         * @private
         */
        this._legend = new Legend(document.getElementById("legend-main"));

        /**
         * @type {BiomTable}
         * BIOM table: includes feature presence information and sample-level
         * metadata. Can be null if no table / sample metadata was passed to
         * Empress.
         * @private
         */
        this._biom = biom;

        this.isCommunityPlot = !_.isNull(this._biom);

        /**
         * @type {Array}
         * Feature metadata column names.
         * @private
         */
        this._featureMetadataColumns = featureMetadataColumns;

        /**
         * @type {Array}
         * Taxonomy column names. Should be handled specially when coloring
         * by these, or using them in feature metadata barplots -- see
         * https://github.com/biocore/empress/issues/473 and
         * https://github.com/biocore/empress/pull/482 for details/discussion.
         * @private
         */
        this._splitTaxonomyColumns = splitTaxonomyColumns;

        /**
         * @type{Object}
         * Feature metadata: keys are tree node names, and values are arrays
         * of length equal to this._featureMetadataColumns.length.
         * For the sake of simplicity, we split this up into tip and internal
         * node feature metadata objects.
         * @private
         */
        this._tipMetadata = tipMetadata;
        this._intMetadata = intMetadata;

        /**
         * @type{Object}
         * As described above, maps layout names to node coordinate suffixes
         * in the tree data.
         * @private
         */
        this._layoutToCoordSuffix = {
            Rectangular: "r",
            Circular: "c1",
            Unrooted: "2",
        };

        /**
         * @type {String}
         * The default / current layouts used in the tree visualization.
         * @private
         */
        this._defaultLayout = "Unrooted";
        this._currentLayout = "Unrooted";

        /**
         * @type {BarplotPanel}
         * Manages a collection of BarplotLayers, as well as the state of the
         * barplot panel. Also can call Empress.drawBarplots() /
         * Empress.undrawBarplots() when needed. Can be null if no feature or
         * sample metadata was passed to Empress.
         * @private
         */
        this._barplotPanel = null;
        if (this.isCommunityPlot || this._featureMetadataColumns.length > 0) {
            this._barplotPanel = new BarplotPanel(this, this._defaultLayout);
        }

        /**
         * @type {Number}
         * The y scaling factor for the rectangular layout. This is used to
         * adjust the thickness of barplot bars.
         * @private
         */
        this._yrscf = null;

        /**
         * @type {Number}
         * For the rectangular layout, this is the rightmost x-coordinate;
         * for the circular layout, this is the maximum distance from the
         * root of the tree (a.k.a. the maximum radius in polar coordinates).
         * For layouts which do not support barplots (e.g. the unrooted
         * layout), the value of this is arbitrary. Used for determining the
         * "closest-to-the-root" point at which we can start drawing barplots.
         * @private
         */
        this._maxDisplacement = null;

        /**
         * @type {Number}
         * A multiple of this._maxDisplacement. This is used as the unit for
         * barplot lengths.
         * @private
         */
        this._barplotUnit = null;

        /**
         * @type{Boolean}
         * Indicates whether or not barplots are currently drawn.
         * @private
         */
        this._barplotsDrawn = false;

        /**
         * @type{Number}
         * The (not-yet-scaled) line width used for drawing "thick" lines.
         * Can be passed as input to this.thickenColoredNodes().
         */
        this._currentLineWidth = 0;

        /**
         * @type{Bool}
         * Whether or not to draw node circles.
         * Values will range between 0 and 2.
         * 0 - Show only internal node circles
         * 1 - Show all node circles
         * 2 - Do not show node circles
         * 3 - show nodes with only 1 descendant
         */
        this.drawNodeCircles = 3;

        /**
         * @type{Bool}
         * Whether the camera is focused on a selected node.
         */
        this.focusOnSelectedNode = true;

        /**
         * @type{Bool}
         * Whether unrepresented tips are ignored when propagating colors.
         */
        this.ignoreAbsentTips = true;

        /**
         * @type{Bool}
         * Whether to ignore node lengths during layout or not
         */
        this.ignoreLengths = false;

        /**
         * @type{String}
         * Branch length method: one of "normal", "ignore", or "ultrametric"
         */
        this.branchMethod = "normal";

        /**
         * @type{String}
         * Leaf sorting method: one of "none", "ascending", or "descending"
         */
        this.leafSorting = "descending";

        /**
         * @type{CanvasEvents}
         * Handles user events
         */
        // allow canvas to be null to make testing empress easier
        if (
            canvas !== null &&
            document.getElementById("quick-search") !== null
        ) {
            this._events = new CanvasEvents(this, this._drawer, canvas);
        }

        /**
         * @type{Object}
         * @private
         * Stores the information about the collapsed clades. This object is
         * used to determine if a user clicked on a collapsed clade.
         *
         * Note: <node_key> refers to the key in _treeData
         * Format:
         * {
         *      <node_key>: {
         *          left: <node_key>,
         *          right: <node_key>,
         *          deepest: <node_key>,
         *          length: <Number>,
         *          color: <Number>
         *      }
         *  }
         */
        this._collapsedClades = {};

        /**
         * @type(Set)
         * @private
         * Clades that should will not be collapse. Currently, clades are only
         * cleared from this set when resetTree() is called.
         */
        this._dontCollapse = new Set();

        /**
         * @type{Array}
         * @private
         *
         * Stores the vertex information that is passed to WebGL
         *
         * Format: [x, y, RGB, ...]
         */
        this._collapsedCladeBuffer = [];

        /**
         * @type{String}
         * @private
         *
         * The method used to collapsed the tree
         */
        this._collapseMethod = "normal";

        /**
         * @type{Array}
         * @private
         *
         * This stores the group membership of a node. -1 means the node doesn't
         * belong to a group. This array is used to collapse clades by search
         * for clades in this array that share the same group membership.
         */
        this._group = new Array(this._tree.size + 1).fill(-1);
    }

    /**
     * Computes the current tree layout and fills _treeData.
     *
     * Also updates this._maxDisplacement.
     */
    Empress.prototype.getLayoutInfo = function () {
        var data,
            i,
            j = 1;
        // set up length getter
        var branchMethod = this.branchMethod;
        var checkLengthsChange = LayoutsUtil.shouldCheckBranchLengthsChanged(
            branchMethod
        );
        var lengthGetter = LayoutsUtil.getLengthMethod(
            branchMethod,
            this._tree.getTree()
        );
        // Rectangular
        if (this._currentLayout === "Rectangular") {
            data = LayoutsUtil.rectangularLayout(
                this._tree.getTree(),
                4020,
                4020,
                // since lengths for "ignoreLengths" are set by `lengthGetter`,
                // we don't need (and should likely deprecate) the ignoreLengths
                // option for the Layout functions since the layout function only
                // needs to know lengths in order to layout a tree, it doesn't
                // really need encapsulate all of the logic for determining
                // what lengths it should lay out.
                this.leafSorting,
                undefined,
                lengthGetter,
                checkLengthsChange
            );
            this._yrscf = data.yScalingFactor;
            for (i of this._tree.postorderTraversal((includeRoot = true))) {
                // remove old layout information
                this._treeData[i].length = this._numOfNonLayoutParams;

                // store new layout information
                this._treeData[i][this._tdToInd.xr] = data.xCoord[j];
                this._treeData[i][this._tdToInd.yr] = data.yCoord[j];
                this._treeData[i][this._tdToInd.highestchildyr] =
                    data.highestChildYr[j];
                this._treeData[i][this._tdToInd.lowestchildyr] =
                    data.lowestChildYr[j];
                j += 1;
            }
        } else if (this._currentLayout === "Circular") {
            data = LayoutsUtil.circularLayout(
                this._tree.getTree(),
                4020,
                4020,
                this.leafSorting,
                undefined,
                lengthGetter,
                checkLengthsChange
            );
            for (i of this._tree.postorderTraversal((includeRoot = true))) {
                // remove old layout information
                this._treeData[i].length = this._numOfNonLayoutParams;

                // store new layout information
                this._treeData[i][this._tdToInd.xc0] = data.x0[j];
                this._treeData[i][this._tdToInd.yc0] = data.y0[j];
                this._treeData[i][this._tdToInd.xc1] = data.x1[j];
                this._treeData[i][this._tdToInd.yc1] = data.y1[j];
                this._treeData[i][this._tdToInd.angle] = data.angle[j];
                this._treeData[i][this._tdToInd.arcx0] = data.arcx0[j];
                this._treeData[i][this._tdToInd.arcy0] = data.arcy0[j];
                this._treeData[i][this._tdToInd.arcstartangle] =
                    data.arcStartAngle[j];
                this._treeData[i][this._tdToInd.arcendangle] =
                    data.arcEndAngle[j];
                j += 1;
            }
        } else {
            data = LayoutsUtil.unrootedLayout(
                this._tree.getTree(),
                4020,
                4020,
                undefined,
                lengthGetter,
                checkLengthsChange
            );
            for (i of this._tree.postorderTraversal((includeRoot = true))) {
                // remove old layout information
                this._treeData[i].length = this._numOfNonLayoutParams;

                // store new layout information
                this._treeData[i][this._tdToInd.x2] = data.xCoord[j];
                this._treeData[i][this._tdToInd.y2] = data.yCoord[j];
                j += 1;
            }
        }
        this._drawer.loadTreeCoordsBuff(this.getTreeCoords());
        this._computeMaxDisplacement();
    };

    /**
     * Initializes WebGL and then draws the tree
     */
    Empress.prototype.initialize = function () {
        this._drawer.initialize();
        this._events.setMouseEvents();
        var nodeNames = this._tree.getAllNames();
        // Don't include nodes with the name null (i.e. nodes without a
        // specified name in the Newick file) in the auto-complete.
        nodeNames = nodeNames.filter((n) => n !== null);
        this._events.autocomplete(nodeNames);

        this.getLayoutInfo();
        this.centerLayoutAvgPoint();
    };

    /**
     * Retrieve an attribute from a node.
     *
     * @param{Number} node Postorder position of node.
     * @param{String} attr The attribute to retrieve from the node.
     *
     * @return The attribute; if attr is not a valid attribute of node, then
     *         undefined will be returned.
     */
    Empress.prototype.getNodeInfo = function (node, attr) {
        if (attr === "name") {
            return this._tree.name(this._tree.postorderselect(node));
        }
        return this._treeData[node][this._tdToInd[attr]];
    };

    /**
     * Sets an attribute of a node.
     *
     * Note: this method does not perfom any kind of validation. It is assumed
     *       that node, attr and value are all valid.
     *
     * @param{Integer} node post-order position of node..
     * @param{String} attr The attribute to set for the node.
     * @param{Object} value The value to set for the given attribute for the
     *                      node.
     */
    Empress.prototype.setNodeInfo = function (node, attr, value) {
        this._treeData[node][this._tdToInd[attr]] = value;
    };

    /**
     * Draws the tree
     */
    Empress.prototype.drawTree = function () {
        this._drawer.loadTreeColorBuff(this.getTreeColor());
        this._drawer.loadNodeBuff(this.getNodeCoords());
        this._drawer.loadCladeBuff(this._collapsedCladeBuffer);
        this._drawer.draw();
    };

    /**
     * Exports a SVG image of the active legends.
     *
     * Currently this just includes the legend used for tree coloring, but
     * eventually this'll be expanded to include all the barplot legends as
     * well.
     *
     * @return {String} svg
     */
    Empress.prototype.exportLegendSVG = function () {
        var legends = [];
        // Add the legend used for coloring the tree (if shown).
        if (this._legend.isActive()) {
            legends.push(this._legend);
        }
        // Add all the active legends from all the barplot layers.
        // NOTE: Since we expect there to be many more barplot legends than
        // just the one tree-coloring legend, we could potentially save a tiny
        // bit of time by just setting legends to the output of getLegends()
        // and then calling unshift() to add this._legend to the start of the
        // array. However, I don't think the speed gain would be worth making
        // this code much less readable ._.
        if (this._barplotsDrawn) {
            legends.push(...this._barplotPanel.getLegends());
        }
        if (legends.length === 0) {
            util.toastMsg("No active legends to export.", 5000);
            return null;
        } else {
            return ExportUtil.exportLegendSVG(legends);
        }
    };

    /**
     * Retrieves the coordinate info of the tree.
     *
     * We used to interlace the coordinate information with the color information
     * i.e. [x1, y1, red1, green1, blue1, x2, y2, red2, green2, blue2,...]
     * This was inefficient because tree coordinates do not change during most
     * update operations (such as feature coloring). Thus, we split the
     * coordinate information into two seperate buffers. One for tree
     * tree coordinates and another for color.
     *
     * @return {Array}
     */
    Empress.prototype.getTreeCoords = function () {
        var tree = this._tree;
        var coords = [];

        var addPoint = function (x, y) {
            coords.push(x, y);
        };

        /* Draw a vertical line, if we're in rectangular layout mode. Note that
         * we *don't* draw a horizontal line (with the branch length of the
         * root) for the root node, even if it has a nonzero branch length;
         * this could be modified in the future if desired. See #141 on GitHub.
         *
         * (The python code explicitly disallows trees with <= 1 nodes, so
         * we're never going to be in the unfortunate situation of having the
         * root be the ONLY node in the tree. So this behavior is ok.)
         */
        if (this._currentLayout === "Rectangular") {
            addPoint(
                this.getX(tree.size),
                this.getNodeInfo(tree.size, "lowestchildyr")
            );
            addPoint(
                this.getX(tree.size),
                this.getNodeInfo(tree.size, "highestchildyr")
            );
        }
        // iterate through the tree in postorder, skip root
        for (var node of this._tree.postorderTraversal()) {
            // name of current node
            // var node = this._treeData[node];
            var parent = tree.postorder(
                tree.parent(tree.postorderselect(node))
            );
            // parent = this._treeData[parent];

            if (!this.getNodeInfo(node, "visible")) {
                continue;
            }

            if (this._currentLayout === "Rectangular") {
                /* Nodes in the rectangular layout can have up to two "parts":
                 * a horizontal line, and a vertical line at the end of this
                 * line. These parts are indicated below as AAA... and BBB...,
                 * respectively. (Child nodes are indicated by CCC...)
                 *
                 *        BCCCCCCCCCCCC
                 *        B
                 * AAAAAAAB
                 *        B
                 *        BCCCCCCCCCCCC
                 *
                 * All nodes except for the root are drawn with a horizontal
                 * line, and all nodes except for tips are drawn with a
                 * vertical line.
                 */
                // 1. Draw horizontal line (we're already skipping the root)
                addPoint(this.getX(parent), this.getY(node));
                addPoint(this.getX(node), this.getY(node));
                // 2. Draw vertical line, if this is an internal node
                if (this.getNodeInfo(node, "lowestchildyr") !== undefined) {
                    // skip if node is root of collapsed clade
                    if (this._collapsedClades.hasOwnProperty(node)) continue;
                    addPoint(
                        this.getX(node),
                        this.getNodeInfo(node, "highestchildyr")
                    );
                    addPoint(
                        this.getX(node),
                        this.getNodeInfo(node, "lowestchildyr")
                    );
                }
            } else if (this._currentLayout === "Circular") {
                /* Same deal as above, except instead of a "vertical line" this
                 * time we draw an "arc".
                 */
                // 1. Draw line protruding from parent (we're already skipping
                // the root so this is ok)
                //
                // Note that position info for this is stored as two sets of
                // coordinates: (xc0, yc0) for start point, (xc1, yc1) for end
                // point. The *c1 coordinates are explicitly associated with
                // the circular layout so we can just use this.getX() /
                // this.getY() for these coordinates.
                addPoint(
                    this.getNodeInfo(node, "xc0"),
                    this.getNodeInfo(node, "yc0")
                );
                addPoint(this.getX(node), this.getY(node));
                // 2. Draw arc, if this is an internal node (note again that
                // we're skipping the root)
                if (
                    !this._tree.isleaf(this._tree.postorderselect(node)) &&
                    !this._collapsedClades.hasOwnProperty(node)
                ) {
                    // An arc will be created for all internal nodes.
                    // arcs are created by sampling up to 60 small lines along
                    // the arc spanned by rotating the line (arcx0, arcy0)
                    // arcendangle - arcstartangle radians. This will create an
                    // arc that starts at each internal node's rightmost child
                    // and ends on the leftmost child.
                    var arcDeltaAngle =
                        this.getNodeInfo(node, "arcendangle") -
                        this.getNodeInfo(node, "arcstartangle");
                    var numSamples = this._numSampToApproximate(arcDeltaAngle);
                    var sampleAngle = arcDeltaAngle / numSamples;
                    var sX = this.getNodeInfo(node, "arcx0");
                    var sY = this.getNodeInfo(node, "arcy0");
                    for (var line = 0; line < numSamples; line++) {
                        var x =
                            sX * Math.cos(line * sampleAngle) -
                            sY * Math.sin(line * sampleAngle);
                        var y =
                            sX * Math.sin(line * sampleAngle) +
                            sY * Math.cos(line * sampleAngle);
                        addPoint(x, y);

                        x =
                            sX * Math.cos((line + 1) * sampleAngle) -
                            sY * Math.sin((line + 1) * sampleAngle);
                        y =
                            sX * Math.sin((line + 1) * sampleAngle) +
                            sY * Math.cos((line + 1) * sampleAngle);
                        addPoint(x, y);
                    }
                }
            } else {
                addPoint(this.getX(parent), this.getY(parent));
                addPoint(this.getX(node), this.getY(node));
            }
        }
        return new Float32Array(coords);
    };

    Empress.prototype.getTreeColor = function () {
        var tree = this._tree;

        var coords = [];
        var color;
        var addPoint = function () {
            coords.push(color, color);
        };

        /* Draw a vertical line, if we're in rectangular layout mode. Note that
         * we *don't* draw a horizontal line (with the branch length of the
         * root) for the root node, even if it has a nonzero branch length;
         * this could be modified in the future if desired. See #141 on GitHub.
         *
         * (The python code explicitly disallows trees with <= 1 nodes, so
         * we're never going to be in the unfortunate situation of having the
         * root be the ONLY node in the tree. So this behavior is ok.)
         */
        if (this._currentLayout === "Rectangular") {
            color = this.getNodeInfo(tree.size, "color");
            addPoint();
        }
        // iterate through the tree in postorder, skip root
        for (var node of this._tree.postorderTraversal()) {
            if (!this.getNodeInfo(node, "visible")) {
                continue;
            }

            // branch color
            color = this.getNodeInfo(node, "color");

            if (this._currentLayout === "Rectangular") {
                /* Nodes in the rectangular layout can have up to two "parts":
                 * a horizontal line, and a vertical line at the end of this
                 * line. These parts are indicated below as AAA... and BBB...,
                 * respectively. (Child nodes are indicated by CCC...)
                 *
                 *        BCCCCCCCCCCCC
                 *        B
                 * AAAAAAAB
                 *        B
                 *        BCCCCCCCCCCCC
                 *
                 * All nodes except for the root are drawn with a horizontal
                 * line, and all nodes except for tips are drawn with a
                 * vertical line.
                 */
                // 1. Draw horizontal line (we're already skipping the root)
                addPoint();
                // 2. Draw vertical line, if this is an internal node
                if (this.getNodeInfo(node, "lowestchildyr") !== undefined) {
                    // skip if node is root of collapsed clade
                    if (this._collapsedClades.hasOwnProperty(node)) continue;
                    addPoint();
                }
            } else if (this._currentLayout === "Circular") {
                /* Same deal as above, except instead of a "vertical line" this
                 * time we draw an "arc".
                 */
                // 1. Draw line protruding from parent (we're already skipping
                // the root so this is ok)
                //
                // Note that position info for this is stored as two sets of
                // coordinates: (xc0, yc0) for start point, (xc1, yc1) for end
                // point. The *c1 coordinates are explicitly associated with
                // the circular layout so we can just use this.getX() /
                // this.getY() for these coordinates.
                addPoint();
                // 2. Draw arc, if this is an internal node (note again that
                // we're skipping the root)
                if (
                    !this._tree.isleaf(this._tree.postorderselect(node)) &&
                    !this._collapsedClades.hasOwnProperty(node)
                ) {
                    // An arc will be created for all internal nodes.
                    // arcs are created by sampling up to 60 small lines along
                    // the arc spanned by rotating the line (arcx0, arcy0)
                    // arcendangle - arcstartangle radians. This will create an
                    // arc that starts at each internal node's rightmost child
                    // and ends on the leftmost child.
                    var arcDeltaAngle =
                        this.getNodeInfo(node, "arcendangle") -
                        this.getNodeInfo(node, "arcstartangle");
                    var numSamples = this._numSampToApproximate(arcDeltaAngle);
                    for (var line = 0; line < numSamples; line++) {
                        addPoint();
                    }
                }
            } else {
                // Draw nodes for the unrooted layout.
                // coordinate info for parent
                addPoint();
            }
        }
        return new Float32Array(coords);
    };

    /**
     * Creates an SVG string to export the current drawing
     * Exports a SVG image of the tree.
     *
     * @return {String} svg
     */
    Empress.prototype.exportTreeSVG = function () {
        return ExportUtil.exportTreeSVG(this, this._drawer);
    };

    /**
     * Exports a PNG image of the canvas.
     *
     * This works a bit differently from the SVG exporting functions -- instead
     * of returning a string with the SVG, the specified callback will be
     * called with the Blob representation of the PNG. See
     * ExportUtil.exportTreePNG() for details.
     *
     * @param {Function} callback Function that will be called with a Blob
     *                            representing the exported PNG image.
     */
    Empress.prototype.exportTreePNG = function (callback) {
        ExportUtil.exportTreePNG(this, this._canvas, callback);
    };

    /**
     * Retrieves x coordinate of node in the current layout.
     *
     * @param {Number} node Postorder position of node.
     * @return {Number} x coordinate of node.
     */
    Empress.prototype.getX = function (node) {
        var xname = "x" + this._layoutToCoordSuffix[this._currentLayout];
        return this.getNodeInfo(node, xname);
    };

    /**
     * Retrieves y coordinate of node in the current layout.
     *
     * @param {Number} node Postorder position of node.
     * @return {Number} y coordinate of node.
     */
    Empress.prototype.getY = function (node) {
        var yname = "y" + this._layoutToCoordSuffix[this._currentLayout];
        return this.getNodeInfo(node, yname);
    };

    /**
     * Retrieves the node coordinate info (for drawing node circles).
     *
     * @return {Array} Node coordinate info, formatted like [x, y, RGB float]
     *                 for every node circle to be drawn.
     */
    Empress.prototype.getNodeCoords = function () {
        var tree = this._tree;
        var coords = [];
        var scope = this;
        var visible = function (node) {
            return scope.getNodeInfo(node, "visible");
        };
        var comp;

        if (this.drawNodeCircles === 0) {
            // draw internall node circles
            comp = function (node) {
                return (
                    visible(node) && !tree.isleaf(tree.postorderselect(node))
                );
            };
        } else if (this.drawNodeCircles === 1) {
            // draw all node circles
            comp = function (node) {
                return visible(node);
            };
        } else if (this.drawNodeCircles === 2) {
            // hide all node circles
            comp = function (node) {
                return false;
            };
        } else if (this.drawNodeCircles === 3) {
            // draw node with 1 descendant
            comp = function (node) {
                var treeNode = tree.postorderselect(node);
                return (
                    visible(node) &&
                    !tree.isleaf(treeNode) &&
                    tree.fchild(treeNode) === tree.lchild(treeNode)
                );
            };
        } else {
            throw new Error("getNodeCoords() drawNodeCircles is out of range");
        }

        for (var node of this._tree.postorderTraversal((includeRoot = true))) {
            if (!comp(node)) {
                continue;
            }
            // In the past, we only drew circles for nodes with an assigned
            // name (i.e. where the name of a node was not null). Now, we
            // just draw circles for all nodes.
            coords.push(
                this.getX(node),
                this.getY(node),
                this.getNodeInfo(node, "color")
            );
        }
        return new Float32Array(coords);
    };

    /**
     * Returns the number of lines/triangles to approximate an arc/wedge given
     * the total angle of the arc/wedge.
     *
     * @param {Number} totalAngle The total angle of the arc/wedge
     * @return {Number} The number of lines/triangles to approximate the arc
     *                  or wedge.
     */
    Empress.prototype._numSampToApproximate = function (totalAngle) {
        var numSamples = Math.floor(60 * Math.abs(totalAngle / Math.PI));
        return numSamples >= 2 ? numSamples : 2;
    };

    /**
     * Returns an Object describing circular layout angle information for a
     * node.
     *
     * @param {Number} node Postorder position of a node in the tree.
     * @param {Number} halfAngleRange A number equal to (2pi) / (# leaves in
     *                                the tree), used to determine the lower
     *                                and upper angles. This is accepted as a
     *                                parameter rather than computed here so
     *                                that, if this function is called multiple
     *                                times in succession when drawing a
     *                                barplot layer, this value can be computed
     *                                just once for this layer up front.
     *
     * @return {Object} angleInfo An Object with the following keys:
     *                             -angle
     *                             -lowerAngle
     *                             -upperAngle
     *                             -angleCos
     *                             -angleSin
     *                             -lowerAngleCos
     *                             -lowerAngleSin
     *                             -upperAngleCos
     *                             -upperAngleSin
     *                            This Object can be passed directly into
     *                            this._addCircularBarCoords() as its angleInfo
     *                            parameter.
     *
     * @throws {Error} If the current layout is not "Circular".
     */
    Empress.prototype._getNodeAngleInfo = function (node, halfAngleRange) {
        if (this._currentLayout === "Circular") {
            var angle = this.getNodeInfo(node, "angle");
            var lowerAngle = angle - halfAngleRange;
            var upperAngle = angle + halfAngleRange;
            var angleCos = Math.cos(angle);
            var angleSin = Math.sin(angle);
            var lowerAngleCos = Math.cos(lowerAngle);
            var lowerAngleSin = Math.sin(lowerAngle);
            var upperAngleCos = Math.cos(upperAngle);
            var upperAngleSin = Math.sin(upperAngle);
            return {
                angle: angle,
                lowerAngle: lowerAngle,
                upperAngle: upperAngle,
                angleCos: angleCos,
                angleSin: angleSin,
                lowerAngleCos: lowerAngleCos,
                lowerAngleSin: lowerAngleSin,
                upperAngleCos: upperAngleCos,
                upperAngleSin: upperAngleSin,
            };
        } else {
            // We need to throw this error, because if we're not in the
            // rectangular layout then nodes will not have a meaningful "angle"
            // attribute.
            throw new Error(
                "_getNodeAngleInfo() called when not in circular layout"
            );
        }
    };

    /**
     * Adds to an array of coordinates / colors the data needed to draw four
     * triangles (two rectangles) for a single bar in a circular layout
     * barplot.
     *
     * Since this only draws two rectangles, the resulting barplots look jagged
     * for small trees but look smooth enough for at least moderately-sized
     * trees.
     *
     * For a node with an angle pointing at the bottom-left of the screen, the
     * rectangles drawn here will look something like:
     *
     *     tR1        /
     *     /  \      /
     * tL1/    \    /
     *    \     \  *
     *     \     \bR-----tR2        (Inner radius)
     *      \    /         |
     *       \  /          |
     *        bL---------tL2        (Outer radius)
     *
     * Here, tL1 and tR2 are on the "lower angle" and tL2 and tR2 are on the
     * "upper angle," as specified in the angleInfo parameter.
     *
     * (This style of ASCII art [esp. the "using * to denote an arrow" thing]
     * mimics http://mathforum.org/dr.math/faq/formulas/faq.polar.html.)
     *
     * @param {Array} coords Array containing coordinate + color data, to be
     *                       passed to Drawer.loadBarplotBuff().
     * @param {Number} r1 Inner radius of the bar to draw.
     * @param {Number} r2 Outer radius of the bar to draw.
     * @param {Object} angleInfo Object returned by this._getNodeAngleInfo()
     *                           for the node this bar is being drawn for.
     * @param {Array} color The GL color to draw / fill both triangles with.
     */
    Empress.prototype._addCircularBarCoords = function (
        coords,
        r1,
        r2,
        angleInfo,
        color
    ) {
        // Polar coordinates (of the form (radius, theta)) can be converted
        // to Cartesian coordinates (x, y) by using the formulae:
        //  x = radius * cos(theta)
        //  y = radius * sin(theta)
        // Every coordinate defined by these arrays is being converted from
        // Polar to Cartesian, since we know the radius and angle (theta) of
        // these coordinates (and therefore the Polar coordinates).
        // For more detail on this, see for example
        // https://tutorial.math.lamar.edu/classes/calcii/polarcoordinates.aspx
        var centerBL = [r2 * angleInfo.angleCos, r2 * angleInfo.angleSin];
        var centerBR = [r1 * angleInfo.angleCos, r1 * angleInfo.angleSin];
        var t1 = {
            tL: [r2 * angleInfo.lowerAngleCos, r2 * angleInfo.lowerAngleSin],
            tR: [r1 * angleInfo.lowerAngleCos, r1 * angleInfo.lowerAngleSin],
            bL: centerBL,
            bR: centerBR,
        };
        var t2 = {
            tL: [r2 * angleInfo.upperAngleCos, r2 * angleInfo.upperAngleSin],
            tR: [r1 * angleInfo.upperAngleCos, r1 * angleInfo.upperAngleSin],
            bL: centerBL,
            bR: centerBR,
        };
        this._addTriangleCoords(coords, t1, color);
        this._addTriangleCoords(coords, t2, color);
    };

    /**
     * Adds to an array of coordinates / colors the data needed to draw two
     * triangles (one rectangle) for a single bar in a rectangular layout
     * barplot.
     *
     * This is a simple convenience function that just calls
     * Empress._addTriangleCoords() to do most of its work.
     *
     * @param {Array} coords Array containing coordinate + color data, to be
     *                       passed to Drawer.loadBarplotBuff().
     * @param {Number} lx Leftmost x-coordinate of the rectangle to draw.
     * @param {Number} rx Rightmost x-coordinate of the rectangle to draw.
     * @param {Number} by Bottommost y-coordinate of the rectangle to draw.
     * @param {Number} ty Topmost y-coordinate of the rectangle to draw.
     * @param {Array} color The GL color to draw / fill both triangles with.
     */
    Empress.prototype._addRectangularBarCoords = function (
        coords,
        lx,
        rx,
        by,
        ty,
        color
    ) {
        var corners = {
            tL: [lx, ty],
            tR: [rx, ty],
            bL: [lx, by],
            bR: [rx, by],
        };
        this._addTriangleCoords(coords, corners, color);
    };

    /**
     * Adds to an array of coordinates / colors the data needed to draw two
     * triangles.
     *
     * The two triangles drawn should look as follows:
     *
     * tL--tR
     * | \  |
     * |  \ |
     * bL--bR
     *
     * ...where all of the area is filled in, giving the impression of just
     * a rectangle (or generic quadrilateral, if e.g. tL isn't directly above
     * bL) being drawn.
     *
     * Note that this doesn't do any validation on the relative positions of
     * the corners coordinates, so if those are messed up (e.g. you're trying
     * to draw the rectangle shown above but you accidentally swap bL and tL)
     * then this will just draw something weird.
     *
     * (Also note that we can modify coords because JS uses "Call by sharing"
     * for Arrays/Objects; see http://jasonjl.me/blog/2014/10/15/javascript.)
     *
     * @param {Array} coords Array containing coordinate + color data, to be
     *                       passed to Drawer.loadThickNodeBuff().
     * @param {Object} corners Object with tL, tR, bL, and bR entries (each
     *                         mapping to an array of the format [x, y]
     *                         indicating this position).
     * @param {Array} color The GL color to draw / fill both triangles with.
     *                      Should be an RGB array (e.g. [1, 0, 0] for red).
     */
    Empress.prototype._addTriangleCoords = function (coords, corners, color) {
        // Triangle 1
        coords.push(...corners.tL);
        coords.push(color);
        coords.push(...corners.bL);
        coords.push(color);
        coords.push(...corners.bR);
        coords.push(color);
        // Triangle 2
        coords.push(...corners.tL);
        coords.push(color);
        coords.push(...corners.tR);
        coords.push(color);
        coords.push(...corners.bR);
        coords.push(color);
    };

    /* Adds coordinate/color info for a vertical line for a given node in the
     * rectangular layout. The vertices of the rectangle to be drawn look like:
     *
     * tL |-tR---
     * ---|
     * bL |-bR---
     *
     * @param {Array} coords  Array containing coordinate + color data, to be
     *                        passed to Drawer.loadThickNodeBuff().
     * @param {Number} node   Node index in this._treeData, from which we'll
     *                        retrieve coordinate information.
     * @param {Number} lwScaled Desired line thickness (note that this will be
     *                          applied on both sides of the line -- so if
     *                          lwScaled = 1 here then the drawn thick line
     *                          will have a width of 1 + 1 = 2).
     */
    Empress.prototype._addThickVerticalLineCoords = function (
        coords,
        node,
        lwScaled
    ) {
        var corners = {
            tL: [
                this.getX(node) - lwScaled,
                this.getNodeInfo(node, "highestchildyr"),
            ],
            tR: [
                this.getX(node) + lwScaled,
                this.getNodeInfo(node, "highestchildyr"),
            ],
            bL: [
                this.getX(node) - lwScaled,
                this.getNodeInfo(node, "lowestchildyr"),
            ],
            bR: [
                this.getX(node) + lwScaled,
                this.getNodeInfo(node, "lowestchildyr"),
            ],
        };
        var color = this.getNodeInfo(node, "color");
        this._addTriangleCoords(coords, corners, color);
    };

    /**
     * Thickens the colored branches of the tree.
     *
     * @param {Number} lw Amount of thickness to use, in the same "units"
     *                    that the user can enter in one of the line width
     *                    <input>s. If this is 0, this function won't do
     *                    anything. (If this is < 0, this will throw an error.
     *                    But this really shouldn't happen, since this
     *                    parameter should be the output from
     *                    util.parseAndValidateNum().)
     */
    Empress.prototype.thickenColoredNodes = function (lw) {
        // If lw isn't > 0, then we don't thicken colored lines at all --
        // we just leave them at their default width.
        if (lw < 0) {
            // should never happen because util.parseAndValidateNum()
            // should've been called in order to obtain lw, but in case
            // this gets messed up in the future we'll catch it
            throw "Line width passed to thickenColoredNodes() is < 0.";
        } else {
            // Make sure that, even if lw is 0 (i.e. we don't need to
            // thicken the lines), we still set the current line width
            // accordingly. This way, when doing things like updating the
            // layout that'll require re-drawing the tree based on the most
            // recent settings, we'll have access to the correct line width.
            this._currentLineWidth = lw;
            if (lw === 0) {
                // But, yeah, if lw is 0 we can just return early.
                return;
            }
        }
        // Scale the line width in such a way that trees with more leaves have
        // "smaller" line width values than trees with less leaves. This is a
        // pretty arbitrary equation based on messing around and seeing what
        // looked nice on mid- and small-sized trees; as a TODO for the future,
        // there is almost certainly a better way to do this.
        var lwScaled =
            (2 * lw) / Math.pow(Math.log10(this._tree.numleaves()), 2);
        var tree = this._tree;

        // the coordinates of the tree
        var coords = [];
        this._drawer.loadThickNodeBuff([]);

        // define these variables so jslint does not complain
        var x1, y1, x2, y2, corners;

        // In the corner case where the root node (located at index tree.size)
        // has an assigned color, thicken the root's drawn vertical line when
        // drawing the tree in Rectangular layout mode
        if (
            this._currentLayout === "Rectangular" &&
            this.getNodeInfo(tree.size, "isColored")
        ) {
            this._addThickVerticalLineCoords(coords, tree.size, lwScaled);
        }
        // iterate through the tree in postorder, skip root
        for (var node of this._tree.postorderTraversal()) {
            // name of current node
            var parent = tree.postorder(
                tree.parent(tree.postorderselect(node))
            );

            if (
                this._collapsedClades.hasOwnProperty(node) ||
                !this.getNodeInfo(node, "visible") ||
                !this.getNodeInfo(node, "isColored")
            ) {
                continue;
            }

            var color = this.getNodeInfo(node, "color");
            if (this._currentLayout === "Rectangular") {
                // Draw a thick vertical line for this node, if it isn't a tip
                if (this.getNodeInfo(node, "lowestchildyr") !== undefined) {
                    this._addThickVerticalLineCoords(coords, node, lwScaled);
                }
                /* Draw a horizontal thick line for this node -- we can safely
                 * do this for all nodes since this ignores the root, and all
                 * nodes except for the root (at least as of writing) have a
                 * horizontal line portion in the rectangular layout.
                 * tL   tR---
                 * -----|
                 * bL   bR---
                 */
                corners = {
                    tL: [this.getX(parent), this.getY(node) + lwScaled],
                    tR: [this.getX(node), this.getY(node) + lwScaled],
                    bL: [this.getX(parent), this.getY(node) - lwScaled],
                    bR: [this.getX(node), this.getY(node) - lwScaled],
                };
                this._addTriangleCoords(coords, corners, color);
            } else if (this._currentLayout === "Circular") {
                // Thicken the "arc" if this is non-root internal node
                // (TODO: this will need to be adapted when the arc is changed
                // to be a bezier curve)
                if (!this._tree.isleaf(this._tree.postorderselect(node))) {
                    // An arc will be created for all internal nodes.
                    // See getCoords() for details on how arcs are drawn.
                    var arcDeltaAngle =
                        this.getNodeInfo(node, "arcendangle") -
                        this.getNodeInfo(node, "arcstartangle");
                    var numSamples = this._numSampToApproximate(arcDeltaAngle);
                    var sampleAngle = arcDeltaAngle / numSamples;
                    var sX = this.getNodeInfo(node, "arcx0");
                    var sY = this.getNodeInfo(node, "arcy0");
                    for (var line = 0; line < numSamples; line++) {
                        x1 =
                            sX * Math.cos(line * sampleAngle) -
                            sY * Math.sin(line * sampleAngle);
                        y1 =
                            sX * Math.sin(line * sampleAngle) +
                            sY * Math.cos(line * sampleAngle);
                        x2 =
                            sX * Math.cos((line + 1) * sampleAngle) -
                            sY * Math.sin((line + 1) * sampleAngle);
                        y2 =
                            sX * Math.sin((line + 1) * sampleAngle) +
                            sY * Math.cos((line + 1) * sampleAngle);
                        var arc0corners = VectorOps.computeBoxCorners(
                            x1,
                            y1,
                            x2,
                            y2,
                            lwScaled
                        );
                        var arc1corners = VectorOps.computeBoxCorners(
                            x1,
                            y1,
                            x2,
                            y2,
                            lwScaled
                        );
                        this._addTriangleCoords(coords, arc0corners, color);
                        this._addTriangleCoords(coords, arc1corners, color);
                    }
                }
                // Thicken the actual "node" portion, extending from the center
                // of the layout
                x1 = this.getNodeInfo(node, "xc0");
                y1 = this.getNodeInfo(node, "yc0");
                x2 = this.getX(node);
                y2 = this.getY(node);
                corners = VectorOps.computeBoxCorners(x1, y1, x2, y2, lwScaled);
                this._addTriangleCoords(coords, corners, color);
            } else {
                x1 = this.getX(parent);
                y1 = this.getY(parent);
                x2 = this.getX(node);
                y2 = this.getY(node);
                corners = VectorOps.computeBoxCorners(x1, y1, x2, y2, lwScaled);
                this._addTriangleCoords(coords, corners, color);
            }
        }

        this._drawer.loadThickNodeBuff(coords);
    };

    /**
     * Given a node and an arbitrary number, returns the maximum of the node's
     * x-coordinate and the arbitrary number.
     *
     * Assumes that the tree is in the Rectangular layout.
     *
     * @param {Number} node Postorder position of a node in the tree
     * @param {Number} m Arbitrary number
     *
     * @return {Number} maximum of (node's x-coordinate, m)
     */
    Empress.prototype._getMaxOfXAndNumber = function (node, m) {
        var x = this.getX(node);
        return Math.max(x, m);
    };

    /**
     * Given a node and an arbitrary number, returns the maximum of the node's
     * radius (its distance from (0, 0)) in the circular layout and the
     * arbitrary number.
     *
     * Assumes that the tree is in the Circular layout.
     *
     * NOTE that by radius we do not mean "the size of the node's circle"
     * -- instead we're referring to part of its polar coordinate position
     * (since those can be written as (radius, theta)).
     *
     * @param {Number} node Postorder position of a node in the tree
     * @param {Number} m Arbitrary number
     *
     * @return {Number} maximum of (node's radius, m)
     */
    Empress.prototype._getMaxOfRadiusAndNumber = function (node, m) {
        // We don't currently store nodes' radii, so we figure this
        // out by looking at the node's x-coordinate and angle.
        // Since x-coordinates are equal to r*cos(theta), we can
        // divide a given node's x-coordinate by cos(theta) to get
        // its radius. I know we can get the same result by
        // computing sqrt(x^2 + y^2) (a.k.a. distance from the
        // root at (0, 0)), but this seems faster. (There is still
        // probably an even faster way to do this though; maybe a
        // preorder traversal through the tree to see which tip has
        // the largest cumulative length, then scale that to the
        // radius value in the layout? Not sure if this step is a
        // bottleneck worth spending time working on, though.)
        var r = this.getX(node) / Math.cos(this.getNodeInfo(node, "angle"));
        return Math.max(r, m);
    };

    /**
     * Computes the closest-to-the-root point at which we can start drawing
     * barplots in the current layout.
     *
     * For the rectangular layout, this means looking for the rightmost node's
     * x-coordinate; for the circular layout, this means looking for the node
     * farthest away from the root's distance from the root (a.k.a. radius,
     * since the root is (0, 0) so we can think of the circular layout in terms
     * of polar coordinates).
     *
     * This function doesn't return anything; its only effects are updating
     * this._maxDisplacement and updating this._barplotUnit (which is
     * proportional to the max displacement).
     *
     * If the current layout does not support barplots, then
     * this._maxDisplacement is set to null.
     */
    Empress.prototype._computeMaxDisplacement = function () {
        var maxD = -Infinity;
        var compFunc;
        // The purpose of this variable is to make barplots have effectively
        // the same "thickness" from the user's perspective, proportional to
        // the tree's "thickness" (regardless of the layout).
        //
        // In the rectangular layout, this is set to 1, so that 100 barplot
        // units (the default length for all barplot layers, as of writing) is
        // 1/10th of the max displacement.
        //
        // Total tree width = 10
        //  __________
        // |   _       | |
        // |--|_       | |
        // |__         | |
        //
        // In the circular layout, the tree looks twice as "thick," because the
        // max displacement is only the radius of the circle:
        //
        // Total tree diameter = 20
        //
        //          |
        //       +--+
        //      / \
        //     /   \
        //    -+    +----------
        //          |
        //          |
        //
        // (... I don't know how to draw a circle of barplots around that in
        // ASCII art, but please feel free to imagine it :P)
        //
        // Anyway, to compensate for this, we use a factor of 2 for the
        // circular layout to make the barplots twice as thick (and therefore
        // scale with the tree diameter). I'm not 100% sure that this is the
        // best way to handle this problem, but it looks good enough and the
        // lengths are configurable anyway so I don't think it matters much.
        var layoutFactor;
        if (this._currentLayout === "Rectangular") {
            compFunc = "_getMaxOfXAndNumber";
            layoutFactor = 1;
        } else if (this._currentLayout === "Circular") {
            compFunc = "_getMaxOfRadiusAndNumber";
            layoutFactor = 2;
        } else {
            this._maxDisplacement = null;
            return;
        }
        for (var node of this._tree.postorderTraversal()) {
            if (this._tree.isleaf(this._tree.postorderselect(node))) {
                maxD = this[compFunc](node, maxD);
            }
        }
        this._maxDisplacement = maxD;
        this._barplotUnit = (this._maxDisplacement / 1000) * layoutFactor;
    };

    /**
     * Clears the barplot buffer and re-draws the tree.
     *
     * This is useful for immediately disabling barplots, for example if the
     * layout is switched to one that doesn't support barplots (e.g. unrooted)
     * or if the user unchecks the "Draw barplots?" checkbox.
     */
    Empress.prototype.undrawBarplots = function () {
        this._drawer.loadBarplotBuff([]);
        this.drawTree();
        this._barplotsDrawn = false;
    };

    /**
     * Computes the coordinate data needed for drawing a collection of barplot
     * layer(s), as well as additional information needed for populating the
     * corresponding barplot legends.
     *
     * Similar to this.getCoords().
     *
     * @param {Array} layers Collection of BarplotLayer objects. Layers will be
     *                       drawn starting from the edge of the tree and going
     *                       outwards: the first layer in the array will be the
     *                       innermost and the last will be the outermost
     *                       (ignoring barplot border layers, which may be
     *                       added depending on the BarplotPanel's state).
     *
     * @returns {Object} Contains three entries:
     *                   -coords: An array of coordinate data, in the format
     *                    [x, y, RGB...]
     *                   -colorers: An Array of the same length as the number
     *                    of barplot layers containing in each position either
     *                    a Colorer object (for layers for which a color legend
     *                    should be shown) or null (for layers for which no
     *                    color legend should be shown).
     *                   -lengthExtrema: An Array of the same length as the
     *                    number of barplot layers containing in each position
     *                    either another Array of two elements (the minimum and
     *                    maximum value to be shown in a length legend) or
     *                    null (for layers for which no length legend should be
     *                    shown).
     *
     * @throws {Error} If any of the following conditions are met:
     *                 -One of the layers is of barplot type "fm" and:
     *                    -A field with < 2 unique numeric values is used to
     *                     scale colors
     *                    -A field with < 2 unique numeric values is used to
     *                     scale lengths
     *                    -Length scaling is attempted, and the layer's
     *                     scaleLengthByFMMax attribute is smaller than its
     *                     scaleLengthByFMMin attribute
     */
    Empress.prototype.getBarplotData = function (layers) {
        var scope = this;

        if (!this._barplotPanel.isLayoutSupported(this._currentLayout)) {
            throw new Error(
                "Non-barplot-supporting layout '" +
                    this._currentLayout +
                    "' in use."
            );
        }

        // The main thing that will be returned by this function
        var barplotBuffer = [];

        // Add on a gap between the closest-to-the-root point at which we can
        // start drawing barplots, and the first barplot layer. (It's possible
        // for this._barplotPanel.distBtwnTreeAndBarplots to be 0, in which
        // case there isn't a gap -- this looks kinda bad if node circles are
        // drawn because the node circle of the tip(s) at this max displacement
        // are partially covered by the barplots -- hence why this isn't the
        // default).
        var maxD =
            this._maxDisplacement +
            this._barplotPanel.distBtwnTreeAndBarplots * this._barplotUnit;

        // As we iterate through the layers, we'll store the "previous layer
        // max D" as a separate variable. This will help us easily work with
        // layers of varying lengths.
        var prevLayerMaxD = maxD;

        // As we iterate through the layers, we'll also store the Colorer
        // that was used for each layer (or null, if no Colorer was used --
        // i.e. for feature metadata barplots with no color encoding). At the
        // end of this function, when we know that all barplots are valid,
        // we'll populate / clear legends accordingly.
        var colorers = [];

        // Also, we keep track of length-scaling information as well. These are
        // just arrays of [min val, max val]. (Or they'll just be null, if no
        // length scaling was done -- this is always the case for e.g. stacked
        // sample metadata barplots.)
        var lengthExtrema = [];

        _.each(layers, function (layer) {
            if (scope._barplotPanel.useBorders) {
                prevLayerMaxD = scope.addBorderBarplotLayerCoords(
                    barplotBuffer,
                    prevLayerMaxD
                );
            }
            var layerInfo;
            // Normally I'd just set addLayerFunc as a reference to
            // scope.addSMBarplotLayerCoords (or ...FM...), but that apparently
            // breaks references to "this". Using func names is a workaround.
            var addLayerFunc;
            if (layer.barplotType === "sm") {
                addLayerFunc = "addSMBarplotLayerCoords";
            } else {
                addLayerFunc = "addFMBarplotLayerCoords";
            }
            // The meat of the work here: compute the coordinates needed for
            // each barplot layer. These functions may throw errors as needed
            // if certain selections are invalid.
            layerInfo = scope[addLayerFunc](
                layer,
                barplotBuffer,
                prevLayerMaxD
            );
            prevLayerMaxD = layerInfo[0];
            colorers.push(layerInfo[1]);
            lengthExtrema.push(layerInfo[2]);
        });
        // Add a border on the outside of the outermost layer
        if (this._barplotPanel.useBorders) {
            this.addBorderBarplotLayerCoords(barplotBuffer, prevLayerMaxD);
        }
        return {
            coords: barplotBuffer,
            colorers: colorers,
            lengthExtrema: lengthExtrema,
        };
    };

    /**
     * Returns the current BarplotLayers owned by the BarplotPanel.
     *
     * @returns {Array} Array of BarplotLayer objects.
     */
    Empress.prototype.getBarplotLayers = function () {
        return this._barplotPanel.layers;
    };

    /**
     * Draws barplots on the tree.
     *
     * @throws {Error} If user selections for a barplot layer are invalid; see
     *                 this.getBarplotData() for details.
     */
    Empress.prototype.drawBarplots = function () {
        var scope = this;
        var layers = this.getBarplotLayers();
        var barplotData = this.getBarplotData(layers);
        // NOTE that we purposefuly don't clear the barplot buffer until we
        // know all of the barplots are valid. If we were to call
        // this.loadBarplotBuff([]) at the start of this function, then if we'd
        // error out in this.getBarplotData(), the barplot buffer would be
        // cleared without the tree being redrawn; this would result in the
        // barplots disappearing the next time the user did something that
        // prompted a redrawing of the tree (e.g. zooming or panning), which
        // would be confusing.
        this._drawer.loadBarplotBuff([]);
        this._drawer.loadBarplotBuff(barplotData.coords);
        this.drawTree();

        // By the same logic, now we can safely update the barplot legends to
        // match the barplots that are now drawn.
        _.each(barplotData.colorers, function (colorer, layerIndex) {
            if (_.isNull(colorer)) {
                layers[layerIndex].clearColorLegend();
            } else {
                layers[layerIndex].populateColorLegend(colorer);
            }
        });
        _.each(barplotData.lengthExtrema, function (valSpan, layerIndex) {
            if (_.isNull(valSpan)) {
                layers[layerIndex].clearLengthLegend();
            } else {
                layers[layerIndex].populateLengthLegend(...valSpan);
            }
        });

        // Finally, we can say that barplots have been drawn :)
        this._barplotsDrawn = true;
    };

    /**
     * Adds a sample metadata barplot layer's coordinates to an array.
     *
     * @param {BarplotLayer} layer The layer to be drawn.
     * @param {Array} coords The array to which the coordinates for this layer
     *                       will be added.
     * @param {Number} prevLayerMaxD The "displacement" (either in
     *                               x-coordinates, or in radius coordinates)
     *                               to use as the starting point for drawing
     *                               this layer's bars.
     *
     * @return {Array} layerInfo An array containing three elements:
     *                           1. The maximum displacement of a bar within
     *                              this layer (this should really just be
     *                              prevLayerMaxD + layer.lengthSM, since all
     *                              tips' bars in a stacked sample metadata
     *                              barplot have the same length)
     *                           2. The Colorer used to assign colors to sample
     *                              metadata values
     *                           3. Just null (in the future, this could be
     *                              changed to provide length-scaling legend
     *                              information, as is done in
     *                              addFMBarplotLayerCoords(); however for now
     *                              that isn't supported.)
     */
    Empress.prototype.addSMBarplotLayerCoords = function (
        layer,
        coords,
        prevLayerMaxD
    ) {
        var scope = this;
        var sortedUniqueValues = this.getUniqueSampleValues(
            layer.colorBySMField
        );
        var colorer = new Colorer(
            layer.colorBySMColorMap,
            sortedUniqueValues,
            undefined,
            undefined,
            layer.colorBySMColorReverse
        );
        var sm2color = colorer.getMapRGB();
        // Do most of the hard work: compute the frequencies for each tip (only
        // the tips present in the BIOM table, that is)
        var feature2freqs = this._biom.getFrequencyMap(layer.colorBySMField);

        // Only bother computing the halfyrscf / halfAngleRange value we need.
        // (this._tree.numleaves() does iterate over the full tree, at least
        // as of writing, so avoiding calling it if possible is a good idea.)
        // NOTE: This code is duplicated between this function and
        // addFMBarplotLayerCoords(). Not sure if it's worth the work to
        // abstract it, though, since it boils down to ~6 lines.
        var halfyrscf, halfAngleRange;
        if (this._currentLayout === "Rectangular") {
            // Bar thickness (rect layout barplots)
            halfyrscf = this._yrscf / 2;
        } else {
            // Bar thickness (circular layout barplots)
            // This is really (2pi / # leaves) / 2, but the 2s cancel
            // out so it's just pi / # leaves
            halfAngleRange = Math.PI / this._tree.numleaves();
        }

        var layerLength = layer.lengthSM * this._barplotUnit;

        // For each tip in the BIOM table...
        // (We implicitly ignore [and don't draw anything for] tips that
        // *aren't* in the BIOM table.)
        _.each(feature2freqs, function (freqs, node) {
            // This variable defines the left x-coordinate (or inner radius)
            // for drawing the next "section" of the stacked barplot.
            // It'll be updated as we iterate through the unique values in this
            // sample metadata field below.
            var prevSectionMaxD = prevLayerMaxD;

            // Compute y-coordinate / angle information up front. Doing this
            // here lets us compute this only once per tip (per layer), rather
            // than computing this for every section in the stacked barplot --
            // doable b/c this information is constant through the sections.
            var y, ty, by;
            var angleInfo;
            if (scope._currentLayout === "Rectangular") {
                y = scope.getY(node);
                ty = y + halfyrscf;
                by = y - halfyrscf;
            } else {
                // NOTE: In this function and in addFMBarplotLayerCoords(), we
                // don't bother checking if scope._currentLayout is not
                // Rectangular / Circular. This should already have been
                // checked for by the caller.
                angleInfo = scope._getNodeAngleInfo(node, halfAngleRange);
            }

            // For each unique value for this sample metadata field...
            // NOTE: currently we iterate through all of sortedUniqueValues
            // once for every tip in the table, detecting and skipping
            // unique values where no samples contain this tip.
            // The reason we do things this way, rather than just
            // iterating directly over the keys of this tip's Object within
            // the frequency map, is that we want to ensure that unique
            // values are processed in the same order for every tip (so for
            // a "body site" barplot you'd always see e.g. gut, left palm,
            // right palm, tongue in that order).
            //
            // Ideally we'd skip having to do this full iteration, though,
            // and only look at the unique values containing this tip from
            // the start (saving time). This might require refactoring the
            // output of BiomTable.getFrequencyMap(), though.
            for (var v = 0; v < sortedUniqueValues.length; v++) {
                var smVal = sortedUniqueValues[v];
                var freq = freqs[smVal];
                // Ignore sample metadata values where no sample with this
                // value contains this tip. We can detect this using
                // !_.isUndefined() because freqs should only include
                // entries for metadata values where this feature is
                // present in at least one sample with that value.
                if (!_.isUndefined(freq)) {
                    var sectionColor = sm2color[smVal];
                    var barSectionLen = layerLength * freq;
                    // Assign each unique sample metadata value a length
                    // proportional to its, well, proportion within the sample
                    // presence information for this tip.
                    var thisSectionMaxD = prevSectionMaxD + barSectionLen;
                    if (scope._currentLayout === "Rectangular") {
                        scope._addRectangularBarCoords(
                            coords,
                            prevSectionMaxD,
                            thisSectionMaxD,
                            by,
                            ty,
                            sectionColor
                        );
                    } else {
                        scope._addCircularBarCoords(
                            coords,
                            prevSectionMaxD,
                            thisSectionMaxD,
                            angleInfo,
                            sectionColor
                        );
                    }
                    prevSectionMaxD = thisSectionMaxD;
                }
            }
        });
        // The bar lengths are identical for all tips in this layer, so no need
        // to do anything fancy to compute the maximum displacement. (So the
        // max displacement is just the initial max displacement plus the
        // length for each bar in this layer.)
        //
        // null is the final element in this list because, as mentioned above,
        // length-scaling is currently not supported for sample metadata
        // barplots. The null indicates that no length legend should be drawn
        // for this layer. When we get around to supporting scaling sample
        // metadata barplots by length (see issue #353 on GitHub), we'll just
        // need to replace the null.
        return [prevLayerMaxD + layerLength, colorer, null];
    };

    /**
     * Adds a feature metadata barplot layer's coordinates to an array.
     *
     * @param {BarplotLayer} layer The layer to be drawn.
     * @param {Array} coords The array to which the coordinates for this layer
     *                       will be added.
     * @param {Number} prevLayerMaxD The "displacement" (either in
     *                               x-coordinates, or in radius coordinates)
     *                               to use as the starting point for drawing
     *                               this layer's bars.
     *
     * @return {Array} layerInfo An array containing three elements:
     *                           1. The maximum displacement of a bar within
     *                              this layer
     *                           2. The Colorer used to assign colors to
     *                              feature metadata values, if layer.colorByFM
     *                              is truthy. (If layer.colorByFM is falsy,
     *                              then this will just be null, indicating
     *                              that no color legend should be shown for
     *                              this layer.)
     *                           3. If layer.scaleLengthByFM is truthy, an
     *                              array containing two elements:
     *                              1. the minimum value in the layer's
     *                                 layer.scaleLengthByFMField field.
     *                              2. the maximum value in the layer's
     *                                 layer.scaleLengthByFMField field.
     *                              If layer.scaleLengthByFM is falsy, then
     *                              this will just be null, indicating that no
     *                              length legend should be shown for this
     *                              layer.
     *
     * @throws {Error} If continuous color or length scaling is requested, but
     *                 the feature metadata field used for either scaling
     *                 operation does not contain at least two unique numeric
     *                 values.
     */
    Empress.prototype.addFMBarplotLayerCoords = function (
        layer,
        coords,
        prevLayerMaxD
    ) {
        var maxD = prevLayerMaxD;
        var colorer = null;
        var fm2color, colorFMIdx;
        var lenValMin = null;
        var lenValMax = null;
        var fm2length, lengthFMIdx;
        // Map feature metadata values to colors, if requested (i.e. if
        // layer.colorByFM is true). If not requested, we'll just use the
        // layer's default color.
        if (layer.colorByFM) {
            var sortedUniqueColorValues = this.getUniqueFeatureMetadataInfo(
                layer.colorByFMField,
                "tip"
            ).sortedUniqueValues;
            // If this field is invalid then an error would have been
            // raised in this.getUniqueFeatureMetadataInfo().
            // (But... it really shouldn't be.)
            colorFMIdx = _.indexOf(
                this._featureMetadataColumns,
                layer.colorByFMField
            );
            // We pass the true/false value of the "Continuous values?"
            // checkbox to Colorer regardless of if the selected color map
            // is discrete or sequential/diverging. This is because the Colorer
            // class constructor is smart enough to ignore useQuantScale = true
            // if the color map is discrete in the first place. (This is tested
            // in the Colorer tests; ctrl-F for "CVALDISCRETETEST" in
            // tests/test-colorer.js to see this.)
            try {
                colorer = new Colorer(
                    layer.colorByFMColorMap,
                    sortedUniqueColorValues,
                    layer.colorByFMContinuous,
                    layer.uniqueNum,
                    layer.colorByFMColorReverse
                );
            } catch (err) {
                // If the Colorer construction failed (should only have
                // happened if the user asked for continuous values but the
                // selected field doesn't have at least 2 unique numeric
                // values), then we open a toast message about this error and
                // then raise it again (with some more context, e.g. the field
                // name / barplot layer number). This lets us bail out of
                // drawing barplots while still keeping the user aware of why
                // nothing just got drawn/updated.
                var msg =
                    "Error with assigning colors in barplot layer " +
                    layer.num +
                    ": " +
                    'the feature metadata field "' +
                    layer.colorByFMField +
                    '" has less than 2 unique numeric values.';
                util.toastMsg(msg, 5000);
                throw msg;
            }
            fm2color = colorer.getMapRGB();
        }

        // Next, map feature metadata values to lengths if requested
        if (layer.scaleLengthByFM) {
            var sortedUniqueLengthValues = this.getUniqueFeatureMetadataInfo(
                layer.scaleLengthByFMField,
                "tip"
            ).sortedUniqueValues;
            lengthFMIdx = _.indexOf(
                this._featureMetadataColumns,
                layer.scaleLengthByFMField
            );
            try {
                [fm2length, lenValMin, lenValMax] = util.assignBarplotLengths(
                    sortedUniqueLengthValues,
                    layer.scaleLengthByFMMin,
                    layer.scaleLengthByFMMax,
                    layer.num,
                    layer.scaleLengthByFMField
                );
            } catch (err) {
                // Fail gracefully, similarly to how we handle Colorer errors
                // above
                util.toastMsg(err.message, 5000);
                throw err.message;
            }
        }

        // Now that we know how to encode each tip's bar, we can finally go
        // iterate through the tree and create bars for the tips.
        var halfyrscf, halfAngleRange;
        if (this._currentLayout === "Rectangular") {
            halfyrscf = this._yrscf / 2;
        } else {
            halfAngleRange = Math.PI / this._tree.numleaves();
        }
<<<<<<< HEAD
        // NOTE that, for drawing a barplot layer representing a taxonomy
        // column, we are essentially doing the work here of "reassembling"
        // the ancestor taxonomy with the child taxonomy info twice -- once
        // when we call this.getUniqueFeatureMetadataInfo() above, and again
        // as we go through this loop and look at each tip (this is done for
        // each tip by the "retrieval function" mentioned below).
        //
        // It would be ideal to use the mapping information returned by
        // this.getUniqueFeatureMetadataInfo() to avoid having to repeat this
        // work, although this would likely require restructuring the rest
        // of this function -- might be too much work for its own good.
        for (node = 1; node < this._tree.size; node++) {
=======
        for (var node of this._tree.postorderTraversal()) {
>>>>>>> e543610c
            if (this._tree.isleaf(this._tree.postorderselect(node))) {
                var name = this.getNodeInfo(node, "name");
                var fm;
                // Assign this tip's bar a color
                var color;
                if (layer.colorByFM) {
                    // Get a function that'll retrieve feature metadata from
                    // this field for us. As of writing, only does anything
                    // special for certain taxonomy columns.
                    var getValFromColorFM = this._getFMValRetrievalFunction(
                        layer.colorByFMField
                    );

                    if (_.has(this._tipMetadata, node)) {
                        fm = getValFromColorFM(this._tipMetadata[node]);
                        if (_.has(fm2color, fm)) {
                            color = fm2color[fm];
                        } else {
                            // This tip has metadata, but its value for this
                            // field is non-numeric. Unlike Emperor, we don't
                            // assign a "NaN color" for these non-numeric vals.
                            // We could change this if requested.
                            continue;
                        }
                    } else {
                        // Don't draw a bar if this tip doesn't have
                        // feature metadata and we're coloring bars by
                        // feature metadata
                        continue;
                    }
                } else {
                    color = layer.defaultColor;
                }

                // Assign this tip's bar a length
                var length;
                if (layer.scaleLengthByFM) {
                    // Get a function that'll retrieve feature metadata from
                    // this field for us. As of writing, this currently is
                    // not especially useful for length scaling, since this
                    // function only does something special for taxonomy
                    // columns -- and those shouldn't be numeric. However,
                    // using this function as the middle-man here ensures
                    // consistency with how the other uses of feature metadata
                    // work (in case we define further special cases later on).
                    var getValFromLengthFM = this._getFMValRetrievalFunction(
                        layer.scaleLengthByFMField
                    );
                    if (_.has(this._tipMetadata, node)) {
                        fm = getValFromLengthFM(this._tipMetadata[node]);
                        if (_.has(fm2length, fm)) {
                            length = fm2length[fm];
                        } else {
                            // This tip has metadata, but its value for
                            // this field is non-numeric
                            continue;
                        }
                    } else {
                        // This tip has no metadata
                        continue;
                    }
                } else {
                    length = layer.defaultLength;
                }

                if (length === 0) {
                    // This tip maps to a length of 0, so don't waste
                    // resources trying to draw it.
                    continue;
                }

                // Update maxD if needed
                var thisLayerMaxD = prevLayerMaxD + length * this._barplotUnit;
                if (thisLayerMaxD > maxD) {
                    maxD = thisLayerMaxD;
                }

                // Finally, add this tip's bar data to an array of data
                // describing the bars to draw
                if (this._currentLayout === "Rectangular") {
                    var y = this.getY(node);
                    var ty = y + halfyrscf;
                    var by = y - halfyrscf;
                    this._addRectangularBarCoords(
                        coords,
                        prevLayerMaxD,
                        thisLayerMaxD,
                        by,
                        ty,
                        color
                    );
                } else {
                    this._addCircularBarCoords(
                        coords,
                        prevLayerMaxD,
                        thisLayerMaxD,
                        this._getNodeAngleInfo(node, halfAngleRange),
                        color
                    );
                }
            }
        }
        var lenValSpan = _.isNull(lenValMin) ? null : [lenValMin, lenValMax];
        return [maxD, colorer, lenValSpan];
    };

    /**
     * Adds coordinates for a "border" barplot layer to an array.
     *
     * @param {Array} coords The array to which the coordinates for this
     *                       "layer" will be added.
     * @param {Number} prevLayerMaxD The "displacement" (either in
     *                               x-coordinates, or in radius coordinates)
     *                               to use as the starting point for drawing
     *                               this layer's bars.
     *
     * @return {Number} maxD The maximum displacement of a bar within this
     *                       layer. This is really just prevLayerMaxD +
     *                       this._barplotPanel.borderLength.
     */
    Empress.prototype.addBorderBarplotLayerCoords = function (
        coords,
        prevLayerMaxD
    ) {
        var borderColor = this._barplotPanel.borderColor;
        var borderLength = this._barplotPanel.borderLength;
        var maxD = prevLayerMaxD + borderLength * this._barplotUnit;
        // TODO: Should be changed when the ability to change the background
        // color is added. Basically, we get a "freebie" if the border color
        // matches the background color, and we don't need to draw anything --
        // we can just increase the displacement and leave it at that.
        // (This works out very well if this is the "outermost" border -- then
        // we really don't need to do anything.)
        if (borderColor === Colorer.rgbToFloat(this._drawer.CLR_COL_RGB)) {
            return maxD;
        }
        // ... Otherwise, we actually have to go and create bars
        var halfyrscf, halfAngleRange;
        if (this._currentLayout === "Rectangular") {
            halfyrscf = this._yrscf / 2;
        } else {
            halfAngleRange = Math.PI / this._tree.numleaves();
        }
        // Currently, this just draws a bar for every tip. This is relatively
        // slow! For the rectangular layout, it should be possible to speed
        // this up by figuring out the topmost and bottommost node and then
        // drawing just two triangles (one rectangle, based on their y-values).
        // For the circular layout, how to speed this up is less clear -- I
        // suspect it should be possible using WebGL and some fancy
        // trigonometry somehow, but I'm not sure.
        for (var node of this._tree.postorderTraversal()) {
            if (this._tree.isleaf(this._tree.postorderselect(node))) {
                if (this._currentLayout === "Rectangular") {
                    var y = this.getY(node);
                    var ty = y + halfyrscf;
                    var by = y - halfyrscf;
                    this._addRectangularBarCoords(
                        coords,
                        prevLayerMaxD,
                        maxD,
                        by,
                        ty,
                        borderColor
                    );
                } else {
                    this._addCircularBarCoords(
                        coords,
                        prevLayerMaxD,
                        maxD,
                        this._getNodeAngleInfo(node, halfAngleRange),
                        borderColor
                    );
                }
            }
        }
        return maxD;
    };

    /**
     *
     * Color the tree by sample groups
     *
     * This method assumes we receive a list of samples and colors from
     * Emperor then it goes ahead and creates one group per color.
     *
     * @param {Array} sampleGroups - A list of sample identifiers
     */
    Empress.prototype.colorSampleGroups = function (sampleGroups) {
        var observationsPerGroup = {},
            obs;

        // get a group of observations per color
        for (var group in sampleGroups) {
            obs = this._biom.getObservationUnionForSamples(sampleGroups[group]);
            observationsPerGroup[group] = new Set(obs);
        }

        // project to ancestors
        observationsPerGroup = this._projectObservations(
            observationsPerGroup,
            this.ignoreAbsentTips
        );

        for (group in observationsPerGroup) {
            obs = Array.from(observationsPerGroup[group]);

            // convert hex string to rgb number
            var rgb = Colorer.hex2RGB(group);

            for (var i = 0; i < obs.length; i++) {
                this.setNodeInfo(obs[i], "color", rgb);
            }
        }

        this.drawTree();
    };

    /**
     * Color the tree using sample metadata
     *
     * @param {String} cat Sample metadata category to use
     * @param {String} color Color map to use
     * @param {Boolean} reverse Defaults to false. If true, the color scale
     *                         will be reversed, with respect to its default
     *                         orientation.
     *
     * @return {Object} If there exists at least one group with unique features
     *                  then an object will be returned that maps groups with
     *                  unique features to a color. If there doesn't exist a
     *                  group with unique features then null will be returned.
     */
    Empress.prototype.colorBySampleCat = function (
        cat,
        color,
        reverse = false
    ) {
        var tree = this._tree;
        var obs = this._biom.getObsBy(cat);
        var categories = Object.keys(obs);

        // Assign colors to categories
        var colorer = new Colorer(
            color,
            categories,
            undefined,
            undefined,
            reverse
        );
        // colors for drawing the tree
        var cm = colorer.getMapRGB();
        // colors for the legend
        var keyInfo = colorer.getMapHex();

        // shared by the following for loops
        var i, j, category;

        // convert observation IDs to _treeData keys
        for (i = 0; i < categories.length; i++) {
            category = categories[i];
            obs[category] = new Set(obs[category]);
        }

        // Assign internal nodes to appropriate category based on their
        // children. Note that _projectObservations()'s returned obs will
        // not contain categories that aren't unique to any tips. This is why
        // we created a Colorer above, so that we can include all unique sample
        // metadata values in the color map / legend.
        obs = this._projectObservations(obs, this.ignoreAbsentTips);

        // If there aren't *any* sample metadata values unique to any tips,
        // then return null so that the caller can warn the user.
        if (Object.keys(obs).length === 0) {
            return null;
        }

        // assigns node in obs to groups in this._groups
        this.assignGroups(obs);

        // color tree
        this._colorTree(obs, cm);

        this.updateLegendCategorical(cat, keyInfo);

        return keyInfo;
    };

    /**
     * Returns a function that retrieves values for a feature metadata column.
     *
     * The returned function takes as input an Array specifying a "row" in the
     * feature metadata (where each value corresponds to a different feature
     * metadata column: e.g. one very simple row might be
     * ["Bacteria", "Firmicutes", "1.25"], if the only feature metadata columns
     * are "Level 1", "Level 2", and "SomeRandomNumber").
     *
     * The "basic" case is that the returned function just retrieves a single
     * value from this row (e.g. if fmCol is "SomeRandomNumber", then the
     * returned function should retrieve "1.25" from the aforementioned example
     * row). However, it's possible for the returned function to behave
     * differently in special cases. As of writing, the only "special case" is
     * when fmCol is a non-highest-rank taxonomy column EMPress' Python code
     * produced (e.g. "Level 2" in the example above) -- in this case, the
     * returned function will retrieve and combine multiple values, producing
     * a merged taxonomy string down to a given level (e.g.
     * "Bacteria; Firmicutes").
     *
     * @param {String} fmCol Column in the feature metadata.
     * @return {Function} Takes as input a row of feature metadata (an Array),
     *                    and retrieves the "value" for fmCol from this row
     *                    (which may just mean returning a single element from
     *                    the row, or combining multiple columns' values) --
     *                    the behavior is dependent on fmCol.
     * @throws {Error} If fmCol is not present in this._featureMetadataColumns.
     */
    Empress.prototype._getFMValRetrievalFunction = function (fmCol) {
        var getValFromFM;
        var taxIdx = _.indexOf(this._splitTaxonomyColumns, fmCol);
        var fmIdx = _.indexOf(this._featureMetadataColumns, fmCol);
        if (fmIdx < 0) {
            throw 'Feature metadata column "' + cat + '" not present in data.';
        }
        if (taxIdx <= 0) {
            // If this feature metadata column is not in the "split taxonomy
            // columns" (i.e. taxIdx is -1), or if this feature metadata column
            // corresponds to the highest (and therefore first) taxonomy level
            // (e.g. "Kingdom" -- in this case taxIdx will be 0), then, when
            // extracting feature metadata from a given row, we can just get
            // this column's single value in that row.
            return function (fmRow) {
                return fmRow[fmIdx];
            };
        } else {
            // If this feature metadata column corresponds to a taxonomy level
            // below the highest one (e.g. phylum, or class, ...) then we want
            // to handle it specially -- see #473 on GitHub. We'll do this by
            // recording all the "indices" of the feature metadata columns
            // corresponding to the ancestors above this feature metadata
            // column (and then this column itself). This makes it easier to
            // identify all the ancestral information for a given taxonomy
            // entry.
            var ancestorFMIndices = [];
            // We can use a basic for loop starting at 0 because
            // this._splitTaxonomyColumns are in order
            for (var i = 0; i < taxIdx; i++) {
                var currTaxCol = this._splitTaxonomyColumns[i];
                var currTaxColFMIdx = _.indexOf(
                    this._featureMetadataColumns,
                    currTaxCol
                );
                ancestorFMIndices.push(currTaxColFMIdx);
            }
            // We already know the index of the column we end at, so just put
            // it here at the end manually. (Saving this extra work probably
            // won't make an appreciable time difference, but it feels nice :)
            ancestorFMIndices.push(fmIdx);
            return function (fmRow) {
                var totalFMVal = "";
                _.each(ancestorFMIndices, function (ancestorFMIdx, ii) {
                    // Separate adjacent levels in the resulting f.m. value
                    // shown: e.g. "k__Bacteria; p__Cyanobacteria"
                    if (ii > 0) {
                        totalFMVal += "; ";
                    }
                    totalFMVal += fmRow[ancestorFMIdx];
                });
                return totalFMVal;
            };
        }
    };

    /**
     * Retrieve unique value information for a feature metadata field.
     *
     * @param {String} cat The feature metadata column to find information for.
     * @param {String} method Defines what feature metadata to check.
     *                        If this is "tip", then only tip-level feature
     *                        metadata will be used. If this is "all", then
     *                        this will use both tip and internal node feature
     *                        metadata. If this is anything else, this will
     *                        throw an error.
     * @return {Object} An object with two keys:
     *                  -sortedUniqueValues: maps to an Array of the unique
     *                   values in this feature metadata field, sorted using
     *                   util.naturalSort().
     *                  -uniqueValueToFeatures: maps to an Object which maps
     *                   the unique values in this feature metadata column to
     *                   an array of the node name(s) with each value.
     * @throws {Error} If any of the following conditions are met:
     *                 -If cat is not present in this._featureMetadataColumns
     *                 -If method is not "tip" or "all"
     */
    Empress.prototype.getUniqueFeatureMetadataInfo = function (cat, method) {
        // In order to access feature metadata for a given node, we need to
        // find the 0-based index in this._featureMetadataColumns that the
        // specified f.m. column corresponds to. (We *could* get around this by
        // generating a mapping of f.m. column name -> index in Python, but I
        // don't expect that f.m. columns will be very large and this is only
        // done once per coloring operation so this shouldn't be a bottleneck.)
        var fmIdx = _.indexOf(this._featureMetadataColumns, cat);
        if (fmIdx < 0) {
            throw 'Feature metadata column "' + cat + '" not present in data.';
        }

        // The coloring method influences how much of the feature metadata
        // we'll look at. (While we're at it, validate the coloring method.)
        var fmObjs;
        if (method === "tip") {
            fmObjs = [this._tipMetadata];
        } else if (method === "all") {
            fmObjs = [this._tipMetadata, this._intMetadata];
        } else {
            throw 'F. metadata coloring method "' + method + '" unrecognized.';
        }

        // Define how we're going to extract feature metadata for a given "row"
        // (i.e. for each entry in the feature metadata).
        var getValFromFM = this._getFMValRetrievalFunction(cat);

        // Produce a mapping of unique values in this feature metadata
        // column to an array of the node name(s) with each value.
        var uniqueValueToFeatures = {};
        _.each(fmObjs, function (mObj) {
            _.mapObject(mObj, function (fmRow, node) {
                // need to convert to integer
                node = parseInt(node);
                // This is loosely based on how BIOMTable.getObsBy() works.
                var fmVal = getValFromFM(fmRow);
                if (_.has(uniqueValueToFeatures, fmVal)) {
                    uniqueValueToFeatures[fmVal].push(node);
                } else {
                    uniqueValueToFeatures[fmVal] = [node];
                }
            });
        });

        var sortedUniqueValues = util.naturalSort(
            Object.keys(uniqueValueToFeatures)
        );
        return {
            sortedUniqueValues: sortedUniqueValues,
            uniqueValueToFeatures: uniqueValueToFeatures,
        };
    };

    /**
     * Color the tree based on a feature metadata column.
     *
     * @param {String} cat The feature metadata column to color nodes by.
     *                     This must be present in this._featureMetadataColumns
     *                     or an error will be thrown.
     * @param {String} color The name of the color map to use.
     * @param {String} method Defines how coloring is done. If this is "tip",
     *                        then only tip-level feature metadata will be
     *                        used, and (similar to sample coloring) upwards
     *                        propagation of unique values will be done in
     *                        order to color internal nodes where applicable.
     *                        If this is "all", then this will use both tip and
     *                        internal node feature metadata without doing any
     *                        propagation. If this is anything else, this will
     *                        throw an error.
     * @param{Boolean} reverse Defaults to false. If true, the color scale
     *                         will be reversed, with respect to its default
     *                         orientation.
     *
     * @return {Object} Maps unique values in this f. metadata column to colors
     */
    Empress.prototype.colorByFeatureMetadata = function (
        cat,
        color,
        method,
        reverse = false
    ) {
        var fmInfo = this.getUniqueFeatureMetadataInfo(cat, method);
        var sortedUniqueValues = fmInfo.sortedUniqueValues;
        var uniqueValueToFeatures = fmInfo.uniqueValueToFeatures;
        // convert observation IDs to _treeData keys. Notably, this includes
        // converting the values of uniqueValueToFeatures from Arrays to Sets.

        var obs = {};
        _.each(sortedUniqueValues, function (uniqueVal, i) {
            uniqueVal = sortedUniqueValues[i];
            obs[uniqueVal] = new Set(uniqueValueToFeatures[uniqueVal]);
        });

        // assign colors to unique values
        var colorer = new Colorer(
            color,
            sortedUniqueValues,
            undefined,
            undefined,
            reverse
        );
        // colors for drawing the tree
        var cm = colorer.getMapRGB();
        // colors for the legend
        var keyInfo = colorer.getMapHex();

        // Do upwards propagation only if the coloring method is "tip"
        if (method === "tip") {
            obs = this._projectObservations(obs, false);
        }

        // assigns nodes in to a group in this._group array
        this.assignGroups(obs);

        // color tree
        this._colorTree(obs, cm);

        this.updateLegendCategorical(cat, keyInfo);

        return keyInfo;
    };

    /*
     * Projects the groups in obs up the tree.
     *
     * This function performs two distinct operations:
     *      1) Removes the non-unique observations from each group in obs
     *         (i.e. performs an 'exclusive or' between each group).
     *
     *      2) Assigns each internal node to a group if all of its children belong
     *         to the same group.
     *@t
     *      3) Remove empty groups from return object.
     *
     * Note: All tips that are not passed into obs are considered to belong to
     *       a "not-represented" group, which will be omitted from the
     *       returned version of obs.
     *
     * @param {Object} obs Maps categories to a set of observations (i.e. tips)
     * @param {Bool} ignoreAbsentTips Whether absent tips should be ignored
     *                                during color propagation.
     *
     * @return {Object} returns A Map with the same group names that maps groups
                        to a set of keys (i.e. tree nodes) that are unique to
                        each group.
     */
    Empress.prototype._projectObservations = function (obs, ignoreAbsentTips) {
        var tree = this._tree,
            categories = Object.keys(obs),
            notRepresented = new Set(),
            i,
            j;

        if (!ignoreAbsentTips) {
            // find "non-represented" tips
            // Note: the following uses postorder traversal
            for (i of this._tree.postorderTraversal()) {
                if (tree.isleaf(tree.postorderselect(i))) {
                    var represented = false;
                    for (j = 0; j < categories.length; j++) {
                        if (obs[categories[j]].has(i)) {
                            represented = true;
                            break;
                        }
                    }
                    if (!represented) notRepresented.add(i);
                }
            }
        }

        // assign internal nodes to appropriate category based on children
        // iterate using postorder
        // Note that, although we don't explicitly iterate over the
        // root (at index tree.size) in this loop, we iterate over all its
        // descendants; so in the event that all leaves are unique,
        // the root can still get assigned to a group.
        for (i of this._tree.postorderTraversal()) {
            var node = i;
            var parent = tree.postorder(tree.parent(tree.postorderselect(i)));

            for (j = 0; j < categories.length; j++) {
                category = categories[j];

                // add internal nodes to groups
                if (obs[category].has(node)) {
                    obs[category].add(parent);
                }
                if (notRepresented.has(node)) {
                    notRepresented.add(parent);
                }
            }
        }

        var result = util.keepUniqueKeys(obs, notRepresented);

        // remove all groups that do not contain unique features
        result = _.pick(result, function (value, key) {
            return value.size > 0;
        });

        return result;
    };

    /**
     * Updates the tree based on obs and cm but does not draw a new tree.
     *
     * NOTE: The nodes in each category should be unique. The behavior of
     *       this function is undefined if nodes in each category are not
     *       unique.
     *
     * @param{Object} obs Maps categories to the unique nodes to be colored for
     *                    each category.
     * @param{Object} cm Maps categories to the colors to color their nodes
     *                   with. Colors should be represented as RGB number, for
     *                   example as is done in the color values of the output
     *                   of Colorer.getMapRGB().
     */
    Empress.prototype._colorTree = function (obs, cm) {
        var categories = util.naturalSort(Object.keys(obs));
        // color tree
        for (var i = 0; i < categories.length; i++) {
            category = categories[i];
            var keys = [...obs[category]];

            for (var j = 0; j < keys.length; j++) {
                var node = keys[j];
                this.setNodeInfo(node, "color", cm[category]);
                this.setNodeInfo(node, "isColored", true);
            }
        }
    };

    /**
     * Sets the color of the tree back to default
     */
    Empress.prototype.resetTree = function () {
        for (var node = 1; node <= this._tree.size; node++) {
            this.setNodeInfo(node, "color", this.DEFAULT_COLOR);
            this.setNodeInfo(node, "isColored", false);
            this.setNodeInfo(node, "visible", true);
        }
        this._collapsedClades = {};
        this._dontCollapse = new Set();
        this._collapsedCladeBuffer = [];
        this._drawer.loadThickNodeBuff([]);
        this._drawer.loadCladeBuff([]);
        this._group = new Array(this._tree.size + 1).fill(-1);
        this._drawer.loadTreeCoordsBuff(this.getTreeCoords());
    };

    /**
     * Clears the legend.
     */
    Empress.prototype.clearLegend = function () {
        this._legend.clear();
    };

    /**
     * Updates the legend based on a categorical color key.
     *
     * This is set up as a public method so that the Animator can update the
     * legend on its own (without having to reference this._legend from outside
     * of Empress).
     *
     * @param {String} name Text to show in the legend title.
     * @param {Object} keyInfo Color key information. Maps unique values (e.g.
     *                         in sample or feature metadata) to their assigned
     *                         color, expressed in hex format.
     */
    Empress.prototype.updateLegendCategorical = function (name, keyInfo) {
        this._legend.addCategoricalKey(name, keyInfo);
    };

    /**
     * Returns a list of sample categories.
     *
     * If this.isCommunityPlot is false (no table / sample metadata were
     * provided), this just returns [].
     *
     * @return {Array}
     */
    Empress.prototype.getSampleCategories = function () {
        if (this.isCommunityPlot) {
            return this._biom.getSampleCategories();
        } else {
            return [];
        }
    };

    /**
     * Returns a list of all available layouts.
     *
     * @return {Array}
     */
    Empress.prototype.getAvailableLayouts = function () {
        return Object.keys(this._layoutToCoordSuffix);
    };

    /**
     * Redraws the tree, using the current layout and any layout parameters
     * that may have changed in the interim.
     */
    Empress.prototype.reLayout = function () {
        this.getLayoutInfo();

        // recollapse clades
        if (Object.keys(this._collapsedClades).length != 0) {
            this._collapsedCladeBuffer = [];
            this.collapseClades();
        }

        // Adjust the thick-line stuff before calling drawTree() --
        // this will get the buffer set up before it's actually drawn
        // in drawTree(). Doing these calls out of order (draw tree,
        // then call thickenColoredNodes()) causes the thick-line
        // stuff to only change whenever the tree is redrawn.
        this.thickenColoredNodes(this._currentLineWidth);

        // Undraw or redraw barplots as needed (assuming barplots are supported
        // in the first place, of course; if no feature or sample metadata at
        // all was passed then barplots are not available :()
        if (!_.isNull(this._barplotPanel)) {
            var supported = this._barplotPanel.updateLayoutAvailability(
                this._currentLayout
            );
            if (!supported && this._barplotsDrawn) {
                this.undrawBarplots();
            } else if (supported && this._barplotPanel.enabled) {
                this.drawBarplots();
            }
        }
        this.centerLayoutAvgPoint();
    };

    /**
     * Redraws the tree with a new layout (if different from current layout).
     *
     * Note that this not always called when the tree is redrawn in a different
     * way; it's possible to change certain layout parameters (e.g. to ignore
     * branch lengths) and then call reLayout() without touching this method.
     * This is by design, since whether or not to ignore branch lengths is a
     * separate decision from what layout the tree is currently using.
     */
    Empress.prototype.updateLayout = function (newLayout) {
        if (this._currentLayout !== newLayout) {
            if (this._layoutToCoordSuffix.hasOwnProperty(newLayout)) {
                // get new layout
                this._currentLayout = newLayout;
                this.reLayout();
                // recenter viewing window
                // NOTE: this function calls drawTree(), which is redundant
                // since reLayout() already called it. Would be good to
                // minimize redundant calls to that.
            } else {
                // This should never happen under normal circumstances (the
                // input to this function should always be an existing layout
                // name), but we might as well account for it anyway.
                throw "Layout " + newLayout + " doesn't have coordinate data.";
            }
        }
    };

    /**
     * Returns the default layout name.
     *
     * @return {String}
     */
    Empress.prototype.getDefaultLayout = function () {
        return this._defaultLayout;
    };

    /**
     * Returns an array of unique values in a metadata column. If column is
     * numberic then the array is sorted in ascending order.
     *
     * @param{Object} category The column of data
     *
     * @return{Object}
     */
    Empress.prototype.getUniqueSampleValues = function (category) {
        return this._biom.getUniqueSampleValues(category);
    };

    /**
     * Returns a mapping of trajectory values to observations given a gradient
     * and trajectory. See BIOMTable.getGradientStep()'s docs for details.
     *
     * @param {String} gradCol Sample metadata column for the gradient
     * @param {String} gradVal Value within the gradient column to get
     *                         information for
     * @param {String} trajCol Sample metadata column for the trajectory
     *
     * @return {Object} Maps trajectory values to an array of feature IDs
     *
     * @throws {Error} If the gradient or trajectory columns are unrecognized.
     *                 If no samples' gradient column value is gradVal.
     */
    Empress.prototype.getGradientStep = function (gradCol, gradVal, trajCol) {
        return this._biom.getGradientStep(gradCol, gradVal, trajCol);
    };

    /**
     * Returns an array of feature metadata column names.
     *
     * @return {Array}
     */
    Empress.prototype.getFeatureMetadataCategories = function () {
        return this._featureMetadataColumns;
    };

    /**
     * Display the tree nodes.
     *
     * @param{String} showTreeNodes 0 - draw only internal nodes circles,
     *                              1 - draw all node circles,
     *                              2 - hide all node circles,
     *                              3 - draw node only 1 descendant
     */
    Empress.prototype.setTreeNodeVisibility = function (showTreeNodes) {
        this.drawNodeCircles = Number(showTreeNodes);
        this.drawTree();
    };

    /**
     * Centers the viewing window at the average of the current layout.
     *
     * The layout's average point is defined as [x, y, zoomAmount], where:
     *
     * -x is the average of all x coordinates
     * -y is the average of all y coordinates
     * -zoomAmount takes the largest x or y coordinate and normalizes it by
     *  dim / 2 (where dim is the dimension of the canvas).
     *
     * zoomAmount is defined be a simple heuristic that should allow the
     * majority of the tree to be visible in the viewing window.
     *
     * NOTE: Previously, layoutAvgPoint was cached for each layout. This
     * behavior has been removed, because (with the advent of leaf sorting and
     * "ignore lengths") a given "layout" (e.g. Rectangular) can now have
     * pretty drastically different locations across all the options available.
     *
     * @return {Array} Contains three elements, in the following order:
     *                 1. Average x-coordinate
     *                 2. Average y-coordinate
     *                 3. zoomAmount
     *                 As of writing, nothing in Empress that I'm aware of
     *                 consumes the output of this function. The main reason we
     *                 return this is to make testing this easier.
     */
    Empress.prototype.centerLayoutAvgPoint = function () {
        var layoutAvgPoint = [];
        // Add up x and y coordinates of all nodes in the tree (using
        // current layout).
        var x = 0,
            y = 0,
            zoomAmount = 0;
        for (var node of this._tree.postorderTraversal((includeRoot = true))) {
            // node = this._treeData[node];
            x += this.getX(node);
            y += this.getY(node);
            zoomAmount = Math.max(
                zoomAmount,
                Math.abs(this.getX(node)),
                Math.abs(this.getY(node))
            );
        }

        layoutAvgPoint = [
            x / this._tree.size,
            y / this._tree.size,
            (2 * zoomAmount) / this._drawer.dim,
        ];

        // center the viewing window on the average point of the current layout
        // and zoom out so the majority of the tree is visible.
        var cX = layoutAvgPoint[0],
            cY = layoutAvgPoint[1];
        this._drawer.centerCameraOn(cX, cY);
        this._drawer.zoom(
            this._drawer.treeSpaceCenterX,
            this._drawer.treeSpaceCenterY,
            false,
            layoutAvgPoint[2]
        );
        this.drawTree();
        return layoutAvgPoint;
    };

    /**
     * Set a callback when a the node menu is shown on screen
     *
     * The callback will receive an array of samples as the only argument. This
     * is intended to be used with Emperor.
     *
     * @param {Function} callback Callback to execute.
     */
    Empress.prototype.setOnNodeMenuVisibleCallback = function (callback) {
        this._events.selectedNodeMenu.visibleCallback = callback;
    };

    /**
     * Set a callback when the node menu is removed from the screen
     *
     * The callback will receive an array of samples as the only argument. This
     * is intended to be used with Emperor.
     *
     * @param {Function} callback Callback to execute.
     */
    Empress.prototype.setOnNodeMenuHiddenCallback = function (callback) {
        this._events.selectedNodeMenu.hiddenCallback = callback;
    };

    /**
     * Sets the group state value for all tree nodes. Assigns all nodes in obs
     * to their repsect group. All other nodes will be set to the null group.
     *
     * Note: this will effect this._groups
     *
     * @param {Object} obs An object whose keys are group values and elements
     *                     are the nodes that belong to that group.
     */
    Empress.prototype.assignGroups = function (obs) {
        var groupNum = 0;
        for (var cat in obs) {
            var nodes = [...obs[cat]];
            for (var i in nodes) {
                this._group[nodes[i]] = groupNum;
            }
            groupNum++;
        }
    };

    /**
     * Adds clade to the "do not collapse list"
     *
     * @param{Number/String} clade The postorder position of a node (clade).
     *                             This can either be an integer or a string.
     */
    Empress.prototype.dontCollapseClade = function (clade) {
        var scope = this;
        var nodes = this.getCladeNodes(parseInt(clade));
        nodes.forEach(function (node) {
            scope._dontCollapse.add(node);
        });
        this._collapsedClades = {};
        // Note: currently collapseClades is the only method that set
        // the node visibility property.
        for (var i of this._tree.postorderTraversal((includeRoot = true))) {
            this.setNodeInfo(i, "visible", true);
        }

        this._collapsedCladeBuffer = [];
        this.collapseClades();
        this.drawTree();
    };
    /**
     * Collapses all clades that share the same color into a quadrilateral.
     *
     * NOTE: Previously, this checked this._collapsedClades to see if there
     * were any "cached" clades. I've removed this for now because it's
     * possible for the layout to stay the same but the clades still to
     * need updating (e.g. if the "ignore lengths" setting of Empress
     * changes). If collapsing clades is a bottleneck, we could try to add
     * back caching.
     *
     * @return{Boolean} true if at least one clade was collapse. false otherwise
     */
    Empress.prototype.collapseClades = function () {
        // The following algorithm consists of two parts: 1) find all clades
        // whose member nodes have the same color, 2) collapse the clades

        // 1) Find all clades
        // this._group array will be used to determine what color group a node
        // belongs to. At this point, this._group has been initialized by either
        // colorBySampleCat, colorByFeatureMetadata, or the animator. Each index
        // of this._group refers to a node's postorder position and the value at
        // that index refers to the group a node belongs to. The values of group
        // are in the range [-1, inf). -1 means the node either is
        // "non-represented" or "non-unique".

        // project groups up tree
        // Note: if _projectObservations was called, then if an internal node
        // belongs to a group, all of its descendants will belong to the
        // same group. However, this is not guaranteed if _projectOBservations
        // was not called. Thus, this loop is used to guarantee that if an
        // internal node belongs to a group then all of its descendants belong
        // to the same group.
        for (var i of this._tree.postorderTraversal()) {
            var parent = this._tree.postorder(
                this._tree.parent(this._tree.postorderselect(i))
            );
            if (this._group[i] !== this._group[parent]) {
                this._group[parent] = -1;
            }
        }

        // 2) Collapse the clades
        // To accomplish this, we will iterate the tree in a inorder fashion.
        // Once a internal node is reached that belongs to a group (i.e. not -1)
        // than that node will be marked as the root of the clade and then
        // collaped.
        // Collapsing a clade will set the .visible property of members to
        // false and will then be skipped in the for loop.
        for (var node of this._tree.inOrderTraversal()) {
            // dont collapse clade
            if (this._dontCollapse.has(node)) {
                continue;
            }
            var visible = this.getNodeInfo(node, "visible");
            var isTip = this._tree.isleaf(this._tree.postorderselect(node));

            if (visible && !isTip && this._group[node] !== -1) {
                if (this._tree.getNumTips(node) > 1) {
                    this._collapseClade(node);
                } else {
                    this._dontCollapse.add(node);
                }
            }
        }
        this._drawer.loadTreeCoordsBuff(this.getTreeCoords());
    };

    /**
     * Creates a special shape for WebGl to draw in place of a clade. Each
     * layout has its own unique shape. Furthermore, Rectangular and Circular
     * layuots will get two versions of their shape. The shape that will be
     * drawn will be determined by this._currentLayout and this._collapseMethod.
     * Before calling this method, the .visible property of all nodes in the
     * clade (besides the root) should be set to false.
     *
     * Note: This method will modify this._collapsedCladeBuffer and also add
     *       sX, sY, and totalAngle to each clade in this_collapsedClades if
     *       this._currentLayou === "Circular"
     *
     * @param {Number} rootNode The root of the clade
     */
    Empress.prototype.createCollapsedCladeShape = function (rootNode) {
        // add collapsed clade to drawing buffer
        var cladeBuffer = [];
        var color = this._collapsedClades[rootNode].color;
        var cladeInfo = this._collapsedClades[rootNode];
        var scope = this;
        var curNode, x, y;

        // Note: "left" and "right" most children are different for each layout.
        //       Unrooted:
        //          left  - the left most child
        //          right - the right most child
        //      Rectangular:
        //          left  - the tip with smallest y-coord
        //          right - the tip with the largest y-coord
        //      Circular:
        //          left  - the tip with the smallest angle
        //          right - the tip with the largest angle
        var addPoint = function (point) {
            cladeBuffer.push(...point, color);
        };
        var getCoords = function (node) {
            return [scope.getX(node), scope.getY(node)];
        };
        if (this._currentLayout === "Unrooted") {
            // Unrooted collapsed clade is a quadrilateral whose vertices are
            // 1) root of clade, 2) "left" most node, 3) "right" most node, and
            // 4) deepest node. However, WebGl requires that we approximate the
            // quadrilateral with triangles. Thus, the quad is made out of two
            // triangles. One triangle is formed from 1, 4, 2 and the other
            // triangle from 1, 4, 3

            // input is either "left" most or "right" most child
            var addTriangle = function (child) {
                addPoint(getCoords(rootNode));
                addPoint(getCoords(cladeInfo.deepest));
                addPoint(getCoords(child));
            };

            // triangle from 1, 4, 2
            addTriangle(cladeInfo.left);

            // triangle from 1, 4, 3
            addTriangle(cladeInfo.right);
        } else if (this._currentLayout === "Rectangular") {
            // Rectangular layout is a triangle. Symmetric version is used if
            // this._collapseMethod === "symmetric"
            //
            // Unsymmetric version
            // The vertices of the triangle are 1) the root of the clade,
            // 2) "left" most child, 3) "right" most child
            //
            // Symmetric version
            // The vertices of the triangle are 1) the root of the clade,
            // 2) The "left" or "right" most child whose y-coordinate is closest
            // in value to the root, 3) The ray from the 1) to 2) will refected
            // across the horizontal axis that touches the root of the clade.

            // root of the clade
            addPoint(getCoords(rootNode));
            y = this.getY(rootNode);

            // The x coordinate of 2) and 3) will be set to the x-coordinate of
            // the "deepest" node.
            var dx = this.getX(cladeInfo.deepest);

            // y-coordinate of 2) and 3)
            var ly = this.getY(cladeInfo.left);
            var ry = this.getY(cladeInfo.right);
            if (this._collapseMethod === "symmetric") {
                if (Math.abs(y - ly) < Math.abs(y - ry)) {
                    ry = y + Math.abs(y - ly);
                } else {
                    ly = y - Math.abs(y - ry);
                }
            }
            addPoint([dx, ly]);
            addPoint([dx, ry]);
        } else {
            // Circular layout is a wedge. The wedge can be thought of a sector
            // of a circle whose center is at the root of the tree (note clade)
            // and whose radius is equal to the distance from the root of the
            // tree to the "deepest" node in the clade. The sector starts at the
            // root of the clade. Symmetric version is used if
            // this._collapseMethod === "symmetric"
            //
            // Note: The wedge is approximated by 15 triangles.
            //
            // Unsymmetric version
            // The angle of the sector is the angle between the "left" most and
            // "right" most children.
            //
            // Symmetric version
            // The angle of the sector is determined by taking the angle of the
            // "left" or "right" most child that is closest to the root of the
            // clade and doubling it.
            var dangle = this.getNodeInfo(cladeInfo.deepest, "angle");
            var langle = this.getNodeInfo(cladeInfo.left, "angle");
            var rangle = this.getNodeInfo(cladeInfo.right, "angle");
            var totalAngle, cos, sin, sX, sY;

            // This block finds (sX, sY) start point and total angle of the
            // sector
            x = this.getX(cladeInfo.deepest);
            y = this.getY(cladeInfo.deepest);
            if (this._collapseMethod === "symmetric") {
                var nangle = this.getNodeInfo(rootNode, "angle");
                var minAngle = Math.min(nangle - langle, rangle - nangle);
                totalAngle = 2 * minAngle;
                cos = Math.cos(nangle - minAngle - dangle);
                sin = Math.sin(nangle - minAngle - dangle);
                sX = x * cos - y * sin;
                sY = x * sin + y * cos;
            } else {
                totalAngle = rangle - langle;
                cos = Math.cos(langle - dangle);
                sin = Math.sin(langle - dangle);
                sX = x * cos - y * sin;
                sY =
                    x * Math.sin(langle - dangle) +
                    y * Math.cos(langle - dangle);
            }
            cladeInfo.sX = sX;
            cladeInfo.sY = sY;
            cladeInfo.totalAngle = totalAngle;

            // create triangles to approximate sector
            var numSamples = this._numSampToApproximate(totalAngle);
            var deltaAngle = totalAngle / numSamples;
            cos = 1; // Math.cos(0)
            sin = 0; // Math.sin(0)
            for (var line = 0; line < numSamples; line++) {
                addPoint(getCoords(rootNode));

                x = sX * cos - sY * sin;
                y = sX * sin + sY * cos;
                addPoint([x, y]);

                cos = Math.cos((line + 1) * deltaAngle);
                sin = Math.sin((line + 1) * deltaAngle);
                x = sX * cos - sY * sin;
                y = sX * sin + sY * cos;
                addPoint([x, y]);
            }
        }

        this._collapsedCladeBuffer.push(...cladeBuffer);
    };

    /**
     * Collapse the clade at rootNode
     *
     * This method will set the .visible property for all nodes in the clade
     * (except the root) to false. Also, this._collapsedCladeBuffer will be
     * updated.
     *
     * Note: This method will cache the clade information. So, as long as
     *       the collapsed clades aren't changed, you do not need to call this
     *       method again. Instead, just use createCollapsedCladeShape(). For
     *       example if the layout is switch, simply iterate through
     *       this._collapsedClades and call createCollapsedCladeShape() on each
     *       element.
     *
     * @param {Number} rootNode The root of the clade. Note: This is the key
     *                          in _treeData.
     */
    Empress.prototype._collapseClade = function (rootNode) {
        // There are four steps to collapse the clade. 1) find all nodes in the
        // clade, 2) find the "left", "right" and deepest node in the clade,
        // 3) set the .visible property of all nodes in the clade (except
        // rootNode) to false, 4) create the collapsed clade shape.
        // Note: "left" and "right" most children are different for each layout.
        //       Unrooted:
        //          left  - the left most child
        //          right - the right most child
        //      Rectangular:
        //          left  - the tip with smallest y-coord
        //          right - the tip with the largest y-coord
        //      Circular:
        //          left  - the tip with the smallest angle
        //          right - the tip with the largest angle

        // step 1: find all nodes in the clade.
        // Note: cladeNodes is an array of nodes arranged in postorder fashion
        var cladeNodes = this.getCladeNodes(rootNode);

        // use the left most child in the clade to initialize currentCladeInfo
        var currentCladeInfo = {
            left: cladeNodes[0],
            right: cladeNodes[0],
            deepest: cladeNodes[0],
            length: this._tree.getTotalLength(
                cladeNodes[0],
                rootNode,
                this.ignoreLengths
            ),
            color: this.getNodeInfo(rootNode, "color"),
        };

        // step 2: find the following clade information and
        // step 3: make all descendants of rootNode invisible
        for (var i in cladeNodes) {
            var cladeNode = cladeNodes[i];
            this.setNodeInfo(cladeNode, "visible", false);

            // internal nodes do not effect clade information
            if (!this._tree.isleaf(this._tree.postorderselect(cladeNode))) {
                continue;
            }

            var curLeft = currentCladeInfo.left;
            var curRight = currentCladeInfo.right;
            var curDeep = currentCladeInfo.deepest;
            var length = this._tree.getTotalLength(
                cladeNode,
                rootNode,
                this.ignoreLengths
            );

            // update deepest node
            if (length > currentCladeInfo.length) {
                currentCladeInfo.length = length;
                currentCladeInfo.deepest = cladeNode;
            }

            // update "left" and "right" most nodes
            if (this._currentLayout === "Unrooted") {
                // currentCladeInfo.left is initially set to be the "left" most
                // node in Unrooted layout so we only need to update "right".
                // Since cladeNodes arranges nodes in postorder, "right" is the
                // last tip in cladeNodes
                currentCladeInfo.right = cladeNode;
            } else if (this._currentLayout === "Rectangular") {
                curLeftY = this.getY(curLeft);
                curRightY = this.getY(curRight);
                y = this.getY(cladeNode);
                currentCladeInfo.left = y < curLeftY ? cladeNode : curLeft;
                currentCladeInfo.right = y > curRightY ? cladeNode : curRight;
            } else {
                curLAng = this.getNodeInfo(curLeft, "angle");
                curRAng = this.getNodeInfo(curRight, "angle");
                angle = this.getNodeInfo(cladeNode, "angle");
                currentCladeInfo.left = angle < curLAng ? cladeNode : curLeft;
                currentCladeInfo.right = angle > curRAng ? cladeNode : curRight;
            }
        }
        this._collapsedClades[rootNode] = currentCladeInfo;

        // the root of the clade should be visible
        this.setNodeInfo(rootNode, "visible", true);

        // step 4)
        this.createCollapsedCladeShape(rootNode);
    };

    /**
     * Update the collapse method. The collapse method can be changed to either
     * 'symmetric' or 'normal'.
     *
     * Note: this method will recreate the collapsed clades and call drawTree()
     *
     * @param{String} method The collapse method. An error will be thrown if
     *                       this is not either 'symmetric' or 'normal'
     */
    Empress.prototype.updateCollapseMethod = function (method) {
        // do nothing
        if (method === this._collapseMethod) {
            return;
        }

        if (method !== "normal" && method !== "symmetric") {
            throw method + " is not a clade collapse method.";
        }

        this._collapseMethod = method;
        this._collapsedCladeBuffer = [];
        for (var cladeRoot in this._collapsedClades) {
            this.createCollapsedCladeShape(cladeRoot);
        }
        this.drawTree();
    };

    /**
     * Returns all nodes in the clade whose root is node.
     *
     * Note: elements in the returned array are keys in this._treeData
     *       also, the returned array is sorted in a postorder fashion
     *
     * @param {Number} cladeRoot The root of the clade. An error is thrown if
     *                           cladeRoot is not a valid node.
     *
     * @return {Array} The nodes in the clade
     */
    Empress.prototype.getCladeNodes = function (cladeRoot) {
        if (!this._treeData.hasOwnProperty(cladeRoot)) {
            throw cladeRoot + " is not a valid node.";
        }
        // stores the clade nodes
        var cladeNodes = [];

        // Nodes in the clade are found by performing a postorder traversal
        // starting at the left most child of the clade and ending on cladeRoot

        // find left most child
        // Note: initializing lchild as cladeRoot incase cladeRoot is a tip
        var lchild = cladeRoot;
        var fchild = this._tree.fchild(this._tree.postorderselect(cladeRoot));
        while (fchild !== 0) {
            lchild = this._tree.postorder(fchild);
            fchild = this._tree.fchild(this._tree.postorderselect(lchild));
        }

        // perform post order traversal until cladeRoot is reached.
        for (var i = lchild; i <= cladeRoot; i++) {
            cladeNodes.push(i);
        }

        return cladeNodes;
    };

    /**
     * Checks if the point (x, y) is within the bounds of the collapsed clade.
     *
     * Note: if cladeRoot is not the root of a collapsed clade then this method
     *       will return false.
     *
     * @param {Number} cladeRoot The root of the clade. Note: cladeRoot should
     *                           be a key in this._treeData
     * @param {Array} point The x, y coordinate of the point
     *
     * @return {Boolean} true if point is within the bounds of the collapsed
     *                   clade, false otherwise
     */
    Empress.prototype._isPointInClade = function (cladeRoot, point) {
        // check if cladeRoot is the root of a collapsed clade
        if (!this._collapsedClades.hasOwnProperty(cladeRoot)) {
            return false;
        }

        var scope = this;
        var getCoords = function (node) {
            return [scope.getX(node), scope.getY(node)];
        };
        var clade = this._collapsedClades[cladeRoot];
        var cRoot = getCoords(cladeRoot);
        var left = getCoords(clade.left);
        var right = getCoords(clade.right);
        var deep = getCoords(clade.deepest);
        var cladeArea, netArea;
        if (this._currentLayout === "Unrooted") {
            // In Unrooted layout, to check if point is within in the collapsed
            // clade, we first calculate the area of the collapsed clade.
            // (The shape of the collapsed clade is a quad whose vertices are
            // (1) root, (2) "left" most child, (3) "right" most child, and
            // (4) "deepest" child). Next, we form four triangles whose vertices
            // are:
            // 1) point, (3), (4)
            // 2) point, (4), (2)
            // 3) point, (2), (1)
            // 4) point, (1), (3)
            // and sum there areas. Next, we take the difference of quad area
            // and triangle areas. If the difference is ~0, then point is in the
            // collapsed clade.
            // Note: this works because the only way for the difference in areas
            //       to be zero is if the triangles exactly overlap the
            //       collapsed clade.
            cladeArea =
                VectorOps.triangleArea(cRoot, left, right) +
                VectorOps.triangleArea(deep, left, right);

            // can happen if clade has children with 0-length or clade
            // only has a single child. If cladeArea is 0, then the area of the
            // four trianges will also be 0 regardless of the location of point
            // (this is because the quad is either a point or a line). So, with
            // out this check, if cladeArea is 0 then this funtion will always
            // return 0
            if (cladeArea == 0) {
                return false;
            }
            netArea =
                cladeArea -
                VectorOps.triangleArea(point, right, deep) -
                VectorOps.triangleArea(point, deep, left) -
                VectorOps.triangleArea(point, left, cRoot) -
                VectorOps.triangleArea(point, cRoot, right);
            return Math.abs(netArea) < 1.0e-5;
        } else if (this._currentLayout == "Rectangular") {
            // The procedure is pretty much the same as Unrooted layout.
            // However, since, the Rectangular layout has two different version,
            // we need to first calculate the three vertices of the collapsed
            // clade (denoted (1), (2), (3)). Then, similar to the Unrooted
            // layout, we calculate the area of the collapsed clade. Next,
            // we form three triangle whose vertices are:
            // 1) point, (2), (3)
            // 2) point, (3), (1)
            // 3) point, (1), (2)
            // and take the difference of the areas. If the difference is 0,
            // then the point is within the collapsed clade.

            // find vertices of clade
            if (this._collapseMethod === "symmetric") {
                if (
                    Math.abs(cRoot[1] - left[1]) < Math.abs(cRoot[1] - right[1])
                ) {
                    right[1] = cRoot[1] + Math.abs(cRoot[1] - left[1]);
                } else {
                    left[1] = cRoot[1] - Math.abs(cRoot[1] - right[1]);
                }
            }
            cladeArea = VectorOps.triangleArea(
                cRoot,
                [deep[0], left[1]],
                [deep[0], right[1]]
            );

            // can happen if clade has children with 0-length or clade
            // only has a single child
            if (cladeArea == 0) {
                return false;
            }
            netArea =
                cladeArea -
                VectorOps.triangleArea(
                    point,
                    [deep[0], right[1]],
                    [deep[0], left[1]]
                ) -
                VectorOps.triangleArea(point, [deep[0], left[1]], cRoot) -
                VectorOps.triangleArea(point, cRoot, [deep[0], right[1]]);
            return Math.abs(netArea) < 1.0e-5;
        } else {
            // For Circular layou, we "use" Polar coordinates to determine if
            // point is in the clade. The idea behind this method is to
            // calculate the angle of the "left" and "right" most children in
            // the clade (we consider the root of the clade to be thec origin)
            // and also calculate the distance from the root of the tree
            // to the "deepest" node in the clade. Then we calculate the angle
            // of point and its distance to the root of the tree. if the angle
            // of point is within the range of the "left" and "right" and its
            // distance is less than the distance to the "deepest" node then,
            // point is within the bounds of the collapsed clade.
            var totalAngle = clade.totalAngle;
            var cos = Math.cos(totalAngle);
            var sin = Math.sin(totalAngle);

            left = [clade.sX, clade.sY];
            right[0] = left[0] * cos - left[1] * sin;
            right[1] = left[0] * sin + left[1] * cos;
            var getAngleAndMagnitude = function (p) {
                var angle = VectorOps.getAngle([
                    p[0] - cRoot[0],
                    p[1] - cRoot[1],
                ]);
                var radian = Math.asin(angle.sin);
                if (angle.cos < 0) {
                    radian = Math.PI - radian;
                } else if (angle.sin < 0) {
                    radian = 2 * Math.PI + radian;
                }
                return {
                    radian: radian,
                    mag: VectorOps.magnitude(p),
                };
            };

            var leftPoint = getAngleAndMagnitude(left);
            var rightPoint = getAngleAndMagnitude(right);
            var p = getAngleAndMagnitude(point);
            if (leftPoint.radian > rightPoint.radian) {
                rightPoint.radian += 2 * Math.PI;
                if (leftPoint.radian > p.radian) {
                    p.radian += 2 * Math.PI;
                }
            }
            return (
                p.radian >= leftPoint.radian &&
                p.radian <= rightPoint.radian &&
                p.mag <= leftPoint.mag
            );
        }
    };

    /**
     * Checks if (x, y) is within the bounds of a collapsed clade
     *
     * @param {Array} point (x, y) coordinates of a point
     *
     * @return {Number} if point is in a collapsed clade then root of the
     *                  the collapse clade will be returned otherwise -1 is
     *                  returned.
     */
    Empress.prototype.getRootNodeForPointInClade = function (point) {
        for (var clade in this._collapsedClades) {
            if (this._isPointInClade(clade, point)) {
                var cladeNode = this._treeData[clade];
                return clade;
            }
        }
        return -1;
    };

    /**
     * Returns the name of node
     *
     * @param {Number} node The node key in this._treeData. An error will be
     *                      thrown if it is not a key in this._treeData
     *
     * @return {String} The name of the node
     */
    Empress.prototype.getName = function (node) {
        if (!this._treeData.hasOwnProperty(node)) {
            throw node + " is not a key in _treeData";
        }
        return this.getNodeInfo(node, "name");
    };

    /*
     * Given a tip name and a list of sample metadata fields, computes the
     * sample presence information: the number of samples for each unique
     * value within each field that contain this tip.
     *
     * If the specified tip name is not present within the BIOM table (i.e. the
     * tree was not shorn just to tips in the table, and one of those
     * not-in-the-table tips was clicked on) then this will return null.
     *
     * @param {String} nodeName Name of the (tip) node for which to calculate
     *                          sample presence.
     * @param {Array} fields Metadata fields for which to calculate tip
     *                       sample presence.
     * @return {Object or null} ctData Maps metadata field names to another
     *                                 Object, which in turn maps unique
     *                                 metadata values to the number of samples
     *                                 with this metadata value in this field
     *                                 that contain the given tip.
     *                                 (Will just be null, instead, if the tip
     *                                 isn't present in the table.)
     */
    Empress.prototype.computeTipSamplePresence = function (nodeName, fields) {
        if (this._biom.hasFeatureID(nodeName)) {
            var ctData = {};
            for (var f = 0; f < fields.length; f++) {
                var field = fields[f];
                ctData[field] = this._biom.getObsCountsBy(field, nodeName);
            }
            return ctData;
        } else {
            return null;
        }
    };

    /**
     * Calculate the number of samples in which at least one tip of an internal
     * node appears for the unique values of a metadata field across a list of
     * metadata fields.
     *
     * @param {String} nodeKey Key of the (internal) node to calculate
     *                         sample presence for.
     * @param {Array} fields Metadata fields for which to calculate internal
     *                       node sample presence.
     * @return {Object} samplePresence A mapping with three entries:
     *                                 (1) fieldsMap Maps metadata field names
     *                                 to Object mapping unique metadata values
     *                                 to the number of samples with this
     *                                 metadata value in this field containing
     *                                 at least one tip in the subtree of the
     *                                 given nodeKey. If none of the descendant
     *                                 tips of this internal node are present
     *                                 in the table, this will just be null.
     *                                 (2) diff Array of descendant tip names
     *                                 not present as features in the table.
     *                                 (3) samples Array of samples represented
     *                                 by descendant tips present in the table.
     */
    Empress.prototype.computeIntSamplePresence = function (nodeKey, fields) {
        // Find the descendant tips of this internal node
        var tips = this._tree.findTips(nodeKey);

        // descendant tips that aren't features in the table
        var diff = this._biom.getObsIDsDifference(tips);

        // Handle the case where none of the descendant tips are present in the
        // table specially -- the main distinguishing thing here is we return
        // null for fieldsMap, which lets the caller know that they should just
        // show a warning instead of a table.
        if (tips.length === diff.length) {
            return {
                fieldsMap: null,
                diff: diff,
                samples: [],
            };
        }

        // descendant tips that _are_ features in the table
        var intersection = this._biom.getObsIDsIntersection(tips);
        // samples represented by the "intersection" tips above
        var samples = this._biom.getSamplesByObservations(intersection);

        // Initialize an Object that, for each field within fields, maps each
        // unique value in that field to a 0. These 0s will be updated in the
        // next loop based on sample presence information for this internal
        // node.
        // NOTE that we could skip this step if we didn't want to show 0s in
        // the table; see https://github.com/biocore/empress/issues/329.
        var fieldsMap = {};
        for (var i = 0; i < fields.length; i++) {
            field = fields[i];
            var possibleValues = this._biom.getUniqueSampleValues(field);
            for (var j = 0; j < possibleValues.length; j++) {
                var possibleValue = possibleValues[j];
                if (!(field in fieldsMap)) fieldsMap[field] = {};
                fieldsMap[field][possibleValue] = 0;
            }
        }

        // Iterate over the fields, calling getSampleValuesCount() to get the
        // sample presence information for the values within the fields
        for (var k = 0; k < fields.length; k++) {
            field = fields[k];

            var value2cts = this._biom.getSampleValuesCount(samples, field);
            var fieldValues = Object.keys(value2cts);
            for (var m = 0; m < fieldValues.length; m++) {
                fieldValue = fieldValues[m];
                fieldsMap[field][fieldValue] += value2cts[fieldValue];
            }
        }

        var samplePresence = {
            fieldsMap: fieldsMap,
            diff: diff,
            samples: samples,
        };
        return samplePresence;
    };

    /**
     * Show the node menu for a node name
     *
     * @param {String} nodeName The name of the node to show.
     */
    Empress.prototype.showNodeMenuForName = function (nodeName) {
        if (!this._tree.containsNode(nodeName)) {
            util.toastMsg(
                "The node '" + nodeName + "' is not present in the phylogeny"
            );
            return;
        }

        this._events.selectedNodeMenu.clearSelectedNode();
        this._events.placeNodeSelectionMenu(nodeName, this.focusOnSelectedNode);
    };

    /**
     * Returns an Object describing various tree-level statistics.
     *
     * @return {Object} Contains six keys:
     *                  -min: Minimum non-root node length
     *                  -max: Maximum non-root node length
     *                  -avg: Average non-root node length
     *                  -tipCt: Number of tips in the tree
     *                  -intCt: Number of internal nodes in the tree (incl.
     *                          root)
     *                  -allCt: Number of all nodes in the tree (incl. root)
     * @throws {Error} If the tree does not have length information, this will
     *                 be unable to call BPTree.getLengthStats() and will thus
     *                 fail.
     */
    Empress.prototype.getTreeStats = function () {
        // Compute node counts
        var allCt = this._tree.size;
        var tipCt = this._tree.getNumTips(this._tree.size);
        var intCt = allCt - tipCt;
        // Get length statistics
        var lenStats = this._tree.getLengthStats();
        return {
            min: lenStats.min,
            max: lenStats.max,
            avg: lenStats.avg,
            tipCt: tipCt,
            intCt: intCt,
            allCt: allCt,
        };
    };

    /**
     * Returns the length corresponding to a node key, or null if the node key
     * corresponds to the root of the tree.
     *
     * (The reason for the null thing is that the root node's length is not
     * currently validated, so we don't want to show whatever the value
     * there is stored as internally to the user.)
     *
     * @param {Number} nodeKey Postorder position of a node in the tree.
     * @return {Number} The length of the node.
     */
    Empress.prototype.getNodeLength = function (nodeKey) {
        if (nodeKey === this._tree.size) {
            return null;
        } else {
            return this._tree.length(this._tree.postorderselect(nodeKey));
        }
    };

    return Empress;
});<|MERGE_RESOLUTION|>--- conflicted
+++ resolved
@@ -1960,7 +1960,6 @@
         } else {
             halfAngleRange = Math.PI / this._tree.numleaves();
         }
-<<<<<<< HEAD
         // NOTE that, for drawing a barplot layer representing a taxonomy
         // column, we are essentially doing the work here of "reassembling"
         // the ancestor taxonomy with the child taxonomy info twice -- once
@@ -1972,10 +1971,7 @@
         // this.getUniqueFeatureMetadataInfo() to avoid having to repeat this
         // work, although this would likely require restructuring the rest
         // of this function -- might be too much work for its own good.
-        for (node = 1; node < this._tree.size; node++) {
-=======
         for (var node of this._tree.postorderTraversal()) {
->>>>>>> e543610c
             if (this._tree.isleaf(this._tree.postorderselect(node))) {
                 var name = this.getNodeInfo(node, "name");
                 var fm;
