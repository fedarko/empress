define([
    "underscore",
    "Camera",
    "Drawer",
    "Colorer",
    "VectorOps",
    "CanvasEvents",
    "util",
], function (_, Camera, Drawer, Colorer, VectorOps, CanvasEvents, util) {
    // The index position of the color array
    const RED = 0;
    const GREEN = 1;
    const BLUE = 2;

    /**
     * @class EmpressTree
     *
     * @param {BPTree} tree The phylogenetic tree
     * @param {Object} treeData The metadata associated with the tree
     *                 Note: currently treeData uses the preorder position of
     *                       each node as a key. Originally this was to save a
     *                       a bit of space but it be better if it used the
     *                       actual name of the name in tree.
     * @param {Object} nameToKeys Converts tree node names to an array of keys.
     * @param {Object} layoutToCoordSuffix Maps layout names to coord. suffix.
     *                 Note: An example is the "Unrooted" layout, which as of
     *                       writing should map to "2" since it's represented
     *                       by a node's x2 and y2 coordinates in the data.
     * @param {String} defaultLayout The default layout to draw the tree with
     * @param {BIOMTable} biom The BIOM table used to color the tree
     * @param {Canvas} canvas The HTML canvas that the tree will be drawn on.
     */
    function Empress(
        tree,
        treeData,
        nameToKeys,
        layoutToCoordSuffix,
        defaultLayout,
        biom,
        featureMetadataColumns,
        featureMetadata,
        canvas
    ) {
        /**
         * @type {Camera}
         * The camera used to look at the tree
         * @private
         */
        this._cam = new Camera();

        /**
         * @type {Drawer}
         * used to draw the tree
         * @private
         */
        this._drawer = new Drawer(canvas, this._cam);
        this._canvas = canvas;

        /**
         * @type {Array}
         * The default color of the tree
         */
        this.DEFAULT_COLOR = [0.75, 0.75, 0.75];
        this.DEFAULT_COLOR_HEX = "#c0c0c0";

        this.DEFAULT_BRANCH_VAL = 1;

        /**
         * @type {BPTree}
         * The phylogenetic balance parenthesis tree
         * @private
         */
        this._tree = tree;
        this._numTips = 0;
        for (var i = 0; i < this._tree.size; i++) {
            if (this._tree.isleaf(this._tree.postorderselect(i))) {
                this._numTips++;
            }
        }

        /**
         * @type {Object}
         * The metadata associated with the tree branches
         * Note: postorder positions are used as keys because node names are not
         *       assumed to be unique. Use nameToKeys to convert a name to list
         *       of keys associated with it. Keys start at 1
         * @private
         */
        this._treeData = treeData;

        /**
         * @type{Object}
         * Converts tree node names to an array of _treeData keys.
         * @private
         */
        this._nameToKeys = nameToKeys;

        /**
         * @type {BiomTable}
         * Sample metadata
         * @private
         */
        this._biom = biom;

        /**
         * @type{Array}
         * Feature metadata column names.
         * @private
         */
        this._featureMetadataColumns = featureMetadataColumns;

        /**
         * @type{Object}
         * Feature metadata: keys are tree node IDs, and values are objects
         * mapping feature metadata column names to the metadata value for that
         * feature.
         * @private
         */
        this._featureMetadata = featureMetadata;

        /**
         * @type{Object}
         * As described above, maps layout names to node coordinate suffixes
         * in the tree data.
         * @private
         */
        this._layoutToCoordSuffix = layoutToCoordSuffix;

        /**
         * @type {String}
         * The default / current layouts used in the tree visualization.
         * @private
         */
        this._defaultLayout = defaultLayout;
        this._currentLayout = defaultLayout;

        /**
         * @type{Number}
         * The line width used for drawing "thick" lines.
         */
        this._currentLineWidth = 1;

        /**
         * @type{CanvasEvents}
         * Handles user events
         */
        this._events = new CanvasEvents(this, this._drawer, canvas);
    }

    /**
     * Initializes WebGL and then draws the tree
     */
    Empress.prototype.initialize = function () {
        this._drawer.initialize();
        this._drawer.loadNodeBuff(this.getNodeCoords());
        this.drawTree();
        this._events.setMouseEvents();
        var nodeNames = Object.keys(this._nameToKeys);
        nodeNames = nodeNames.filter((n) => !n.includes("EmpressNode"));
        nodeNames.sort();
        this._events.autocomplete(nodeNames);
    };

    /**
     * Draws the tree
     */
    Empress.prototype.drawTree = function () {
        this._drawer.loadTreeBuf(this.getCoords());
        this._drawer.loadNodeBuff(this.getNodeCoords());
        this._drawer.draw();
    };

    Empress.prototype.getX = function (nodeObj) {
        var xname = "x" + this._layoutToCoordSuffix[this._currentLayout];
        return nodeObj[xname];
    };

    Empress.prototype.getY = function (nodeObj) {
        var yname = "y" + this._layoutToCoordSuffix[this._currentLayout];
        return nodeObj[yname];
    };

    /**
     * Computes the number of entries in an array needed to store all of the
     * coordinate and color information for drawing the tree.
     *
     * Critically, this number is dependent on the current layout, since (for
     * example) the rectangular layout requires more drawing than the unrooted
     * layout (since we also have to draw vertical lines for internal nodes).
     *
     * @return {Number}
     */
    Empress.prototype.computeNecessaryCoordsSize = function () {
        var numLines;
        if (this._currentLayout === "Rectangular") {
            // Leaves have 1 line (horizontal), the root also has 1 line
            // (vertical), and internal nodes have 2 lines (both vertical and
            // horizontal). As an example, the below tiny tree shown in
            // rectangular layout contains 5 nodes total (including the root)
            // and 3 leaves. So numLines = 3 + 1 + 2*(5 - (3 + 1)) = 3+1+2 = 6.
            //
            //     +--
            // +---|
            // |   +-
            // |
            // +--------
            var leafAndRootCt = this._tree.numleafs() + 1;
            numLines = leafAndRootCt + 2 * (this._tree.size - leafAndRootCt);
        } else if (this._currentLayout === "Circular") {
            // The same as rectangular layout, but we don't draw anything for
            // the root.
            var leafCt = this._tree.numleafs();
            numLines = leafCt + 16 * (this._tree.size - leafCt - 1);
        } else {
            numLines = this._tree.size - 1;
        }

        // Every line takes up two coordinates, and every coordinate takes up
        // VERTEX_SIZE (as of writing this is set to 5, for x, y, r, g, b)
        // spaces in coords.
        return 2 * numLines * this._drawer.VERTEX_SIZE;
    };

    /**
     * Retrives the node coordinate info
     * format of node coordinate info: [x, y, red, green, blue, ...]
     *
     * @return {Array}
     */
    Empress.prototype.getNodeCoords = function () {
        var tree = this._tree;
        var coords = new Float32Array(tree.size * 5);
        var coords_index = 0;

        for (var i = 1; i <= tree.size; i++) {
            var node = this._treeData[i];
            if (!node.name.includes("EmpressNode")) {
                coords[coords_index++] = this.getX(node);
                coords[coords_index++] = this.getY(node);
                coords.set(node.color, coords_index);
                coords_index += 3;
            }
        }

        return coords;
    };

    /**
     * Retrives the coordinate info of the tree.
     *  format of coordinate info: [x, y, red, green, blue, ...]
     *
     * @return {Array}
     */
    Empress.prototype.getCoords = function () {
        var tree = this._tree;

        // The coordinates (and colors) of the tree's nodes.
        var coords = new Float32Array(this.computeNecessaryCoordsSize());

        // branch color
        var color;

        var coords_index = 0;

        /* Draw a vertical line / arc for the root node, if we're in
         * rectangular or circular layout mode. Note that we *don't* draw
         * a horizontal line (with the branch length of the root) for the
         * root node, even if it has a nonzero branch length; this could be
         * modified in the future if desired. See #141 on GitHub.
         *
         * (The python code explicitly disallows trees with <= 1 nodes, so
         * we're never going to be in the unfortunate situation of having the
         * root be the ONLY node in the tree. So this behavior is ok.)
         */
        if (this._currentLayout === "Rectangular") {
            color = this._treeData[tree.size].color;
            coords[coords_index++] = this.getX(this._treeData[tree.size]);
            coords[coords_index++] = this._treeData[tree.size].lowestchildyr;
            coords.set(color, coords_index);
            coords_index += 3;
            coords[coords_index++] = this.getX(this._treeData[tree.size]);
            coords[coords_index++] = this._treeData[tree.size].highestchildyr;
            coords.set(color, coords_index);
            coords_index += 3;
        }
        // iterate throught the tree in postorder, skip root
        for (var i = 1; i < tree.size; i++) {
            // name of current node
            var node = i;
            var parent = tree.postorder(tree.parent(tree.postorderselect(i)));

            if (!this._treeData[node].visible) {
                continue;
            }

            // branch color
            color = this._treeData[node].color;

            if (this._currentLayout === "Rectangular") {
                /* Nodes in the rectangular layout can have up to two "parts":
                 * a horizontal line, and a vertical line at the end of this
                 * line. These parts are indicated below as AAA... and BBB...,
                 * respectively. (Child nodes are indicated by CCC...)
                 *
                 *        BCCCCCCCCCCCC
                 *        B
                 * AAAAAAAB
                 *        B
                 *        BCCCCCCCCCCCC
                 *
                 * All nodes except for the root are drawn with a horizontal
                 * line, and all nodes except for tips are drawn with a
                 * vertical line.
                 */
                // 1. Draw horizontal line (we're already skipping the root)
                coords[coords_index++] = this.getX(this._treeData[parent]);
                coords[coords_index++] = this.getY(this._treeData[node]);
                coords.set(color, coords_index);
                coords_index += 3;
                coords[coords_index++] = this.getX(this._treeData[node]);
                coords[coords_index++] = this.getY(this._treeData[node]);
                coords.set(color, coords_index);
                coords_index += 3;
                // 2. Draw vertical line, if this is an internal node
                if (this._treeData[node].hasOwnProperty("lowestchildyr")) {
                    coords[coords_index++] = this.getX(this._treeData[node]);
                    coords[coords_index++] = this._treeData[
                        node
                    ].highestchildyr;
                    coords.set(color, coords_index);
                    coords_index += 3;
                    coords[coords_index++] = this.getX(this._treeData[node]);
                    coords[coords_index++] = this._treeData[node].lowestchildyr;
                    coords.set(color, coords_index);
                    coords_index += 3;
                }
            } else if (this._currentLayout === "Circular") {
                /* Same deal as above, except instead of a "vertical line" this
                 * time we draw an "arc".
                 */
                // 1. Draw line protruding from parent (we're already skipping
                // the root so this is ok)
                //
                // Note that position info for this is stored as two sets of
                // coordinates: (xc0, yc0) for start point, (xc1, yc1) for end
                // point. The *c1 coordinates are explicitly associated with
                // the circular layout so we can just use this.getX() /
                // this.getY() for these coordinates.
                coords[coords_index++] = this._treeData[node].xc0;
                coords[coords_index++] = this._treeData[node].yc0;
                coords.set(color, coords_index);
                coords_index += 3;
                coords[coords_index++] = this.getX(this._treeData[node]);
                coords[coords_index++] = this.getY(this._treeData[node]);
                coords.set(color, coords_index);
                coords_index += 3;
                // 2. Draw arc, if this is an internal node (note again that
                // we're skipping the root)
                if (this._treeData[node].hasOwnProperty("arcx0")) {
                    // arcs are create by sampling 15 small lines along the
                    // circle spanned by rotating arcx0
                    var arcStartAngle = this._treeData[node].arcstartangle;
                    var arcEndAngle = this._treeData[node].arcendangle;
                    var numSamples = 15;
                    var arcDeltaAngle = arcEndAngle - arcStartAngle;
                    var arcAngle = arcDeltaAngle / numSamples;
                    var sX = this._treeData[node].arcx0;
                    var sY = this._treeData[node].arcy0;
                    for (var frag = 0; frag < numSamples; frag++) {
                        var x =
                            sX * Math.cos(frag * arcAngle) -
                            sY * Math.sin(frag * arcAngle);
                        var y =
                            sX * Math.sin(frag * arcAngle) +
                            sY * Math.cos(frag * arcAngle);
                        coords[coords_index++] = x;
                        coords[coords_index++] = y;
                        coords.set(color, coords_index);
                        coords_index += 3;

                        x =
                            sX * Math.cos((frag + 1) * arcAngle) -
                            sY * Math.sin((frag + 1) * arcAngle);
                        y =
                            sX * Math.sin((frag + 1) * arcAngle) +
                            sY * Math.cos((frag + 1) * arcAngle);
                        coords[coords_index++] = x;
                        coords[coords_index++] = y;
                        coords.set(color, coords_index);
                        coords_index += 3;
                    }
                }
            } else {
                // Draw nodes for the unrooted layout.
                // coordinate info for parent
                coords[coords_index++] = this.getX(this._treeData[parent]);
                coords[coords_index++] = this.getY(this._treeData[parent]);
                coords.set(color, coords_index);
                coords_index += 3;
                // coordinate info for current nodeN
                coords[coords_index++] = this.getX(this._treeData[node]);
                coords[coords_index++] = this.getY(this._treeData[node]);
                coords.set(color, coords_index);
                coords_index += 3;
            }
        }

        return coords;
    };

    /**
     * Sets flag to hide branches not in samples
     *
     * @param {Boolean} hide If true then hide uncolored tips
     *                       if false then show uncolored tips
     */
    Empress.prototype.setNonSampleBranchVisibility = function (hide) {
        var visible = !hide;

        // check sample Value for all branches
        for (var node in this._treeData) {
            if (!this._treeData[node].inSample) {
                this._treeData[node].visible = visible;
            }
        }
    };

    /**
     * Adds to an array of coordinates / colors the data needed to draw two
     * triangles.
     *
     * The two triangles drawn should look as follows:
     *
     * tL--tR
     * | \  |
     * |  \ |
     * bL--bR
     *
     * ...where all of the area is filled in, giving the impression of just
     * a rectangle (or generic quadrilateral, if e.g. tL isn't directly above
     * bL) being drawn.
     *
     * Note that this doesn't do any validation on the relative positions of
     * the corners coordinates, so if those are messed up (e.g. you're trying
     * to draw the rectangle shown above but you accidentally swap bL and tL)
     * then this will just draw something weird.
     *
     * (Also note that we can modify coords because JS uses "Call by sharing"
     * for Arrays/Objects; see http://jasonjl.me/blog/2014/10/15/javascript.)
     *
     * @param {Array} coords Array containing coordinate + color data, to be
     *                       passed to Drawer.loadSampleThickBuf().
     * @param {Object} corners Object with tL, tR, bL, and bR entries (each
     *                         mapping to an array of the format [x, y]
     *                         indicating this position).
     * @param {Array} color  the color to draw / fill both triangles with
     */
    Empress.prototype._addTriangleCoords = function (coords, corners, color) {
        // Triangle 1
        coords.push(...corners.tL);
        coords.push(...color);
        coords.push(...corners.bL);
        coords.push(...color);
        coords.push(...corners.bR);
        coords.push(...color);
        // Triangle 2
        coords.push(...corners.tL);
        coords.push(...color);
        coords.push(...corners.tR);
        coords.push(...color);
        coords.push(...corners.bR);
        coords.push(...color);
    };

    /* Adds coordinate/color info for a vertical line for a given node in the
     * rectangular layout. The vertices of the rectangle to be drawn look like:
     *
     * tL |-tR---
     * ---|
     * bL |-bR---
     *
     * @param {Array} coords  Array containing coordinate + color data, to be
     *                        passed to Drawer.loadSampleThickBuf().
     * @param {Number} node   Node index in this._treeData, from which we'll
     *                        retrieve coordinate information.
     * @param {Number} amount Desired line thickness (note that this will be
     *                        applied on both sides of the line -- so if
     *                        amount = 1 here then the drawn thick line will
     *                        have a width of 1 + 1 = 2).
     */
    Empress.prototype._addThickVerticalLineCoords = function (
        coords,
        node,
        amount
    ) {
        var corners = {
            tL: [
                this.getX(this._treeData[node]) - amount,
                this._treeData[node].highestchildyr,
            ],
            tR: [
                this.getX(this._treeData[node]) + amount,
                this._treeData[node].highestchildyr,
            ],

            bL: [
                this.getX(this._treeData[node]) - amount,
                this._treeData[node].lowestchildyr,
            ],

            bR: [
                this.getX(this._treeData[node]) + amount,
                this._treeData[node].lowestchildyr,
            ],
        };
        var color = this._treeData[node].color;
        this._addTriangleCoords(coords, corners, color);
    };

    /**
     * Thickens the branches that belong to unique sample categories
     * (i.e. features that are only in gut)
     *
     * @param {Number} amount - How thick to make branch
     */
    Empress.prototype.thickenSameSampleLines = function (amount) {
        // we do this because SidePanel._updateSample() calls this function
        // with lWidth - 1, so in order to make sure we're setting this
        // properly we add 1 to this value.
        this._currentLineWidth = amount + 1;
        var tree = this._tree;

        // the coordinate of the tree.
        var coords = [];
        this._drawer.loadSampleThickBuf([]);

<<<<<<< HEAD
        var corners;
=======
        // define theses variables so jslint does not complain
        var x1, y1, x2, y2, corners;
>>>>>>> ba462318

        // In the corner case where the root node (located at index tree.size)
        // has an assigned color, thicken the root's drawn vertical line when
        // drawing the tree in Rectangular layout mode
        if (
            this._currentLayout === "Rectangular" &&
            this._treeData[tree.size].sampleColored
        ) {
            this._addThickVerticalLineCoords(coords, tree.size, amount);
        }
        // iterate through the tree in postorder, skip root
        for (var i = 1; i < this._tree.size; i++) {
            // name of current node
            var node = i;
            var parent = tree.postorder(tree.parent(tree.postorderselect(i)));

            if (!this._treeData[node].sampleColored) {
                continue;
            }

            var color = this._treeData[node].color;
            if (this._currentLayout === "Rectangular") {
                // Draw a thick vertical line for this node, if it isn't a tip
                if (this._treeData[node].hasOwnProperty("lowestchildyr")) {
                    this._addThickVerticalLineCoords(coords, node, amount);
                }
                /* Draw a horizontal thick line for this node -- we can safely
                 * do this for all nodes since this ignores the root, and all
                 * nodes except for the root (at least as of writing) have a
                 * horizontal line portion in the rectangular layout.
                 * tL   tR---
                 * -----|
                 * bL   bR---
                 */
                corners = {
                    tL: [
                        this.getX(this._treeData[parent]),
                        this.getY(this._treeData[node]) + amount,
                    ],
                    tR: [
                        this.getX(this._treeData[node]),
                        this.getY(this._treeData[node]) + amount,
                    ],
                    bL: [
                        this.getX(this._treeData[parent]),
                        this.getY(this._treeData[node]) - amount,
                    ],
                    bR: [
                        this.getX(this._treeData[node]),
                        this.getY(this._treeData[node]) - amount,
                    ],
                };
                this._addTriangleCoords(coords, corners, color);
            } else if (this._currentLayout === "Circular") {
                // Thicken the "arc" if this is non-root internal node
                // (TODO: this will need to be adapted when the arc is changed
                // to be a bezier curve)
                if (this._treeData[node].hasOwnProperty("arcx0")) {
                    // arcs are create by sampling 15 small lines along the
                    // circle spanned by rotating arcx0
                    var arcStartAngle = this._treeData[node].arcstartangle;
                    var arcEndAngle = this._treeData[node].arcendangle;
                    var numSamples = 15;
                    var arcDeltaAngle = arcEndAngle - arcStartAngle;
                    var arcAngle = arcDeltaAngle / numSamples;
                    var sX = this._treeData[node].arcx0;
                    var sY = this._treeData[node].arcy0;
                    for (var frag = 0; frag < numSamples; frag++) {
                        x1 =
                            sX * Math.cos(frag * arcAngle) -
                            sY * Math.sin(frag * arcAngle);
                        y1 =
                            sX * Math.sin(frag * arcAngle) +
                            sY * Math.cos(frag * arcAngle);
                        x2 =
                            sX * Math.cos((frag + 1) * arcAngle) -
                            sY * Math.sin((frag + 1) * arcAngle);
                        y2 =
                            sX * Math.sin((frag + 1) * arcAngle) +
                            sY * Math.cos((frag + 1) * arcAngle);
                        var arc0corners = VectorOps.computeBoxCorners(
                            x1,
                            y1,
                            x2,
                            y2,
                            amount
                        );
                        var arc1corners = VectorOps.computeBoxCorners(
                            x1,
                            y1,
                            x2,
                            y2,
                            amount
                        );
                        this._addTriangleCoords(coords, arc0corners, color);
                        this._addTriangleCoords(coords, arc1corners, color);
                    }
                }
                // Thicken the actual "node" portion, extending from the center
                // of the layout
<<<<<<< HEAD
                corners = VectorOps.computeBoxCorners(
                    this._treeData[node].xc0,
                    this._treeData[node].yc0,
                    this.getX(this._treeData[node]),
                    this.getY(this._treeData[node]),
                    amount
                );
                this._addTriangleCoords(coords, corners, color);
            } else {
                corners = VectorOps.computeBoxCorners(
                    this.getX(this._treeData[parent]),
                    this.getY(this._treeData[parent]),
                    this.getX(this._treeData[node]),
                    this.getY(this._treeData[node]),
                    amount
                );
=======
                x1 = this._treeData[node].xc0;
                y1 = this._treeData[node].yc0;
                x2 = this.getX(this._treeData[node]);
                y2 = this.getY(this._treeData[node]);
                corners = VectorOps.computeBoxCorners(x1, y1, x2, y2, amount);
                this._addTriangleCoords(coords, corners, color);
            } else {
                x1 = this.getX(this._treeData[parent]);
                y1 = this.getY(this._treeData[parent]);
                x2 = this.getX(this._treeData[node]);
                y2 = this.getY(this._treeData[node]);
                corners = VectorOps.computeBoxCorners(x1, y1, x2, y2, amount);
>>>>>>> ba462318
                this._addTriangleCoords(coords, corners, color);
            }
        }

        this._drawer.loadSampleThickBuf(coords);
    };

    /**
     * Color the tree by sample IDs
     *
     * @param {Array} sID - The sample IDs
     * @param {Array} rgb - The rgb array which defines the color
     */
    Empress.prototype.colorSampleIDs = function (sIds, rgb) {
        var tree = this._tree;
        var obs = this._biom.getSampleObs(sIds);
        for (var i = 0; i < obs.length; i++) {
            this._treeData[obs].color = rgb;
        }
    };

    /**
     * Converts a list of tree node names to their respectives keys in _treeData
     *
     * @param {Array} names Array of tree node names
     *
     * @return {Set} A set of keys cooresponding to entries in _treeData
     */
    Empress.prototype._namesToKeys = function (names) {
        var keys = new Set();

        // adds a key to the keys set.
        var addKey = function (key) {
            keys.add(key);
        };

        for (var i = 0; i < names.length; i++) {
            // most names have a one-to-one correspondence but during testing
            // a tree came up that had a one-to-many correspondance.
            // _nameToKeys map node names (the names that appear in the newick
            // string) to all nodes (in bp-tree) with that name.
            this._nameToKeys[names[i]].forEach(addKey);
        }
        return keys;
    };

    /**
     * Color the tree using sample data
     *
     * @param {String} cat The sample category to use
     * @param {String} color - the Color map to use
     *
     * @return {Object} Maps keys to colors
     */
    Empress.prototype.colorBySampleCat = function (cat, color) {
        var tree = this._tree;
        var obs = this._biom.getObsBy(cat);
        var categories = util.naturalSort(Object.keys(obs));

        // shared by the following for loops
        var i, j, category;

        // convert observation IDs to _treeData keys
        for (i = 0; i < categories.length; i++) {
            category = categories[i];
            obs[category] = this._namesToKeys(obs[category]);
        }

        // assign colors to categories
        var colorer = new Colorer(color, categories);
        // colors for drawing the tree
        var cm = colorer.getMapRGB();
        // colors for the legend
        var keyInfo = colorer.getMapHex();

        // assign internal nodes to approperiate category based on its children
        obs = this._projectObservations(obs);

        // color tree
        this._colorTree(obs, cm);

        // get percent of branches belonging to unique category (i.e. just gut)
        this.percentColoredBySample(obs, keyInfo);

        return keyInfo;
    };

    /**
     * Color the tree based on a feature metadata column
     *
     * @param {String} cat The feature metadata column to color nodes by
     * @param {String} color - the color map to use
     *
     * @return {Object} Maps unique values in this f. metadata column to colors
     */
    Empress.prototype.colorByFeatureMetadata = function (cat, color) {
        var tree = this._tree;
        // 1. produce a mapping of unique values in this feature metadata
        //    column to an array of the feature(s) with each value
        var uniqueValueToFeatures = {};
        _.mapObject(this._featureMetadata, function (fmRow, featureID) {
            // This is loosely based on how BIOMTable.getObsBy() works.
            var fmVal = fmRow[cat];
            if (_.has(uniqueValueToFeatures, fmVal)) {
                uniqueValueToFeatures[fmVal].push(featureID);
            } else {
                uniqueValueToFeatures[fmVal] = [featureID];
            }
        });

        var sortedUniqueValues = util.naturalSort(
            Object.keys(uniqueValueToFeatures)
        );
        console.log(uniqueValueToFeatures);
        // shared by the following for loop
        var i, j, uniqueVal;

        // convert observation IDs to _treeData keys
        for (i = 0; i < sortedUniqueValues.length; i++) {
            uniqueVal = sortedUniqueValues[i];
            uniqueValueToFeatures[uniqueVal] = this._namesToKeys(
                uniqueValueToFeatures[uniqueVal]
            );
        }

        // assign colors to unique values
        var colorer = new Colorer(color, sortedUniqueValues);
        // colors for drawing the tree
        var cm = colorer.getMapRGB();
        // colors for the legend
        var keyInfo = colorer.getMapHex();

        // color internal nodes if their children all have same fm val
        // this is adapted from _projectObservations() below
        for (var ii = 1; ii < this._tree.size; ii++) {
            var parent = tree.postorder(tree.parent(tree.postorderselect(ii)));

            for (var jj = 0; jj < sortedUniqueValues.length; jj++) {
                uniqueVal = sortedUniqueValues[jj];
                if (uniqueValueToFeatures[uniqueVal].has(ii)) {
                    uniqueValueToFeatures[uniqueVal].add(parent);
                }
            }
        }
        var obs = util.keepUniqueKeys(uniqueValueToFeatures);

        // color tree
        this._colorTree(obs, cm);

        return keyInfo;
    };

    /**
     * Finds the branches that are unique to each category in obs
     *
     * @param {Object} observations grouped by categories
     *
     * @return {Object} the branches of the tree that are uniqe to category in
                        obs
    */
    Empress.prototype._projectObservations = function (obs) {
        var tree = this._tree;
        var categories = Object.keys(obs);

        // assign internal nodes to approperiate category based on its children
        // iterate using postorder
        for (var i = 1; i < tree.size; i++) {
            var node = i;
            var parent = tree.postorder(tree.parent(tree.postorderselect(i)));

            for (var j = 0; j < categories.length; j++) {
                category = categories[j];
                if (obs[category].has(node)) {
                    this._treeData[node].inSample = true;
                    obs[category].add(parent);
                }
            }
        }
        obs = util.keepUniqueKeys(obs);
        return obs;
    };

    /**
     * Updates the tree based on obs and cm but does not draw a new tree.
     *
     * @param{Object} obs The mapping from sample category to unique features.
     * @param{Object} cm The mapping from sample category to color.
     */
    Empress.prototype._colorTree = function (obs, cm) {
        var categories = util.naturalSort(Object.keys(obs));
        // color tree
        for (var i = 0; i < categories.length; i++) {
            category = categories[i];
            var keys = [...obs[category]];

            for (var j = 0; j < keys.length; j++) {
                var key = keys[j];
                this._treeData[key].color = cm[category];
                this._treeData[key].sampleColored = true;
            }
        }
    };

    /**
     * Cacluates the total and relative pertange of the tree that was colored by
     * each category in sampleObs
     *
     * @param {Object} sampleObs The object containing which tree branches are
     *                 colored by which sample category
     * @param {Object} keyInfo The object containing the information to be
     *                 displayed in the sample legend
     */
    Empress.prototype.percentColoredBySample = function (sampleObs, keyInfo) {
        // calculate relative tree size i.e. the subtree spanned by the samples
        // iterate over tree using postorder

        var i,
            relativeTreeSize = 0;
        for (i = 1; i <= this._tree.size; i++) {
            if (this._treeData[i].inSample) {
                relativeTreeSize++;
            }
        }

        // calculate total and relative percentages in each group
        var sampleCategies = Object.keys(sampleObs);
        for (i = 0; i < sampleCategies.length; i++) {
            var category = sampleCategies[i];
            var branchesInCategory = sampleObs[category].length;
            keyInfo[category].tPercent = branchesInCategory / this._tree.size;
            keyInfo[category].rPercent = branchesInCategory / relativeTreeSize;
        }
    };

    /**
     * Sets the color of the tree back to default
     */
    Empress.prototype.resetTree = function () {
        var keys = Object.keys(this._treeData);
        for (var i = 0; i < keys.length; i++) {
            var key = keys[i];
            this._treeData[key].color = this.DEFAULT_COLOR;
            this._treeData[key].inSample = false;
            this._treeData[key].sampleColored = false;
            this._treeData[key].visible = true;
        }
        this._drawer.loadSampleThickBuf([]);
    };

    /**
     * Returns a list of sample categories
     *
     * @return {Array}
     */
    Empress.prototype.getSampleCategories = function () {
        return this._biom.getSampleCategories();
    };

    /**
     * Returns a list of all available layouts.
     *
     * @return {Array}
     */
    Empress.prototype.getAvailableLayouts = function () {
        return Object.keys(this._layoutToCoordSuffix);
    };

    /**
     * Redraws the tree with a new layout (if different from current layout).
     */
    Empress.prototype.updateLayout = function (newLayout) {
        if (this._currentLayout !== newLayout) {
            if (this._layoutToCoordSuffix.hasOwnProperty(newLayout)) {
                this._currentLayout = newLayout;
                // Adjust the thick-line stuff before calling drawTree() --
                // this will get the buffer set up before it's actually drawn
                // in drawTree(). Doing these calls out of order (draw tree,
                // then call thickenSameSampleLines()) causes the thick-line
                // stuff to only change whenever the tree is redrawn.
                if (this._currentLineWidth !== 1) {
                    // The - 1 mimics the behavior of SidePanel._updateSample()
                    this.thickenSameSampleLines(this._currentLineWidth - 1);
                }
                this._drawer.loadNodeBuff(this.getNodeCoords());
                this.drawTree();
            } else {
                // This should never happen under normal circumstances (the
                // input to this function should always be an existing layout
                // name), but we might as well account for it anyway.
                throw "Layout " + newLayout + " doesn't have coordinate data.";
            }
        }
    };

    /**
     * Returns the default layout name.
     *
     * @return {String}
     */
    Empress.prototype.getDefaultLayout = function () {
        return this._defaultLayout;
    };

    /**
     * Returns an array of unique values in a metadata column. If column is
     * numberic then the array is sorted in ascending order.
     *
     * @param{Object} category The column of data
     *
     * @return{Object}
     */
    Empress.prototype.getUniqueSampleValues = function (category) {
        return this._biom.getUniqueSampleValues(category);
    };

    /**
     * Returns a mapping of trajectory values to observations given a gradient
     * and trajectory. Ignores trajectories which represent missing data. (i.e.
     * 'unknown' for non-numberic and NaN for numeric)
     *
     * @param{Object} col The column in metadata the gradient belongs to.
     * @param{Object} grad The value for the gradient. observations that have
     *                this value will only be returned.
     * @param{Object} traj The column for the trajectory. All observations with
     *                missing data in this column will be ignored.
     *
     * @return{Object} return a mapping of trajectory values to observations.
     */
    Empress.prototype.getGradientStep = function (cat, grad, traj) {
        return this._biom.getGradientStep(cat, grad, traj);
    };

    /**
     * Returns an array of feature metadata column names.
     *
     * @return {Array}
     */
    Empress.prototype.getFeatureMetadataCategories = function () {
        return this._featureMetadataColumns;
    };

    return Empress;
});<|MERGE_RESOLUTION|>--- conflicted
+++ resolved
@@ -534,12 +534,7 @@
         var coords = [];
         this._drawer.loadSampleThickBuf([]);
 
-<<<<<<< HEAD
         var corners;
-=======
-        // define theses variables so jslint does not complain
-        var x1, y1, x2, y2, corners;
->>>>>>> ba462318
 
         // In the corner case where the root node (located at index tree.size)
         // has an assigned color, thicken the root's drawn vertical line when
@@ -640,7 +635,6 @@
                 }
                 // Thicken the actual "node" portion, extending from the center
                 // of the layout
-<<<<<<< HEAD
                 corners = VectorOps.computeBoxCorners(
                     this._treeData[node].xc0,
                     this._treeData[node].yc0,
@@ -657,20 +651,6 @@
                     this.getY(this._treeData[node]),
                     amount
                 );
-=======
-                x1 = this._treeData[node].xc0;
-                y1 = this._treeData[node].yc0;
-                x2 = this.getX(this._treeData[node]);
-                y2 = this.getY(this._treeData[node]);
-                corners = VectorOps.computeBoxCorners(x1, y1, x2, y2, amount);
-                this._addTriangleCoords(coords, corners, color);
-            } else {
-                x1 = this.getX(this._treeData[parent]);
-                y1 = this.getY(this._treeData[parent]);
-                x2 = this.getX(this._treeData[node]);
-                y2 = this.getY(this._treeData[node]);
-                corners = VectorOps.computeBoxCorners(x1, y1, x2, y2, amount);
->>>>>>> ba462318
                 this._addTriangleCoords(coords, corners, color);
             }
         }
