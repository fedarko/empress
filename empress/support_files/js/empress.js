define(["underscore", "Camera", "Drawer", "Colorer", "VectorOps"], function (
    _,
    Camera,
    Drawer,
    Colorer,
    VectorOps
) {
    // The index position of the color array
    const RED = 0;
    const GREEN = 1;
    const BLUE = 2;

    /**
     * @class EmpressTree
     *
     * @param {BPTree} tree The phylogenetic tree
     * @param {Object} treeData The metadata associated with the tree
     *                 Note: currently treeData uses the preorder position of
     *                       each node as a key. Originally this was to save a
     *                       a bit of space but it be better if it used the
     *                       actual name of the name in tree.
     * @param {Object} nameToKeys Converts tree node names to an array of keys.
     * @param {Object} layoutToCoordSuffix Maps layout names to coord. suffix.
     *                 Note: An example is the "Unrooted" layout, which as of
     *                       writing should map to "2" since it's represented
     *                       by a node's x2 and y2 coordinates in the data.
     * @param {String} defaultLayout The default layout to draw the tree with
     * @param {BIOMTable} biom The BIOM table used to color the tree
     * @param {Canvas} canvas The HTML canvas that the tree will be drawn on.
     */
    function Empress(
        tree,
        treeData,
        nameToKeys,
        layoutToCoordSuffix,
        defaultLayout,
        biom,
        canvas
    ) {
        /**
         * @type {Camera}
         * The camera used to look at the tree
         * @private
         */
        this._cam = new Camera();

        /**
         * @type {Drawer}
         * used to draw the tree
         * @private
         */
        this._drawer = new Drawer(canvas, this._cam);

        /**
         * @type {Array}
         * The default color of the tree
         */
        this.DEFAULT_COLOR = [0.75, 0.75, 0.75];
        this.DEFAULT_COLOR_HEX = "#c0c0c0";

        this.DEFAULT_BRANCH_VAL = 1;

        /**
         * @type {BPTree}
         * The phylogenetic balance parenthesis tree
         * @private
         */
        this._tree = tree;
        this._numTips = 0;
        for (var i = 0; i < this._tree.size; i++) {
            if (this._tree.isleaf(this._tree.postorderselect(i))) {
                this._numTips++;
            }
        }

        /**
         * @type {Object}
         * The metadata associated with the tree branches
         * Note: postorder positions are used as keys because node names are not
         *       assumed to be unique. Use nameToKeys to convert a name to list
         *       of keys associated with it. Keys start at 1
         * @private
         */
        this._treeData = treeData;

        /**
         * @type{Object}
         * Converts tree node names to an array of _treeData keys.
         * @private
         */
        this._nameToKeys = nameToKeys;

        /**
         * @type {BiomTable}
         * Sample metadata
         * @private
         */
        this._biom = biom;

        /**
         * @type{Object}
         * As described above, maps layout names to node coordinate suffixes
         * in the tree data.
         * @private
         */
        this._layoutToCoordSuffix = layoutToCoordSuffix;

        /**
         * @type {String}
         * The default / current layouts used in the tree visualization.
         * @private
         */
        this._defaultLayout = defaultLayout;
        this._currentLayout = defaultLayout;

        /**
         * @type{Number}
         * The line width used for drawing "thick" lines.
         */
        this._currentLineWidth = 1;
    }

    /**
     * Initializes WebGL and then draws the tree
     */
    Empress.prototype.initialize = function () {
        this._drawer.initialize();
        this.drawTree();
    };

    /**
     * Draws the tree
     */
    Empress.prototype.drawTree = function () {
        this._drawer.loadTreeBuf(this.getCoords());
        this._drawer.draw();
    };

    Empress.prototype.getX = function (nodeObj) {
        var xname = "x" + this._layoutToCoordSuffix[this._currentLayout];
        return nodeObj[xname];
    };

    Empress.prototype.getY = function (nodeObj) {
        var yname = "y" + this._layoutToCoordSuffix[this._currentLayout];
        return nodeObj[yname];
    };

    /**
     * Computes the number of entries in an array needed to store all of the
     * coordinate and color information for drawing the tree.
     *
     * Critically, this number is dependent on the current layout, since (for
     * example) the rectangular layout requires more drawing than the unrooted
     * layout (since we also have to draw vertical lines for internal nodes).
     *
     * @return {Number}
     */
    Empress.prototype.computeNecessaryCoordsSize = function () {
        var numLines;
        if (this._currentLayout === "Rectangular") {
            // Leaves have 1 line (vertical), the root also has 1 line
            // (horizontal), and internal nodes have 2 lines (both vertical and
            // horizontal).
            var leafAndRootCt = this._tree.numleafs() + 1;
            numLines = leafAndRootCt + 2 * (this._tree.size - leafAndRootCt);
        } else {
            numLines = this._tree.size - 1;
        }

        // Every line takes up two coordinates, and every coordinate takes up
        // VERTEX_SIZE (as of writing this is set to 5, for x, y, r, g, b)
        // spaces in coords.
        return 2 * numLines * this._drawer.VERTEX_SIZE;
    };

    /**
     * Retrives the coordinate info of the tree.
     *  format of coordinate info: [x, y, red, green, blue, ...]
     *
     * @return {Array}
     */
    Empress.prototype.getCoords = function () {
        var tree = this._tree;

        // The coordinates (and colors) of the tree's nodes.
        var coords = new Float32Array(this.computeNecessaryCoordsSize());

        // branch color
        var color;

        var coords_index = 0;

        /* Draw a vertical line for the root node, if we're in rectangular
         * layout mode. Note that we *don't* draw a horizontal line for the
         * root node, even if it has a nonzero branch length; this could be
         * modified in the future if desired. See #141 on GitHub.
         *
         * (The python code explicitly disallows trees with <= 1 nodes, so
         * we're never going to be in the unforuntate situation of having the
         * root be the ONLY node in the tree. So this behavior is ok.)
         */
        if (this._currentLayout === "Rectangular") {
            color = this._treeData[tree.size].color;
            coords[coords_index++] = this.getX(this._treeData[tree.size]);
            coords[coords_index++] = this._treeData[tree.size].lowestchildyr;
            coords.set(color, coords_index);
            coords_index += 3;
            coords[coords_index++] = this.getX(this._treeData[tree.size]);
            coords[coords_index++] = this._treeData[tree.size].highestchildyr;
            coords.set(color, coords_index);
            coords_index += 3;
        }
        // iterate throught the tree in postorder, skip root
        for (var i = 1; i < tree.size; i++) {
            // name of current node
            var node = i;
            var parent = tree.postorder(tree.parent(tree.postorderselect(i)));

            if (!this._treeData[node].visible) {
                continue;
            }

            // branch color
            color = this._treeData[node].color;

            if (this._currentLayout === "Rectangular") {
                /* Nodes in the rectangular layout can have up to two "parts":
                 * a horizontal line, and a vertical line at the end of this
                 * line. These parts are indicated below as AAA... and BBB...,
                 * respectively. (Child nodes are indicated by CCC...)
                 *
                 *        BCCCCCCCCCCCC
                 *        B
                 * AAAAAAAB
                 *        B
                 *        BCCCCCCCCCCCC
                 *
                 * All nodes except for the root are drawn with a horizontal
                 * line, and all nodes except for tips are drawn with a
                 * vertical line.
                 */
                // 1. Draw horizontal line (we're already skipping the root)
                coords[coords_index++] = this.getX(this._treeData[parent]);
                coords[coords_index++] = this.getY(this._treeData[node]);
                coords.set(color, coords_index);
                coords_index += 3;
                coords[coords_index++] = this.getX(this._treeData[node]);
                coords[coords_index++] = this.getY(this._treeData[node]);
                coords.set(color, coords_index);
                coords_index += 3;
                // 2. Draw vertical line, if this is an internal node
                if (this._treeData[node].hasOwnProperty("lowestchildyr")) {
                    coords[coords_index++] = this.getX(this._treeData[node]);
                    coords[coords_index++] = this._treeData[
                        node
                    ].highestchildyr;
                    coords.set(color, coords_index);
                    coords_index += 3;
                    coords[coords_index++] = this.getX(this._treeData[node]);
                    coords[coords_index++] = this._treeData[node].lowestchildyr;
                    coords.set(color, coords_index);
                    coords_index += 3;
                }
            } else {
                // Draw nodes for the unrooted layout.
                // coordinate info for parent
                coords[coords_index++] = this.getX(this._treeData[parent]);
                coords[coords_index++] = this.getY(this._treeData[parent]);
                coords.set(color, coords_index);
                coords_index += 3;
                // coordinate info for current nodeN
                coords[coords_index++] = this.getX(this._treeData[node]);
                coords[coords_index++] = this.getY(this._treeData[node]);
                coords.set(color, coords_index);
                coords_index += 3;
            }
        }

        return coords;
    };

    /**
     * Sets flag to hide branches not in samples
     *
     * @param {Boolean} hide If true then hide uncolored tips
     *                       if false then show uncolored tips
     */
    Empress.prototype.setNonSampleBranchVisibility = function (hide) {
        var visible = !hide;

        // check sample Value for all branches
        for (var node in this._treeData) {
            if (!this._treeData[node].inSample) {
                this._treeData[node].visible = visible;
            }
        }
    };

    /**
     * Adds to an array of coordinates / colors the data needed to draw two
     * triangles.
     *
     * The two triangles drawn should look as follows:
     *
     * tL--tR
     * | \  |
     * |  \ |
     * bL--bR
     *
     * ...where all of the area is filled in, giving the impression of just
     * a rectangle (or generic quadrilateral, if e.g. tL isn't directly above
     * bL) being drawn.
     *
     * Note that this doesn't do any validation on the relative positions of
     * the tL / tR / bL / bR coordinates, so if those are messed up (e.g.
     * you're trying to draw the rectangle shown above but you accidentally
     * swap bL and tL) then this will just draw something weird.
     *
     * (Also note that we can modify coords because JS uses "Call by sharing"
     * for Arrays/Objects; see http://jasonjl.me/blog/2014/10/15/javascript.)
     *
     * @param {Array} coords Array containing coordinate + color data, to be
     *                       passed to Drawer.loadSampleThickBuf().
     * @param {Array} tL     top-left position, represented as [x, y]
     * @param {Array} tR     top-right position, represented as [x, y]
     * @param {Array} bL     bottom-left position, represented as [x, y]
     * @param {Array} bR     bottom-right position, represented as [x, y]
     * @param {Array} color  the color to draw / fill both triangles with
     */
    Empress.prototype._addTriangleCoords = function (
        coords,
        tL,
        tR,
        bL,
        bR,
        color
    ) {
        // Triangle 1
        coords.push(...tL);
        coords.push(...color);
        coords.push(...bL);
        coords.push(...color);
        coords.push(...bR);
        coords.push(...color);
        // Triangle 2
        coords.push(...tL);
        coords.push(...color);
        coords.push(...tR);
        coords.push(...color);
        coords.push(...bR);
        coords.push(...color);
    };

    /* Adds coordinate/color info for a vertical line for a given node in the
     * rectangular layout. The vertices of the rectangle to be drawn look like:
     *
     * tL |-tR---
     * ---|
     * bL |-bR---
     *
     * @param {Array} coords  Array containing coordinate + color data, to be
     *                        passed to Drawer.loadSampleThickBuf().
     * @param {Number} node   Node index in this._treeData, from which we'll
     *                        retrieve coordinate information.
     * @param {Number} amount Desired line thickness (note that this will be
     *                        applied on both sides of the line -- so if
     *                        amount = 1 here then the drawn thick line will
     *                        have a width of 1 + 1 = 2).
     */
    Empress.prototype._addThickVerticalLineCoords = function (
        coords,
        node,
        amount
    ) {
        var tL = [
            this.getX(this._treeData[node]) - amount,
            this._treeData[node].highestchildyr,
        ];
        var tR = [
            this.getX(this._treeData[node]) + amount,
            this._treeData[node].highestchildyr,
        ];
        var bL = [
            this.getX(this._treeData[node]) - amount,
            this._treeData[node].lowestchildyr,
        ];
        var bR = [
            this.getX(this._treeData[node]) + amount,
            this._treeData[node].lowestchildyr,
        ];
        var color = this._treeData[node].color;
        this._addTriangleCoords(coords, tL, tR, bL, bR, color);
    };

    /**
     * Thickens the branches that belong to unique sample categories
     * (i.e. features that are only in gut)
     *
     * @param {Number} amount - How thick to make branch
     */
    Empress.prototype.thickenSameSampleLines = function (amount) {
        // we do this because SidePanel._updateSample() calls this function
        // with lWidth - 1, so in order to make sure we're setting this
        // properly we add 1 to this value.
        this._currentLineWidth = amount + 1;
        var tree = this._tree;

        // the coordinate of the tree.
        var coords = [];
        this._drawer.loadSampleThickBuf([]);

        // In the corner case where the root node (located at index tree.size)
        // has an assigned color, thicken the root's drawn vertical line when
        // drawing the tree in Rectangular layout mode
        if (
            this._currentLayout === "Rectangular" &&
            this._treeData[tree.size].sampleColored
        ) {
            this._addThickVerticalLineCoords(coords, tree.size, amount);
        }
        // iterate throught the tree in postorder, skip root
        for (var i = 1; i < this._tree.size; i++) {
            // name of current node
            var node = i;
            var parent = tree.postorder(tree.parent(tree.postorderselect(i)));

            if (!this._treeData[node].sampleColored) {
                continue;
            }

            var color = this._treeData[node].color;
            var tL, tR, bL, bR;
            if (this._currentLayout === "Rectangular") {
                // Draw a thick vertical line for this node, if it isn't a tip
                if (this._treeData[node].hasOwnProperty("lowestchildyr")) {
                    this._addThickVerticalLineCoords(coords, node, amount);
                }
                /* Draw a horizontal thick line for this node -- we can safely
                 * do this for all nodes since this ignores the root, and all
                 * nodes except for the root (at least as of writing) have a
                 * horizontal line portion in the rectangular layout.
                 * tL   tR---
                 * -----|
                 * bL   bR---
                 */
                tL = [
                    this.getX(this._treeData[parent]),
                    this.getY(this._treeData[node]) + amount,
                ];
                tR = [
                    this.getX(this._treeData[node]),
                    this.getY(this._treeData[node]) + amount,
                ];
                bL = [
                    this.getX(this._treeData[parent]),
                    this.getY(this._treeData[node]) - amount,
                ];
                bR = [
                    this.getX(this._treeData[node]),
                    this.getY(this._treeData[node]) - amount,
                ];
                this._addTriangleCoords(coords, tL, tR, bL, bR, color);
            } else {
                // center branch such that parent node is at (0,0)
                var x1 = this.getX(this._treeData[parent]);
                var y1 = this.getY(this._treeData[parent]);
                var x2 = this.getX(this._treeData[node]);
                var y2 = this.getY(this._treeData[node]);
                var point = VectorOps.translate([x1, y1], -1 * x2, -1 * y2);

                // find angle/length of branch
                var angle = VectorOps.getAngle(point);
                var length = VectorOps.magnitude(point);
                var over = point[1] < 0;

                // find top left of box of thick line
                tL = [0, amount];
                tL = VectorOps.rotate(tL, angle, over);
                tL = VectorOps.translate(tL, x2, y2);

                tR = [length, amount];
                tR = VectorOps.rotate(tR, angle, over);
                tR = VectorOps.translate(tR, x2, y2);

                // find bottom point of thick line
                bL = [0, -1 * amount];
                bL = VectorOps.rotate(bL, angle, over);
                bL = VectorOps.translate(bL, x2, y2);

                bR = [length, -1 * amount];
                bR = VectorOps.rotate(bR, angle, over);
                bR = VectorOps.translate(bR, x2, y2);

                this._addTriangleCoords(coords, tL, tR, bL, bR, color);
            }
        }

        this._drawer.loadSampleThickBuf(coords);
    };

    /**
     * Color the tree by sample IDs
     *
     * @param {Array} sID - The sample IDs
     * @param {Array} rgb - The rgb array which defines the color
     */
    Empress.prototype.colorSampleIDs = function (sIds, rgb) {
        var tree = this._tree;
        var obs = this._biom.getSampleObs(sIds);
        for (var i = 0; i < obs.length; i++) {
            this._treeData[obs].color = rgb;
        }
    };

    /**
     * Converts a list of tree node names to their respectives keys in _treeData
     *
     * @param {Array} names Array of tree node names
     *
     * @return {Set} A set of keys cooresponding to entries in _treeData
     */
<<<<<<< HEAD
    Empress.prototype._namesToKeys = function (names) {
        var keys = [];
=======
    Empress.prototype._namesToKeys = function(names) {
        var keys = new Set();

        // adds a key to the keys set.
        var addKey = function(key) {
            keys.add(key);
        };

>>>>>>> 3417f59f
        for (var i = 0; i < names.length; i++) {
            // most names have a one-to-one correspondence but during testing
            // a tree came up that had a one-to-many correspondance.
            // _nameToKeys map node names (the names that appear in the newick
            // string) to all nodes (in bp-tree) with that name.
            this._nameToKeys[names[i]].forEach(addKey);
        }
        return keys;
    };

    /**
     * Remove all non unique keys
     *
     * @param {Object} keys An object containing multiple lists of keys
     *
     * @return {Object} A new object with the non unique keys removed
     */
    Empress.prototype._keepUniqueKeys = function (keys) {
        // get unique keys
        var items = Object.keys(keys);
        var i;

        // TODO: The current method to get the unique observations
        // belonging to each sample category is slow. Refactoring it will lead
        // to a nice speed boost.
        // https://github.com/biocore/empress/issues/147
        var uniqueKeysArray = _.chain(keys)
            .values()
            .map(function (item) {
                return [...item];
            })
            .flatten()
            .groupBy(function (key) {
                return key;
            })
            .filter(function (key) {
                return key.length === 1;
            })
            .flatten()
            .value();
        var uniqueKeys = new Set(uniqueKeysArray);
        var hasKey = function(key) {
            return uniqueKeys.has(key);
        };

        // get the unique keys in each item
        var result = {};
        items = Object.keys(keys);
        for (i = 0; i < items.length; i++) {
            var itemKeys = [...keys[items[i]]];
            result[items[i]] = _.filter(itemKeys, hasKey);
        }

        return result;
    };

    /**
     * Creates a color map for each categoy in items
     *
     * @param {Array} items List of categories
     * @param {String} color The chroma color map to use
     * @param {Boolean} rbg if true then a webGL color map will be created
     *                      if false then a javascript color map will be created
     *
     * @return {Object} A color map that uses the categories in items as keys
     */
    Empress.prototype._assignColor = function (items, color, forWebGl) {
        // create color brewer
        var colorer = new Colorer(color, 0, Math.pow(2, items.length));
        var colorFunction = forWebGl ? "getColorRGB" : "getColorHex";
        var colorBlockSize = Math.pow(2, items.length) / items.length;

        var cm = {};
        for (var i = 0; i < items.length; i++) {
            var item = items[i];
            cm[item] = {
                color: colorer[colorFunction](i * colorBlockSize),
            };
        }

        return cm;
    };

    /**
     * Color the tree using sample data
     *
     * @param {String} cat The sample category to use
     * @param {String} color - the Color map to use
     *
     * @return {Object} Maps keys to colors
     */
    Empress.prototype.colorBySampleCat = function (cat, color) {
        var tree = this._tree;
        var obs = this._biom.getObsBy(cat);
        var categories = Object.keys(obs);
        categories.sort();

        // shared by the following for loops
        var i, j, category;

        // convert observation IDs to _treeData keys
        for (i = 0; i < categories.length; i++) {
            category = categories[i];
            obs[category] = this._namesToKeys(obs[category]);
        }

        // assign colors to categories
        var cm = this._assignColor(categories, color, true);

        // legend key
        var keyInfo = this._assignColor(categories, color, false);

        // assign internal nodes to approperiate category based on its children
        obs = this._projectObservations(obs);

        // color tree
        this._colorTree(obs, cm);

        // get percent of branches belonging to unique category (i.e. just gut)
        this.percentColoredBySample(obs, keyInfo);

        return keyInfo;
    };

    /**
     * Finds the branches that are unique to each category in obs
     *
     * @param {Object} observations grouped by categories
     *
     * @return {Object} the branches of the tree that are uniqe to category in
                        obs
    */
    Empress.prototype._projectObservations = function(obs) {
        var tree = this._tree;
        var categories = Object.keys(obs);

        // assign internal nodes to approperiate category based on its children
        // iterate using postorder
        for (var i = 1; i < tree.size; i++) {
            var node = i;
            var parent = tree.postorder(tree.parent(tree.postorderselect(i)));

            for (j = 0; j < categories.length; j++) {
                category = categories[j];
                if (obs[category].has(node)) {
                    this._treeData[node].inSample = true;
                    obs[category].add(parent);
                }
            }
        }
        obs = this._keepUniqueKeys(obs);
        return obs;
    };

    /**
     * Updates the tree based on obs and cm but does not draw a new tree.
     *
     * @param{Object} obs The mapping from sample category to unique features.
     * @param{Object} cm The mapping from sample category to color.
     */
    Empress.prototype._colorTree = function(obs, cm) {
        var categories = Object.keys(obs);
        // color tree
        for (var i = 0; i < categories.length; i++) {
            category = categories[i];
            var keys = [...obs[category]];

            for (var j = 0; j < keys.length; j++) {
                var key = keys[j];
                this._treeData[key].color = cm[category].color;
                this._treeData[key].sampleColored = true;
            }
        }
    };

    /**
     * Cacluates the total and relative pertange of the tree that was colored by
     * each category in sampleObs
     *
     * @param {Object} sampleObs The object containing which tree branches are
     *                 colored by which sample category
     * @param {Object} keyInfo The object containing the information to be
     *                 displayed in the sample legend
     */
    Empress.prototype.percentColoredBySample = function (sampleObs, keyInfo) {
        // calculate relative tree size i.e. the subtree spanned by the samples
        // iterate over tree using postorder

        var i,
            relativeTreeSize = 0;
        for (i = 1; i <= this._tree.size; i++) {
            if (this._treeData[i].inSample) {
                relativeTreeSize++;
            }
        }

        // calculate total and relative percentages in each group
        var sampleCategies = Object.keys(sampleObs);
        for (i = 0; i < sampleCategies.length; i++) {
            var category = sampleCategies[i];
            var branchesInCategory = sampleObs[category].length;
            keyInfo[category].tPercent = branchesInCategory / this._tree.size;
            keyInfo[category].rPercent = branchesInCategory / relativeTreeSize;
        }
    };

    /**
     * Sets the color of the tree back to default
     */
    Empress.prototype.resetTree = function () {
        var keys = Object.keys(this._treeData);
        for (var i = 0; i < keys.length; i++) {
            var key = keys[i];
            this._treeData[key].color = this.DEFAULT_COLOR;
            this._treeData[key].inSample = false;
            this._treeData[key].sampleColored = false;
            this._treeData[key].visible = true;
        }
        this._drawer.loadSampleThickBuf([]);
    };

    /**
     * Returns a list of sample categories
     *
     * @return {Array}
     */
    Empress.prototype.getSampleCategories = function () {
        return this._biom.getSampleCategories();
    };

    /**
<<<<<<< HEAD
     * Returns a list of all available layouts.
     *
     * @return {Array}
     */
    Empress.prototype.getAvailableLayouts = function () {
        return Object.keys(this._layoutToCoordSuffix);
    };

    /**
     * Redraws the tree with a new layout (if different from current layout).
     */
    Empress.prototype.updateLayout = function (newLayout) {
        if (this._currentLayout !== newLayout) {
            if (this._layoutToCoordSuffix.hasOwnProperty(newLayout)) {
                this._currentLayout = newLayout;
                // Adjust the thick-line stuff before calling drawTree() --
                // this will get the buffer set up before it's actually drawn
                // in drawTree(). Doing these calls out of order (draw tree,
                // then call thickenSameSampleLines()) causes the thick-line
                // stuff to only change whenever the tree is redrawn.
                if (this._currentLineWidth !== 1) {
                    // The - 1 mimics the behavior of SidePanel._updateSample()
                    this.thickenSameSampleLines(this._currentLineWidth - 1);
                }
                this.drawTree();
            } else {
                // This should never happen under normal circumstances (the
                // input to this function should always be an existing layout
                // name), but we might as well account for it anyway.
                throw "Layout " + newLayout + " doesn't have coordinate data.";
            }
        }
    };

    /**
     * Returns the default layout name.
     *
     * @return {String}
     */
    Empress.prototype.getDefaultLayout = function () {
        return this._defaultLayout;
=======
     * Returns an array of unique values in a metadata column. If column is
     * numberic then the array is sorted in ascending order.
     *
     * @param{Object} category The column of data
     *
     * @return{Object}
     */
    Empress.prototype.getUniqueSampleValues = function(category) {
        return this._biom.getUniqueSampleValues(category);
    };

    /**
     * Returns a mapping of trajectory values to observations given a gradient
     * and trajectory. Ignores trajectories which represent missing data. (i.e.
     * 'unknown' for non-numberic and NaN for numeric)
     *
     * @param{Object} col The column in metadata the gradient belongs to.
     * @param{Object} grad The value for the gradient. observations that have
     *                this value will only be returned.
     * @param{Object} traj The column for the trajectory. All observations with
     *                missing data in this column will be ignored.
     *
     * @return{Object} return a mapping of trajectory values to observations.
     */
    Empress.prototype.getGradientStep = function(cat, grad, traj) {
        return this._biom.getGradientStep(cat, grad, traj);
>>>>>>> 3417f59f
    };

    return Empress;
});<|MERGE_RESOLUTION|>--- conflicted
+++ resolved
@@ -520,11 +520,7 @@
      *
      * @return {Set} A set of keys cooresponding to entries in _treeData
      */
-<<<<<<< HEAD
     Empress.prototype._namesToKeys = function (names) {
-        var keys = [];
-=======
-    Empress.prototype._namesToKeys = function(names) {
         var keys = new Set();
 
         // adds a key to the keys set.
@@ -532,7 +528,6 @@
             keys.add(key);
         };
 
->>>>>>> 3417f59f
         for (var i = 0; i < names.length; i++) {
             // most names have a one-to-one correspondence but during testing
             // a tree came up that had a one-to-many correspondance.
@@ -764,7 +759,6 @@
     };
 
     /**
-<<<<<<< HEAD
      * Returns a list of all available layouts.
      *
      * @return {Array}
@@ -806,7 +800,9 @@
      */
     Empress.prototype.getDefaultLayout = function () {
         return this._defaultLayout;
-=======
+    };
+      
+    /**
      * Returns an array of unique values in a metadata column. If column is
      * numberic then the array is sorted in ascending order.
      *
@@ -833,7 +829,6 @@
      */
     Empress.prototype.getGradientStep = function(cat, grad, traj) {
         return this._biom.getGradientStep(cat, grad, traj);
->>>>>>> 3417f59f
     };
 
     return Empress;
