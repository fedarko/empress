define([
    "underscore",
    "Camera",
    "Drawer",
    "Colorer",
    "VectorOps",
    "CanvasEvents",
    "BarplotPanel",
    "Legend",
    "util",
    "chroma",
    "LayoutsUtil",
    "ExportUtil",
], function (
    _,
    Camera,
    Drawer,
    Colorer,
    VectorOps,
    CanvasEvents,
    BarplotPanel,
    Legend,
    util,
    chroma,
    LayoutsUtil,
    ExportUtil
) {
    /**
     * @class EmpressTree
     *
     * @param {BPTree} tree The phylogenetic tree.
     * @param {BIOMTable or null} biom The BIOM table used to color the tree.
     *                                 If no table / sample metadata was passed
     *                                 to Empress (i.e. using qiime empress
     *                                 tree-plot), this should be null.
     * @param {Array} featureMetadataColumns Columns of the feature metadata.
     *                Note: The order of this array should match the order of
     *                      the arrays which are the values of tipMetadata and
     *                      intMetadata. If no feature metadata was provided
     *                      when generating an Empress visualization, this
     *                      parameter should be [] (and tipMetadata and
     *                      intMetadata should be {}s).
     * @param {Object} tipMetadata Feature metadata for tips in the tree.
     *                 Note: This should map tip names to an array of feature
     *                       metadata values. Each array should have the same
     *                       length as featureMetadataColumns.
     * @param {Object} intMetadata Feature metadata for internal nodes in tree.
     *                 Note: Should be formatted analogously to tipMetadata.
     *                       Note that internal node names can be non-unique.
     * @param {Canvas} canvas The HTML canvas that the tree will be drawn on.
     */
    function Empress(
        tree,
        biom,
        featureMetadataColumns,
        tipMetadata,
        intMetadata,
        canvas
    ) {
        /**
         * @type {Camera}
         * The camera used to look at the tree
         * @private
         */
        this._cam = new Camera();

        /**
         * @type {Drawer}
         * used to draw the tree
         * @private
         */
        // allow canvas to be null to make testing empress easier
        if (canvas !== null) {
            this._drawer = new Drawer(canvas, this._cam);
            this._canvas = canvas;
        }

        /**
         * @type {Array}
         * The default color of the tree
         */
        this.DEFAULT_COLOR = Colorer.rgbToFloat([64, 64, 64]);

        /**
         * @type {BPTree}
         * The phylogenetic balance parenthesis tree
         * @private
         */
        this._tree = tree;

        /**
         * Used to index into _treeData
         * @type {Object}
         * @private
         */
        this._tdToInd = {
            // all nodes (non-layout parameters)
            color: 0,
            isColored: 1,
            visible: 2,
            // unrooted layout
            x2: 3,
            y2: 4,
            // rectangular layout
            xr: 3,
            yr: 4,
            highestchildyr: 5,
            lowestchildyr: 6,
            // circular layout
            xc0: 3,
            yc0: 4,
            xc1: 5,
            yc1: 6,
            angle: 7,
            arcx0: 8,
            arcy0: 9,
            arcstartangle: 10,
            arcendangle: 11,
        };

        /**
         * The number of non layout parameters in _treeData.
         * @type {Number}
         * @private
         */
        this._numOfNonLayoutParams = 3;

        /**
         * @type {Array}
         * The metadata associated with the tree branches
         * Note: postorder positions are used as indices because internal node
         *       names are not assumed to be unique.
         * @private
         */
        this._treeData = new Array(this._tree.size + 1);

        // set default color/visible status for each node
        // Note: currently empress tree uses 1-based index since the bp-tree
        //       bp-tree.js is based off of used 1-based index.
        for (var i = 1; i <= this._tree.size; i++) {
            this._treeData[i] = new Array(this._tdToInd.length);
            this._treeData[i].splice(
                this._tdToInd.color,
                0,
                this.DEFAULT_COLOR
            );
            this._treeData[i].splice(this._tdToInd.isColored, 0, false);
            this._treeData[i].splice(this._tdToInd.visible, 0, true);
        }

        /**
         * @type {Legend}
         * Legend describing the way the tree is colored.
         * @private
         */
        this._legend = new Legend(document.getElementById("legend-main"));

        /**
         * @type {BiomTable}
         * BIOM table: includes feature presence information and sample-level
         * metadata. Can be null if no table / sample metadata was passed to
         * Empress.
         * @private
         */
        this._biom = biom;

        this.isCommunityPlot = !_.isNull(this._biom);

        /**
         * @type{Array}
         * Feature metadata column names.
         * @private
         */
        this._featureMetadataColumns = featureMetadataColumns;

        /**
         * @type{Object}
         * Feature metadata: keys are tree node names, and values are arrays
         * of length equal to this._featureMetadataColumns.length.
         * For the sake of simplicity, we split this up into tip and internal
         * node feature metadata objects.
         * @private
         */
        this._tipMetadata = tipMetadata;
        this._intMetadata = intMetadata;

        /**
         * @type{Object}
         * As described above, maps layout names to node coordinate suffixes
         * in the tree data.
         * @private
         */
        this._layoutToCoordSuffix = {
            Rectangular: "r",
            Circular: "c1",
            Unrooted: "2",
        };

        /**
         * @type {String}
         * The default / current layouts used in the tree visualization.
         * @private
         */
        this._defaultLayout = "Unrooted";
        this._currentLayout = "Unrooted";

        /**
         * @type {BarplotPanel}
         * Manages a collection of BarplotLayers, as well as the state of the
         * barplot panel. Also can call Empress.drawBarplots() /
         * Empress.undrawBarplots() when needed. Can be null if no feature or
         * sample metadata was passed to Empress.
         * @private
         */
        this._barplotPanel = null;
        if (this.isCommunityPlot || this._featureMetadataColumns.length > 0) {
            this._barplotPanel = new BarplotPanel(this, this._defaultLayout);
        }

        /**
         * @type {Number}
         * The y scaling factor for the rectangular layout. This is used to
         * adjust the thickness of barplot bars.
         * @private
         */
        this._yrscf = null;

        /**
         * @type {Number}
         * For the rectangular layout, this is the rightmost x-coordinate;
         * for the circular layout, this is the maximum distance from the
         * root of the tree (a.k.a. the maximum radius in polar coordinates).
         * For layouts which do not support barplots (e.g. the unrooted
         * layout), the value of this is arbitrary. Used for determining the
         * "closest-to-the-root" point at which we can start drawing barplots.
         * @private
         */
        this._maxDisplacement = null;

        /**
         * @type{Boolean}
         * Indicates whether or not barplots are currently drawn.
         * @private
         */
        this._barplotsDrawn = false;

        /**
         * @type{Number}
         * The (not-yet-scaled) line width used for drawing "thick" lines.
         * Can be passed as input to this.thickenColoredNodes().
         */
        this._currentLineWidth = 0;

        /**
         * @type{Bool}
         * Whether or not to draw node circles.
         */
        this.drawNodeCircles = false;

        /**
         * @type{Bool}
         * Whether the camera is focused on a selected node.
         */
        this.focusOnSelectedNode = true;

        /**
         * @type{Bool}
         * Whether unrepresented tips are ignored when propagating colors.
         */
        this.ignoreAbsentTips = true;

        /**
         * @type{Bool}
         * Whether to ignore node lengths during layout or not
         */
        this.ignoreLengths = false;

        /**
         * @type{String}
         * Leaf sorting method: one of "none", "ascending", or "descending"
         */
        this.leafSorting = "descending";

        /**
         * @type{CanvasEvents}
         * Handles user events
         */
        // allow canvas to be null to make testing empress easier
        if (
            canvas !== null &&
            document.getElementById("quick-search") !== null
        ) {
            this._events = new CanvasEvents(this, this._drawer, canvas);
        }

        /**
         * @type{Object}
         * @private
         * Stores the information about the collapsed clades. This object is
         * used to determine if a user clicked on a collapsed clade.
         *
         * Note: <node_key> refers to the key in _treeData
         * Format:
         * {
         *      <node_key>: {
         *          left: <node_key>,
         *          right: <node_key>,
         *          deepest: <node_key>,
         *          length: <Number>,
         *          color: <Number>
         *      }
         *  }
         */
        this._collapsedClades = {};

        /**
         * @type(Set)
         * @private
         * Clades that should will not be collapse. Currently, clades are only
         * cleared from this set when resetTree() is called.
         */
        this._dontCollapse = new Set();

        /**
         * @type{Array}
         * @private
         *
         * Stores the vertex information that is passed to WebGL
         *
         * Format: [x, y, r, g, b, ...]
         */
        this._collapsedCladeBuffer = [];

        /**
         * @type{String}
         * @private
         *
         * The method used to collapsed the tree
         */
        this._collapseMethod = "normal";

        /**
         * @type{Array}
         * @private
         *
         * This stores the group membership of a node. -1 means the node doesn't
         * belong to a group. This array is used to collapse clades by search
         * for clades in this array that share the same group membership.
         */
        this._group = new Array(this._tree.size + 1).fill(-1);
    }

    /**
     * Computes the current tree layout and fills _treeData.
     *
     * Also updates this._maxDisplacement.
     */
    Empress.prototype.getLayoutInfo = function () {
        var data, i;
        // Rectangular
        if (this._currentLayout === "Rectangular") {
            data = LayoutsUtil.rectangularLayout(
                this._tree,
                4020,
                4020,
                this.ignoreLengths,
                this.leafSorting
            );
            this._yrscf = data.yScalingFactor;
            for (i = 1; i <= this._tree.size; i++) {
                // remove old layout information
                this._treeData[i].length = this._numOfNonLayoutParams;

                // store new layout information
                this._treeData[i][this._tdToInd.xr] = data.xCoord[i];
                this._treeData[i][this._tdToInd.yr] = data.yCoord[i];
                this._treeData[i][this._tdToInd.highestchildyr] =
                    data.highestChildYr[i];
                this._treeData[i][this._tdToInd.lowestchildyr] =
                    data.lowestChildYr[i];
            }
        } else if (this._currentLayout === "Circular") {
            data = LayoutsUtil.circularLayout(
                this._tree,
                4020,
                4020,
                this.ignoreLengths,
                this.leafSorting
            );
            for (i = 1; i <= this._tree.size; i++) {
                // remove old layout information
                this._treeData[i].length = this._numOfNonLayoutParams;

                // store new layout information
                this._treeData[i][this._tdToInd.xc0] = data.x0[i];
                this._treeData[i][this._tdToInd.yc0] = data.y0[i];
                this._treeData[i][this._tdToInd.xc1] = data.x1[i];
                this._treeData[i][this._tdToInd.yc1] = data.y1[i];
                this._treeData[i][this._tdToInd.angle] = data.angle[i];
                this._treeData[i][this._tdToInd.arcx0] = data.arcx0[i];
                this._treeData[i][this._tdToInd.arcy0] = data.arcy0[i];
                this._treeData[i][this._tdToInd.arcstartangle] =
                    data.arcStartAngle[i];
                this._treeData[i][this._tdToInd.arcendangle] =
                    data.arcEndAngle[i];
            }
        } else {
            data = LayoutsUtil.unrootedLayout(
                this._tree,
                4020,
                4020,
                this.ignoreLengths
            );
            for (i = 1; i <= this._tree.size; i++) {
                // remove old layout information
                this._treeData[i].length = this._numOfNonLayoutParams;

                // store new layout information
                this._treeData[i][this._tdToInd.x2] = data.xCoord[i];
                this._treeData[i][this._tdToInd.y2] = data.yCoord[i];
            }
        }
        this._drawer.loadTreeCoordsBuff(this.getTreeCoords());
        this._computeMaxDisplacement();
    };

    /**
     * Initializes WebGL and then draws the tree
     */
    Empress.prototype.initialize = function () {
        this._drawer.initialize();
        this._events.setMouseEvents();
        var nodeNames = this._tree.getAllNames();
        // Don't include nodes with the name null (i.e. nodes without a
        // specified name in the Newick file) in the auto-complete.
        nodeNames = nodeNames.filter((n) => n !== null);
        nodeNames.sort();
        this._events.autocomplete(nodeNames);

        this.getLayoutInfo();
        this.centerLayoutAvgPoint();
    };

    /**
     * Retrieve an attribute from a node.
     *
     * @param{Number} node Postorder position of node.
     * @param{String} attr The attribute to retrieve from the node.
     *
     * @return The attribute; if attr is not a valid attribute of node, then
     *         undefined will be returned.
     */
    Empress.prototype.getNodeInfo = function (node, attr) {
        if (attr === "name") {
            return this._tree.name(this._tree.postorderselect(node));
        }
        return this._treeData[node][this._tdToInd[attr]];
    };

    /**
     * Sets an attribute of a node.
     *
     * Note: this method does not perfom any kind of validation. It is assumed
     *       that node, attr and value are all valid.
     *
     * @param{Integer} node post-order position of node..
     * @param{String} attr The attribute to set for the node.
     * @param{Object} value The value to set for the given attribute for the
     *                      node.
     */
    Empress.prototype.setNodeInfo = function (node, attr, value) {
        this._treeData[node][this._tdToInd[attr]] = value;
    };

    /**
     * Draws the tree
     */
    Empress.prototype.drawTree = function () {
        this._drawer.loadTreeColorBuff(this.getTreeColor());
        if (this.drawNodeCircles) {
            this._drawer.loadNodeBuff(this.getNodeCoords());
        } else {
            // Clear the node circle buffer to save some memory / space
            this._drawer.loadNodeBuff([]);
        }
        this._drawer.loadCladeBuff(this._collapsedCladeBuffer);
        this._drawer.draw();
    };

    /**
<<<<<<< HEAD
     * Exports a SVG image of the tree.
     *
     * @return {String} svg
     */
    Empress.prototype.exportTreeSVG = function () {
        return ExportUtil.exportTreeSVG(this, this._drawer);
    };

    /**
     * Exports a SVG image of the active legends.
     *
     * Currently this just includes the legend used for tree coloring, but
     * eventually this'll be expanded to include all the barplot legends as
     * well.
     *
     * @return {String} svg
     */
    Empress.prototype.exportLegendSVG = function () {
        var legends = [];
        // Add the legend used for coloring the tree (if shown).
        if (this._legend.isActive()) {
            legends.push(this._legend);
        }
        // Add all the active legends from all the barplot layers.
        // NOTE: Since we expect there to be many more barplot legends than
        // just the one tree-coloring legend, we could potentially save a tiny
        // bit of time by just setting legends to the output of getLegends()
        // and then calling unshift() to add this._legend to the start of the
        // array. However, I don't think the speed gain would be worth making
        // this code much less readable ._.
        if (this._barplotsDrawn) {
            legends.push(...this._barplotPanel.getLegends());
        }
        if (legends.length === 0) {
            util.toastMsg("No active legends to export.", 5000);
            return null;
        } else {
            return ExportUtil.exportLegendSVG(legends);
        }
    };

    /**
     * Exports a PNG image of the canvas.
     *
     * This works a bit differently from the SVG exporting functions -- instead
     * of returning a string with the SVG, the specified callback will be
     * called with the Blob representation of the PNG. See
     * ExportUtil.exportTreePNG() for details.
     *
     * @param {Function} callback Function that will be called with a Blob
     *                            representing the exported PNG image.
     */
    Empress.prototype.exportTreePNG = function (callback) {
        ExportUtil.exportTreePNG(this, this._canvas, callback);
    };

    /**
     * Retrieves x coordinate of node in the current layout.
     *
     * @param {Number} node Postorder position of node.
     * @return {Number} x coordinate of node.
     */
    Empress.prototype.getX = function (node) {
        var xname = "x" + this._layoutToCoordSuffix[this._currentLayout];
        return this.getNodeInfo(node, xname);
    };

    /**
     * Retrieves y coordinate of node in the current layout.
     *
     * @param {Number} node Postorder position of node.
     * @return {Number} y coordinate of node.
     */
    Empress.prototype.getY = function (node) {
        var yname = "y" + this._layoutToCoordSuffix[this._currentLayout];
        return this.getNodeInfo(node, yname);
    };

    /**
     * Retrieves the node coordinate info (for drawing node circles).
     *
     * @return {Array} Node coordinate info, formatted like
     *                 [x, y, red, green, blue, ...] for every node circle to
     *                 be drawn.
     */
    Empress.prototype.getNodeCoords = function () {
        var tree = this._tree;
        var coords = [];

        for (var node = 1; node <= tree.size; node++) {
            if (!this.getNodeInfo(node, "visible")) {
                continue;
            }
            // In the past, we only drew circles for nodes with an assigned
            // name (i.e. where the name of a node was not null). Now, we
            // just draw circles for all nodes.
            coords.push(
                this.getX(node),
                this.getY(node),
                ...this.getNodeInfo(node, "color")
            );
        }
        return new Float32Array(coords);
    };

    /**
     * Returns the number of lines/triangles to approximate an arc/wedge given
     * the total angle of the arc/wedge.
=======
     * Retrives the coordinate info of the tree.
>>>>>>> fd159e17
     *
     * We used to interlace the coordinate information with the color information
     * i.e. [x1, y1, red1, green1, blue1, x2, y2, red2, green2, blue2,...]
     * This was inefficient because tree coordinates do not change during most
     * update operations (such as feature coloring). Thus, we split the
     * coordinate information into two seperate buffers. One for tree
     * tree coordinates and another for color.
     *
     * @return {Array}
     */
    Empress.prototype.getTreeCoords = function () {
        var tree = this._tree;
        var coords = [];

        var addPoint = function (x, y) {
            coords.push(x, y);
        };

        /* Draw a vertical line, if we're in rectangular layout mode. Note that
         * we *don't* draw a horizontal line (with the branch length of the
         * root) for the root node, even if it has a nonzero branch length;
         * this could be modified in the future if desired. See #141 on GitHub.
         *
         * (The python code explicitly disallows trees with <= 1 nodes, so
         * we're never going to be in the unfortunate situation of having the
         * root be the ONLY node in the tree. So this behavior is ok.)
         */
        if (this._currentLayout === "Rectangular") {
            addPoint(
                this.getX(tree.size),
                this.getNodeInfo(tree.size, "lowestchildyr")
            );
            addPoint(
                this.getX(tree.size),
                this.getNodeInfo(tree.size, "highestchildyr")
            );
        }
        // iterate through the tree in postorder, skip root
        for (var node = 1; node < tree.size; node++) {
            // name of current node
            // var node = this._treeData[node];
            var parent = tree.postorder(
                tree.parent(tree.postorderselect(node))
            );
            // parent = this._treeData[parent];

            if (!this.getNodeInfo(node, "visible")) {
                continue;
            }

            if (this._currentLayout === "Rectangular") {
                /* Nodes in the rectangular layout can have up to two "parts":
                 * a horizontal line, and a vertical line at the end of this
                 * line. These parts are indicated below as AAA... and BBB...,
                 * respectively. (Child nodes are indicated by CCC...)
                 *
                 *        BCCCCCCCCCCCC
                 *        B
                 * AAAAAAAB
                 *        B
                 *        BCCCCCCCCCCCC
                 *
                 * All nodes except for the root are drawn with a horizontal
                 * line, and all nodes except for tips are drawn with a
                 * vertical line.
                 */
                // 1. Draw horizontal line (we're already skipping the root)
                addPoint(this.getX(parent), this.getY(node));
                addPoint(this.getX(node), this.getY(node));
                // 2. Draw vertical line, if this is an internal node
                if (this.getNodeInfo(node, "lowestchildyr") !== undefined) {
                    // skip if node is root of collapsed clade
                    if (this._collapsedClades.hasOwnProperty(node)) continue;
                    addPoint(
                        this.getX(node),
                        this.getNodeInfo(node, "highestchildyr")
                    );
                    addPoint(
                        this.getX(node),
                        this.getNodeInfo(node, "lowestchildyr")
                    );
                }
            } else if (this._currentLayout === "Circular") {
                /* Same deal as above, except instead of a "vertical line" this
                 * time we draw an "arc".
                 */
                // 1. Draw line protruding from parent (we're already skipping
                // the root so this is ok)
                //
                // Note that position info for this is stored as two sets of
                // coordinates: (xc0, yc0) for start point, (xc1, yc1) for end
                // point. The *c1 coordinates are explicitly associated with
                // the circular layout so we can just use this.getX() /
                // this.getY() for these coordinates.
                addPoint(
                    this.getNodeInfo(node, "xc0"),
                    this.getNodeInfo(node, "yc0")
                );
                addPoint(this.getX(node), this.getY(node));
                // 2. Draw arc, if this is an internal node (note again that
                // we're skipping the root)
                if (
                    !this._tree.isleaf(this._tree.postorderselect(node)) &&
                    !this._collapsedClades.hasOwnProperty(node)
                ) {
                    // An arc will be created for all internal nodes.
                    // arcs are created by sampling up to 60 small lines along
                    // the arc spanned by rotating the line (arcx0, arcy0)
                    // arcendangle - arcstartangle radians. This will create an
                    // arc that starts at each internal node's rightmost child
                    // and ends on the leftmost child.
                    var arcDeltaAngle =
                        this.getNodeInfo(node, "arcendangle") -
                        this.getNodeInfo(node, "arcstartangle");
                    var numSamples = this._numSampToApproximate(arcDeltaAngle);
                    var sampleAngle = arcDeltaAngle / numSamples;
                    var sX = this.getNodeInfo(node, "arcx0");
                    var sY = this.getNodeInfo(node, "arcy0");
                    for (var line = 0; line < numSamples; line++) {
                        var x =
                            sX * Math.cos(line * sampleAngle) -
                            sY * Math.sin(line * sampleAngle);
                        var y =
                            sX * Math.sin(line * sampleAngle) +
                            sY * Math.cos(line * sampleAngle);
                        addPoint(x, y);

                        x =
                            sX * Math.cos((line + 1) * sampleAngle) -
                            sY * Math.sin((line + 1) * sampleAngle);
                        y =
                            sX * Math.sin((line + 1) * sampleAngle) +
                            sY * Math.cos((line + 1) * sampleAngle);
                        addPoint(x, y);
                    }
                }
            } else {
                addPoint(this.getX(parent), this.getY(parent));
                addPoint(this.getX(node), this.getY(node));
            }
        }
        return new Float32Array(coords);
    };

    Empress.prototype.getTreeColor = function () {
        var tree = this._tree;

        var coords = [];
        var color;
        var addPoint = function () {
            coords.push(color, color);
        };

        /* Draw a vertical line, if we're in rectangular layout mode. Note that
         * we *don't* draw a horizontal line (with the branch length of the
         * root) for the root node, even if it has a nonzero branch length;
         * this could be modified in the future if desired. See #141 on GitHub.
         *
         * (The python code explicitly disallows trees with <= 1 nodes, so
         * we're never going to be in the unfortunate situation of having the
         * root be the ONLY node in the tree. So this behavior is ok.)
         */
        if (this._currentLayout === "Rectangular") {
            color = this.getNodeInfo(tree.size, "color");
            addPoint();
        }
        // iterate through the tree in postorder, skip root
        for (var node = 1; node < tree.size; node++) {
            if (!this.getNodeInfo(node, "visible")) {
                continue;
            }

            // branch color
            color = this.getNodeInfo(node, "color");

            if (this._currentLayout === "Rectangular") {
                /* Nodes in the rectangular layout can have up to two "parts":
                 * a horizontal line, and a vertical line at the end of this
                 * line. These parts are indicated below as AAA... and BBB...,
                 * respectively. (Child nodes are indicated by CCC...)
                 *
                 *        BCCCCCCCCCCCC
                 *        B
                 * AAAAAAAB
                 *        B
                 *        BCCCCCCCCCCCC
                 *
                 * All nodes except for the root are drawn with a horizontal
                 * line, and all nodes except for tips are drawn with a
                 * vertical line.
                 */
                // 1. Draw horizontal line (we're already skipping the root)
                addPoint();
                // 2. Draw vertical line, if this is an internal node
                if (this.getNodeInfo(node, "lowestchildyr") !== undefined) {
                    // skip if node is root of collapsed clade
                    if (this._collapsedClades.hasOwnProperty(node)) continue;
                    addPoint();
                }
            } else if (this._currentLayout === "Circular") {
                /* Same deal as above, except instead of a "vertical line" this
                 * time we draw an "arc".
                 */
                // 1. Draw line protruding from parent (we're already skipping
                // the root so this is ok)
                //
                // Note that position info for this is stored as two sets of
                // coordinates: (xc0, yc0) for start point, (xc1, yc1) for end
                // point. The *c1 coordinates are explicitly associated with
                // the circular layout so we can just use this.getX() /
                // this.getY() for these coordinates.
                addPoint();
                // 2. Draw arc, if this is an internal node (note again that
                // we're skipping the root)
                if (
                    !this._tree.isleaf(this._tree.postorderselect(node)) &&
                    !this._collapsedClades.hasOwnProperty(node)
                ) {
                    // An arc will be created for all internal nodes.
                    // arcs are created by sampling up to 60 small lines along
                    // the arc spanned by rotating the line (arcx0, arcy0)
                    // arcendangle - arcstartangle radians. This will create an
                    // arc that starts at each internal node's rightmost child
                    // and ends on the leftmost child.
                    var arcDeltaAngle =
                        this.getNodeInfo(node, "arcendangle") -
                        this.getNodeInfo(node, "arcstartangle");
                    var numSamples = this._numSampToApproximate(arcDeltaAngle);
                    for (var line = 0; line < numSamples; line++) {
                        addPoint();
                    }
                }
            } else {
                // Draw nodes for the unrooted layout.
                // coordinate info for parent
                addPoint();
            }
        }
        return new Float32Array(coords);
    };

    /**
     * Creates an SVG string to export the current drawing
     * Exports a SVG image of the tree.
     *
     * @return {String} svg
     */
    Empress.prototype.exportTreeSVG = function () {
        return ExportUtil.exportTreeSVG(this, this._drawer);
    };

    /**
     * Exports a SVG image of the active legends.
     *
     * Currently this just includes the legend used for tree coloring, but
     * eventually this'll be expanded to include all the barplot legends as
     * well.
     *
     * @return {String} svg
     */
    Empress.prototype.exportLegendSVG = function () {
        var legends = [];
        if (!_.isNull(this._legend.legendType)) {
            legends.push(this._legend);
        }
        // TODO: get legends from barplot panel, which should in turn get them
        // from each of its barplot layers. For now, we just export the tree
        // legend, since we don't support exporting barplots quite yet (soon!)
        if (legends.length === 0) {
            util.toastMsg("No active legends to export.", 5000);
            return null;
        } else {
            return ExportUtil.exportLegendSVG(legends);
        }
    };

    /**
     * Exports a PNG image of the canvas.
     *
     * This works a bit differently from the SVG exporting functions -- instead
     * of returning a string with the SVG, the specified callback will be
     * called with the Blob representation of the PNG. See
     * ExportUtil.exportTreePNG() for details.
     *
     * @param {Function} callback Function that will be called with a Blob
     *                            representing the exported PNG image.
     */
    Empress.prototype.exportTreePNG = function (callback) {
        ExportUtil.exportTreePNG(this, this._canvas, callback);
    };

    /**
     * Retrieves x coordinate of node in the current layout.
     *
     * @param {Number} node Postorder position of node.
     * @return {Number} x coordinate of node.
     */
    Empress.prototype.getX = function (node) {
        var xname = "x" + this._layoutToCoordSuffix[this._currentLayout];
        return this.getNodeInfo(node, xname);
    };

    /**
     * Retrieves y coordinate of node in the current layout.
     *
     * @param {Number} node Postorder position of node.
     * @return {Number} y coordinate of node.
     */
    Empress.prototype.getY = function (node) {
        var yname = "y" + this._layoutToCoordSuffix[this._currentLayout];
        return this.getNodeInfo(node, yname);
    };

    /**
     * Retrieves the node coordinate info (for drawing node circles).
     *
     * @return {Array} Node coordinate info, formatted like
     *                 [x, y, red, green, blue, ...] for every node circle to
     *                 be drawn.
     */
    Empress.prototype.getNodeCoords = function () {
        var tree = this._tree;
        var coords = [];

        for (var node = 1; node <= tree.size; node++) {
            if (!this.getNodeInfo(node, "visible")) {
                continue;
            }
            // In the past, we only drew circles for nodes with an assigned
            // name (i.e. where the name of a node was not null). Now, we
            // just draw circles for all nodes.
            coords.push(
                this.getX(node),
                this.getY(node),
                this.getNodeInfo(node, "color")
            );
        }
        return new Float32Array(coords);
    };

    /**
     * Returns the number of lines/triangles to approximate an arc/wedge given
     * the total angle of the arc/wedge.
     *
     * @param {Number} totalAngle The total angle of the arc/wedge
     * @return {Number} The number of lines/triangles to approximate the arc
     *                  or wedge.
     */
    Empress.prototype._numSampToApproximate = function (totalAngle) {
        var numSamples = Math.floor(60 * Math.abs(totalAngle / Math.PI));
        return numSamples >= 2 ? numSamples : 2;
    };

    /**
     * Returns an Object describing circular layout angle information for a
     * node.
     *
     * @param {Number} node Postorder position of a node in the tree.
     * @param {Number} halfAngleRange A number equal to (2pi) / (# leaves in
     *                                the tree), used to determine the lower
     *                                and upper angles. This is accepted as a
     *                                parameter rather than computed here so
     *                                that, if this function is called multiple
     *                                times in succession when drawing a
     *                                barplot layer, this value can be computed
     *                                just once for this layer up front.
     *
     * @return {Object} angleInfo An Object with the following keys:
     *                             -angle
     *                             -lowerAngle
     *                             -upperAngle
     *                             -angleCos
     *                             -angleSin
     *                             -lowerAngleCos
     *                             -lowerAngleSin
     *                             -upperAngleCos
     *                             -upperAngleSin
     *                            This Object can be passed directly into
     *                            this._addCircularBarCoords() as its angleInfo
     *                            parameter.
     *
     * @throws {Error} If the current layout is not "Circular".
     */
    Empress.prototype._getNodeAngleInfo = function (node, halfAngleRange) {
        if (this._currentLayout === "Circular") {
            var angle = this.getNodeInfo(node, "angle");
            var lowerAngle = angle - halfAngleRange;
            var upperAngle = angle + halfAngleRange;
            var angleCos = Math.cos(angle);
            var angleSin = Math.sin(angle);
            var lowerAngleCos = Math.cos(lowerAngle);
            var lowerAngleSin = Math.sin(lowerAngle);
            var upperAngleCos = Math.cos(upperAngle);
            var upperAngleSin = Math.sin(upperAngle);
            return {
                angle: angle,
                lowerAngle: lowerAngle,
                upperAngle: upperAngle,
                angleCos: angleCos,
                angleSin: angleSin,
                lowerAngleCos: lowerAngleCos,
                lowerAngleSin: lowerAngleSin,
                upperAngleCos: upperAngleCos,
                upperAngleSin: upperAngleSin,
            };
        } else {
            // We need to throw this error, because if we're not in the
            // rectangular layout then nodes will not have a meaningful "angle"
            // attribute.
            throw new Error(
                "_getNodeAngleInfo() called when not in circular layout"
            );
        }
    };

    /**
     * Adds to an array of coordinates / colors the data needed to draw four
     * triangles (two rectangles) for a single bar in a circular layout
     * barplot.
     *
     * Since this only draws two rectangles, the resulting barplots look jagged
     * for small trees but look smooth enough for at least moderately-sized
     * trees.
     *
     * For a node with an angle pointing at the bottom-left of the screen, the
     * rectangles drawn here will look something like:
     *
     *     tR1        /
     *     /  \      /
     * tL1/    \    /
     *    \     \  *
     *     \     \bR-----tR2        (Inner radius)
     *      \    /         |
     *       \  /          |
     *        bL---------tL2        (Outer radius)
     *
     * Here, tL1 and tR2 are on the "lower angle" and tL2 and tR2 are on the
     * "upper angle," as specified in the angleInfo parameter.
     *
     * (This style of ASCII art [esp. the "using * to denote an arrow" thing]
     * mimics http://mathforum.org/dr.math/faq/formulas/faq.polar.html.)
     *
     * @param {Array} coords Array containing coordinate + color data, to be
     *                       passed to Drawer.loadBarplotBuff().
     * @param {Number} r1 Inner radius of the bar to draw.
     * @param {Number} r2 Outer radius of the bar to draw.
     * @param {Object} angleInfo Object returned by this._getNodeAngleInfo()
     *                           for the node this bar is being drawn for.
     * @param {Array} color The GL color to draw / fill both triangles with.
     */
    Empress.prototype._addCircularBarCoords = function (
        coords,
        r1,
        r2,
        angleInfo,
        color
    ) {
        // Polar coordinates (of the form (radius, theta)) can be converted
        // to Cartesian coordinates (x, y) by using the formulae:
        //  x = radius * cos(theta)
        //  y = radius * sin(theta)
        // Every coordinate defined by these arrays is being converted from
        // Polar to Cartesian, since we know the radius and angle (theta) of
        // these coordinates (and therefore the Polar coordinates).
        // For more detail on this, see for example
        // https://tutorial.math.lamar.edu/classes/calcii/polarcoordinates.aspx
        var centerBL = [r2 * angleInfo.angleCos, r2 * angleInfo.angleSin];
        var centerBR = [r1 * angleInfo.angleCos, r1 * angleInfo.angleSin];
        var t1 = {
            tL: [r2 * angleInfo.lowerAngleCos, r2 * angleInfo.lowerAngleSin],
            tR: [r1 * angleInfo.lowerAngleCos, r1 * angleInfo.lowerAngleSin],
            bL: centerBL,
            bR: centerBR,
        };
        var t2 = {
            tL: [r2 * angleInfo.upperAngleCos, r2 * angleInfo.upperAngleSin],
            tR: [r1 * angleInfo.upperAngleCos, r1 * angleInfo.upperAngleSin],
            bL: centerBL,
            bR: centerBR,
        };
        this._addTriangleCoords(coords, t1, color);
        this._addTriangleCoords(coords, t2, color);
    };

    /**
     * Adds to an array of coordinates / colors the data needed to draw two
     * triangles (one rectangle) for a single bar in a rectangular layout
     * barplot.
     *
     * This is a simple convenience function that just calls
     * Empress._addTriangleCoords() to do most of its work.
     *
     * @param {Array} coords Array containing coordinate + color data, to be
     *                       passed to Drawer.loadBarplotBuff().
     * @param {Number} lx Leftmost x-coordinate of the rectangle to draw.
     * @param {Number} rx Rightmost x-coordinate of the rectangle to draw.
     * @param {Number} by Bottommost y-coordinate of the rectangle to draw.
     * @param {Number} ty Topmost y-coordinate of the rectangle to draw.
     * @param {Array} color The GL color to draw / fill both triangles with.
     */
    Empress.prototype._addRectangularBarCoords = function (
        coords,
        lx,
        rx,
        by,
        ty,
        color
    ) {
        var corners = {
            tL: [lx, ty],
            tR: [rx, ty],
            bL: [lx, by],
            bR: [rx, by],
        };
        this._addTriangleCoords(coords, corners, color);
    };

    /**
     * Adds to an array of coordinates / colors the data needed to draw two
     * triangles.
     *
     * The two triangles drawn should look as follows:
     *
     * tL--tR
     * | \  |
     * |  \ |
     * bL--bR
     *
     * ...where all of the area is filled in, giving the impression of just
     * a rectangle (or generic quadrilateral, if e.g. tL isn't directly above
     * bL) being drawn.
     *
     * Note that this doesn't do any validation on the relative positions of
     * the corners coordinates, so if those are messed up (e.g. you're trying
     * to draw the rectangle shown above but you accidentally swap bL and tL)
     * then this will just draw something weird.
     *
     * (Also note that we can modify coords because JS uses "Call by sharing"
     * for Arrays/Objects; see http://jasonjl.me/blog/2014/10/15/javascript.)
     *
     * @param {Array} coords Array containing coordinate + color data, to be
     *                       passed to Drawer.loadThickNodeBuff().
     * @param {Object} corners Object with tL, tR, bL, and bR entries (each
     *                         mapping to an array of the format [x, y]
     *                         indicating this position).
     * @param {Array} color The GL color to draw / fill both triangles with.
     *                      Should be an RGB array (e.g. [1, 0, 0] for red).
     */
    Empress.prototype._addTriangleCoords = function (coords, corners, color) {
        // Triangle 1
        coords.push(...corners.tL);
        coords.push(color);
        coords.push(...corners.bL);
        coords.push(color);
        coords.push(...corners.bR);
        coords.push(color);
        // Triangle 2
        coords.push(...corners.tL);
        coords.push(color);
        coords.push(...corners.tR);
        coords.push(color);
        coords.push(...corners.bR);
        coords.push(color);
    };

    /* Adds coordinate/color info for a vertical line for a given node in the
     * rectangular layout. The vertices of the rectangle to be drawn look like:
     *
     * tL |-tR---
     * ---|
     * bL |-bR---
     *
     * @param {Array} coords  Array containing coordinate + color data, to be
     *                        passed to Drawer.loadThickNodeBuff().
     * @param {Number} node   Node index in this._treeData, from which we'll
     *                        retrieve coordinate information.
     * @param {Number} lwScaled Desired line thickness (note that this will be
     *                          applied on both sides of the line -- so if
     *                          lwScaled = 1 here then the drawn thick line
     *                          will have a width of 1 + 1 = 2).
     */
    Empress.prototype._addThickVerticalLineCoords = function (
        coords,
        node,
        lwScaled
    ) {
        var corners = {
            tL: [
                this.getX(node) - lwScaled,
                this.getNodeInfo(node, "highestchildyr"),
            ],
            tR: [
                this.getX(node) + lwScaled,
                this.getNodeInfo(node, "highestchildyr"),
            ],
            bL: [
                this.getX(node) - lwScaled,
                this.getNodeInfo(node, "lowestchildyr"),
            ],
            bR: [
                this.getX(node) + lwScaled,
                this.getNodeInfo(node, "lowestchildyr"),
            ],
        };
        var color = this.getNodeInfo(node, "color");
        this._addTriangleCoords(coords, corners, color);
    };

    /**
     * Thickens the colored branches of the tree.
     *
     * @param {Number} lw Amount of thickness to use, in the same "units"
     *                    that the user can enter in one of the line width
     *                    <input>s. If this is 0, this function won't do
     *                    anything. (If this is < 0, this will throw an error.
     *                    But this really shouldn't happen, since this
     *                    parameter should be the output from
     *                    util.parseAndValidateNum().)
     */
    Empress.prototype.thickenColoredNodes = function (lw) {
        // If lw isn't > 0, then we don't thicken colored lines at all --
        // we just leave them at their default width.
        if (lw < 0) {
            // should never happen because util.parseAndValidateNum()
            // should've been called in order to obtain lw, but in case
            // this gets messed up in the future we'll catch it
            throw "Line width passed to thickenColoredNodes() is < 0.";
        } else {
            // Make sure that, even if lw is 0 (i.e. we don't need to
            // thicken the lines), we still set the current line width
            // accordingly. This way, when doing things like updating the
            // layout that'll require re-drawing the tree based on the most
            // recent settings, we'll have access to the correct line width.
            this._currentLineWidth = lw;
            if (lw === 0) {
                // But, yeah, if lw is 0 we can just return early.
                return;
            }
        }
        // Scale the line width in such a way that trees with more leaves have
        // "smaller" line width values than trees with less leaves. This is a
        // pretty arbitrary equation based on messing around and seeing what
        // looked nice on mid- and small-sized trees; as a TODO for the future,
        // there is almost certainly a better way to do this.
        var lwScaled =
            (2 * lw) / Math.pow(Math.log10(this._tree.numleaves()), 2);
        var tree = this._tree;

        // the coordinates of the tree
        var coords = [];
        this._drawer.loadThickNodeBuff([]);

        // define these variables so jslint does not complain
        var x1, y1, x2, y2, corners;

        // In the corner case where the root node (located at index tree.size)
        // has an assigned color, thicken the root's drawn vertical line when
        // drawing the tree in Rectangular layout mode
        if (
            this._currentLayout === "Rectangular" &&
            this.getNodeInfo(tree.size, "isColored")
        ) {
            this._addThickVerticalLineCoords(coords, tree.size, lwScaled);
        }
        // iterate through the tree in postorder, skip root
        for (var node = 1; node < this._tree.size; node++) {
            // name of current node
            var parent = tree.postorder(
                tree.parent(tree.postorderselect(node))
            );

            if (
                this._collapsedClades.hasOwnProperty(node) ||
                !this.getNodeInfo(node, "visible") ||
                !this.getNodeInfo(node, "isColored")
            ) {
                continue;
            }

            var color = this.getNodeInfo(node, "color");
            if (this._currentLayout === "Rectangular") {
                // Draw a thick vertical line for this node, if it isn't a tip
                if (this.getNodeInfo(node, "lowestchildyr") !== undefined) {
                    this._addThickVerticalLineCoords(coords, node, lwScaled);
                }
                /* Draw a horizontal thick line for this node -- we can safely
                 * do this for all nodes since this ignores the root, and all
                 * nodes except for the root (at least as of writing) have a
                 * horizontal line portion in the rectangular layout.
                 * tL   tR---
                 * -----|
                 * bL   bR---
                 */
                corners = {
                    tL: [this.getX(parent), this.getY(node) + lwScaled],
                    tR: [this.getX(node), this.getY(node) + lwScaled],
                    bL: [this.getX(parent), this.getY(node) - lwScaled],
                    bR: [this.getX(node), this.getY(node) - lwScaled],
                };
                this._addTriangleCoords(coords, corners, color);
            } else if (this._currentLayout === "Circular") {
                // Thicken the "arc" if this is non-root internal node
                // (TODO: this will need to be adapted when the arc is changed
                // to be a bezier curve)
                if (!this._tree.isleaf(this._tree.postorderselect(node))) {
                    // An arc will be created for all internal nodes.
                    // See getCoords() for details on how arcs are drawn.
                    var arcDeltaAngle =
                        this.getNodeInfo(node, "arcendangle") -
                        this.getNodeInfo(node, "arcstartangle");
                    var numSamples = this._numSampToApproximate(arcDeltaAngle);
                    var sampleAngle = arcDeltaAngle / numSamples;
                    var sX = this.getNodeInfo(node, "arcx0");
                    var sY = this.getNodeInfo(node, "arcy0");
                    for (var line = 0; line < numSamples; line++) {
                        x1 =
                            sX * Math.cos(line * sampleAngle) -
                            sY * Math.sin(line * sampleAngle);
                        y1 =
                            sX * Math.sin(line * sampleAngle) +
                            sY * Math.cos(line * sampleAngle);
                        x2 =
                            sX * Math.cos((line + 1) * sampleAngle) -
                            sY * Math.sin((line + 1) * sampleAngle);
                        y2 =
                            sX * Math.sin((line + 1) * sampleAngle) +
                            sY * Math.cos((line + 1) * sampleAngle);
                        var arc0corners = VectorOps.computeBoxCorners(
                            x1,
                            y1,
                            x2,
                            y2,
                            lwScaled
                        );
                        var arc1corners = VectorOps.computeBoxCorners(
                            x1,
                            y1,
                            x2,
                            y2,
                            lwScaled
                        );
                        this._addTriangleCoords(coords, arc0corners, color);
                        this._addTriangleCoords(coords, arc1corners, color);
                    }
                }
                // Thicken the actual "node" portion, extending from the center
                // of the layout
                x1 = this.getNodeInfo(node, "xc0");
                y1 = this.getNodeInfo(node, "yc0");
                x2 = this.getX(node);
                y2 = this.getY(node);
                corners = VectorOps.computeBoxCorners(x1, y1, x2, y2, lwScaled);
                this._addTriangleCoords(coords, corners, color);
            } else {
                x1 = this.getX(parent);
                y1 = this.getY(parent);
                x2 = this.getX(node);
                y2 = this.getY(node);
                corners = VectorOps.computeBoxCorners(x1, y1, x2, y2, lwScaled);
                this._addTriangleCoords(coords, corners, color);
            }
        }

        this._drawer.loadThickNodeBuff(coords);
    };

    /**
     * Given a node and an arbitrary number, returns the maximum of the node's
     * x-coordinate and the arbitrary number.
     *
     * Assumes that the tree is in the Rectangular layout.
     *
     * @param {Number} node Postorder position of a node in the tree
     * @param {Number} m Arbitrary number
     *
     * @return {Number} maximum of (node's x-coordinate, m)
     */
    Empress.prototype._getMaxOfXAndNumber = function (node, m) {
        var x = this.getX(node);
        return Math.max(x, m);
    };

    /**
     * Given a node and an arbitrary number, returns the maximum of the node's
     * radius (its distance from (0, 0)) in the circular layout and the
     * arbitrary number.
     *
     * Assumes that the tree is in the Circular layout.
     *
     * NOTE that by radius we do not mean "the size of the node's circle"
     * -- instead we're referring to part of its polar coordinate position
     * (since those can be written as (radius, theta)).
     *
     * @param {Number} node Postorder position of a node in the tree
     * @param {Number} m Arbitrary number
     *
     * @return {Number} maximum of (node's radius, m)
     */
    Empress.prototype._getMaxOfRadiusAndNumber = function (node, m) {
        // We don't currently store nodes' radii, so we figure this
        // out by looking at the node's x-coordinate and angle.
        // Since x-coordinates are equal to r*cos(theta), we can
        // divide a given node's x-coordinate by cos(theta) to get
        // its radius. I know we can get the same result by
        // computing sqrt(x^2 + y^2) (a.k.a. distance from the
        // root at (0, 0)), but this seems faster. (There is still
        // probably an even faster way to do this though; maybe a
        // preorder traversal through the tree to see which tip has
        // the largest cumulative length, then scale that to the
        // radius value in the layout? Not sure if this step is a
        // bottleneck worth spending time working on, though.)
        var r = this.getX(node) / Math.cos(this.getNodeInfo(node, "angle"));
        return Math.max(r, m);
    };

    /**
     * Computes the closest-to-the-root point at which we can start drawing
     * barplots in the current layout.
     *
     * For the rectangular layout, this means looking for the rightmost node's
     * x-coordinate; for the circular layout, this means looking for the node
     * farthest away from the root's distance from the root (a.k.a. radius,
     * since the root is (0, 0) so we can think of the circular layout in terms
     * of polar coordinates).
     *
     * This function doesn't return anything; its only effect is updating
     * this._maxDisplacement.
     *
     * If the current layout does not support barplots, then
     * this._maxDisplacement is set to null.
     */
    Empress.prototype._computeMaxDisplacement = function () {
        var maxD = -Infinity;
        var compFunc;
        if (this._currentLayout === "Rectangular") {
            compFunc = "_getMaxOfXAndNumber";
        } else if (this._currentLayout === "Circular") {
            compFunc = "_getMaxOfRadiusAndNumber";
        } else {
            this._maxDisplacement = null;
            return;
        }
        for (var node = 1; node < this._tree.size; node++) {
            if (this._tree.isleaf(this._tree.postorderselect(node))) {
                maxD = this[compFunc](node, maxD);
            }
        }
        this._maxDisplacement = maxD;
    };

    /**
     * Clears the barplot buffer and re-draws the tree.
     *
     * This is useful for immediately disabling barplots, for example if the
     * layout is switched to one that doesn't support barplots (e.g. unrooted)
     * or if the user unchecks the "Draw barplots?" checkbox.
     */
    Empress.prototype.undrawBarplots = function () {
        this._drawer.loadBarplotBuff([]);
        this.drawTree();
        this._barplotsDrawn = false;
    };

    /**
     * Computes the coordinate data needed for drawing a collection of barplot
     * layer(s), as well as additional information needed for populating the
     * corresponding barplot legends.
     *
     * Similar to this.getCoords().
     *
     * @param {Array} layers Collection of BarplotLayer objects. Layers will be
     *                       drawn starting from the edge of the tree and going
     *                       outwards: the first layer in the array will be the
     *                       innermost and the last will be the outermost
     *                       (ignoring barplot border layers, which may be
     *                       added depending on the BarplotPanel's state).
     *
     * @returns {Object} Contains three entries:
     *                   -coords: An array of coordinate data, in the format
     *                    [x, y, r, g, b, ...] (TODO FOR SELF: Update this when
     *                    Kalen's color compression PR is merged in.)
     *                   -colorers: An Array of the same length as the number
     *                    of barplot layers containing in each position either
     *                    a Colorer object (for layers for which a color legend
     *                    should be shown) or null (for layers for which no
     *                    color legend should be shown).
     *                   -lengthExtrema: An Array of the same length as the
     *                    number of barplot layers containing in each position
     *                    either another Array of two elements (the minimum and
     *                    maximum value to be shown in a length legend) or
     *                    null (for layers for which no length legend should be
     *                    shown).
     *
     * @throws {Error} If any of the following conditions are met:
     *                 -One of the layers is of barplot type "fm" and:
     *                    -A field with < 2 unique numeric values is used to
     *                     scale colors
     *                    -A field with < 2 unique numeric values is used to
     *                     scale lengths
     *                    -Length scaling is attempted, and the layer's
     *                     scaleLengthByFMMax attribute is smaller than its
     *                     scaleLengthByFMMin attribute
     */
    Empress.prototype.getBarplotData = function (layers) {
        var scope = this;

        // The main thing that will be returned by this function
        var barplotBuffer = [];

        // Add on a gap between the closest-to-the-root point at which we can
        // start drawing barplots, and the first barplot layer. This could be
        // made into a barplot-panel-level configurable thing if desired.
        // (Note that, as with barplot lengths, the units here are arbitrary.)
        var maxD = this._maxDisplacement + 100;

        // As we iterate through the layers, we'll store the "previous layer
        // max D" as a separate variable. This will help us easily work with
        // layers of varying lengths.
        var prevLayerMaxD = maxD;

        // As we iterate through the layers, we'll also store the Colorer
        // that was used for each layer (or null, if no Colorer was used --
        // i.e. for feature metadata barplots with no color encoding). At the
        // end of this function, when we know that all barplots are valid,
        // we'll populate / clear legends accordingly.
        var colorers = [];

        // Also, we keep track of length-scaling information as well. These are
        // just arrays of [min val, max val]. (Or they'll just be null, if no
        // length scaling was done -- this is always the case for e.g. stacked
        // sample metadata barplots.)
        var lengthExtrema = [];

        _.each(layers, function (layer) {
            if (scope._barplotPanel.useBorders) {
                prevLayerMaxD = scope.addBorderBarplotLayerCoords(
                    barplotBuffer,
                    prevLayerMaxD
                );
            }
            var layerInfo;
            // Normally I'd just set addLayerFunc as a reference to
            // scope.addSMBarplotLayerCoords (or ...FM...), but that apparently
            // breaks references to "this". Using func names is a workaround.
            var addLayerFunc;
            if (layer.barplotType === "sm") {
                addLayerFunc = "addSMBarplotLayerCoords";
            } else {
                addLayerFunc = "addFMBarplotLayerCoords";
            }
            // The meat of the work here: compute the coordinates needed for
            // each barplot layer. These functions may throw errors as needed
            // if certain selections are invalid.
            layerInfo = scope[addLayerFunc](
                layer,
                barplotBuffer,
                prevLayerMaxD
            );
            prevLayerMaxD = layerInfo[0];
            colorers.push(layerInfo[1]);
            lengthExtrema.push(layerInfo[2]);
        });
        // Add a border on the outside of the outermost layer
        if (this._barplotPanel.useBorders) {
            this.addBorderBarplotLayerCoords(barplotBuffer, prevLayerMaxD);
        }
        return {
            coords: barplotBuffer,
            colorers: colorers,
            lengthExtrema: lengthExtrema,
        };
    };

    /**
     * Returns the current BarplotLayers owned by the BarplotPanel.
     *
     * @returns {Array} Array of BarplotLayer objects.
     */
    Empress.prototype.getBarplotLayers = function () {
        return this._barplotPanel.layers;
    };

    /**
     * Draws barplots on the tree.
     *
     * @throws {Error} If user selections for a barplot layer are invalid; see
     *                 this.getBarplotData() for details.
     */
    Empress.prototype.drawBarplots = function () {
        var scope = this;
        var layers = this.getBarplotLayers();
        var barplotData = this.getBarplotData(layers);
        // NOTE that we purposefuly don't clear the barplot buffer until we
        // know all of the barplots are valid. If we were to call
        // this.loadBarplotBuff([]) at the start of this function, then if we'd
        // error out in this.getBarplotData(), the barplot buffer would be
        // cleared without the tree being redrawn; this would result in the
        // barplots disappearing the next time the user did something that
        // prompted a redrawing of the tree (e.g. zooming or panning), which
        // would be confusing.
        this._drawer.loadBarplotBuff([]);
        this._drawer.loadBarplotBuff(barplotData.coords);
        this.drawTree();

        // By the same logic, now we can safely update the barplot legends to
        // match the barplots that are now drawn.
        _.each(barplotData.colorers, function (colorer, layerIndex) {
            if (_.isNull(colorer)) {
                layers[layerIndex].clearColorLegend();
            } else {
                layers[layerIndex].populateColorLegend(colorer);
            }
        });
        _.each(barplotData.lengthExtrema, function (valSpan, layerIndex) {
            if (_.isNull(valSpan)) {
                layers[layerIndex].clearLengthLegend();
            } else {
                layers[layerIndex].populateLengthLegend(...valSpan);
            }
        });

        // Finally, we can say that barplots have been drawn :)
        this._barplotsDrawn = true;
    };

    /**
     * Adds a sample metadata barplot layer's coordinates to an array.
     *
     * @param {BarplotLayer} layer The layer to be drawn.
     * @param {Array} coords The array to which the coordinates for this layer
     *                       will be added.
     * @param {Number} prevLayerMaxD The "displacement" (either in
     *                               x-coordinates, or in radius coordinates)
     *                               to use as the starting point for drawing
     *                               this layer's bars.
     *
     * @return {Array} layerInfo An array containing three elements:
     *                           1. The maximum displacement of a bar within
     *                              this layer (this should really just be
     *                              prevLayerMaxD + layer.lengthSM, since all
     *                              tips' bars in a stacked sample metadata
     *                              barplot have the same length)
     *                           2. The Colorer used to assign colors to sample
     *                              metadata values
     *                           3. Just null (in the future, this could be
     *                              changed to provide length-scaling legend
     *                              information, as is done in
     *                              addFMBarplotLayerCoords(); however for now
     *                              that isn't supported.)
     */
    Empress.prototype.addSMBarplotLayerCoords = function (
        layer,
        coords,
        prevLayerMaxD
    ) {
        var scope = this;
        var sortedUniqueValues = this.getUniqueSampleValues(
            layer.colorBySMField
        );
        var colorer = new Colorer(
            layer.colorBySMColorMap,
            sortedUniqueValues,
            undefined,
            undefined,
            layer.colorBySMColorReverse
        );
        var sm2color = colorer.getMapRGB();
        // Do most of the hard work: compute the frequencies for each tip (only
        // the tips present in the BIOM table, that is)
        var feature2freqs = this._biom.getFrequencyMap(layer.colorBySMField);

        // Only bother computing the halfyrscf / halfAngleRange value we need.
        // (this._tree.numleaves() does iterate over the full tree, at least
        // as of writing, so avoiding calling it if possible is a good idea.)
        // NOTE: This code is duplicated between this function and
        // addFMBarplotLayerCoords(). Not sure if it's worth the work to
        // abstract it, though, since it boils down to ~6 lines.
        var halfyrscf, halfAngleRange;
        if (this._currentLayout === "Rectangular") {
            // Bar thickness (rect layout barplots)
            halfyrscf = this._yrscf / 2;
        } else {
            // Bar thickness (circular layout barplots)
            // This is really (2pi / # leaves) / 2, but the 2s cancel
            // out so it's just pi / # leaves
            halfAngleRange = Math.PI / this._tree.numleaves();
        }

        // For each tip in the BIOM table...
        // (We implicitly ignore [and don't draw anything for] tips that
        // *aren't* in the BIOM table.)
        _.each(feature2freqs, function (freqs, node) {
            // This variable defines the left x-coordinate (or inner radius)
            // for drawing the next "section" of the stacked barplot.
            // It'll be updated as we iterate through the unique values in this
            // sample metadata field below.
            var prevSectionMaxD = prevLayerMaxD;

            // Compute y-coordinate / angle information up front. Doing this
            // here lets us compute this only once per tip (per layer), rather
            // than computing this for every section in the stacked barplot --
            // doable b/c this information is constant through the sections.
            var y, ty, by;
            var angleInfo;
            if (scope._currentLayout === "Rectangular") {
                y = scope.getY(node);
                ty = y + halfyrscf;
                by = y - halfyrscf;
            } else {
                // NOTE: In this function and in addFMBarplotLayerCoords(), we
                // don't bother checking if scope._currentLayout is not
                // Rectangular / Circular. This should already have been
                // checked for in drawBarplots(), so we can safely assume that
                // we're in one of the supported layouts. (If not, it's the
                // caller's problem.)
                angleInfo = scope._getNodeAngleInfo(node, halfAngleRange);
            }

            // For each unique value for this sample metadata field...
            // NOTE: currently we iterate through all of sortedUniqueValues
            // once for every tip in the table, detecting and skipping
            // unique values where no samples contain this tip.
            // The reason we do things this way, rather than just
            // iterating directly over the keys of this tip's Object within
            // the frequency map, is that we want to ensure that unique
            // values are processed in the same order for every tip (so for
            // a "body site" barplot you'd always see e.g. gut, left palm,
            // right palm, tongue in that order).
            //
            // Ideally we'd skip having to do this full iteration, though,
            // and only look at the unique values containing this tip from
            // the start (saving time). This might require refactoring the
            // output of BiomTable.getFrequencyMap(), though.
            for (var v = 0; v < sortedUniqueValues.length; v++) {
                var smVal = sortedUniqueValues[v];
                var freq = freqs[smVal];
                // Ignore sample metadata values where no sample with this
                // value contains this tip. We can detect this using
                // !_.isUndefined() because freqs should only include
                // entries for metadata values where this feature is
                // present in at least one sample with that value.
                if (!_.isUndefined(freq)) {
                    var sectionColor = sm2color[smVal];
                    var barSectionLen = layer.lengthSM * freq;
                    // Assign each unique sample metadata value a length
                    // proportional to its, well, proportion within the sample
                    // presence information for this tip.
                    var thisSectionMaxD = prevSectionMaxD + barSectionLen;
                    if (scope._currentLayout === "Rectangular") {
                        scope._addRectangularBarCoords(
                            coords,
                            prevSectionMaxD,
                            thisSectionMaxD,
                            by,
                            ty,
                            sectionColor
                        );
                    } else {
                        scope._addCircularBarCoords(
                            coords,
                            prevSectionMaxD,
                            thisSectionMaxD,
                            angleInfo,
                            sectionColor
                        );
                    }
                    prevSectionMaxD = thisSectionMaxD;
                }
            }
        });
        // The bar lengths are identical for all tips in this layer, so no need
        // to do anything fancy to compute the maximum displacement. (So the
        // max displacement is just the initial max displacement plus the
        // length for each bar in this layer.)
        //
        // null is the final element in this list because, as mentioned above,
        // length-scaling is currently not supported for sample metadata
        // barplots. The null indicates that no length legend should be drawn
        // for this layer. When we get around to supporting scaling sample
        // metadata barplots by length (see issue #353 on GitHub), we'll just
        // need to replace the null.
        return [prevLayerMaxD + layer.lengthSM, colorer, null];
    };

    /**
     * Adds a feature metadata barplot layer's coordinates to an array.
     *
     * @param {BarplotLayer} layer The layer to be drawn.
     * @param {Array} coords The array to which the coordinates for this layer
     *                       will be added.
     * @param {Number} prevLayerMaxD The "displacement" (either in
     *                               x-coordinates, or in radius coordinates)
     *                               to use as the starting point for drawing
     *                               this layer's bars.
     *
     * @return {Array} layerInfo An array containing three elements:
     *                           1. The maximum displacement of a bar within
     *                              this layer
     *                           2. The Colorer used to assign colors to
     *                              feature metadata values, if layer.colorByFM
     *                              is truthy. (If layer.colorByFM is falsy,
     *                              then this will just be null, indicating
     *                              that no color legend should be shown for
     *                              this layer.)
     *                           3. If layer.scaleLengthByFM is truthy, an
     *                              array containing two elements:
     *                              1. the minimum value in the layer's
     *                                 layer.scaleLengthByFMField field.
     *                              2. the maximum value in the layer's
     *                                 layer.scaleLengthByFMField field.
     *                              If layer.scaleLengthByFM is falsy, then
     *                              this will just be null, indicating that no
     *                              length legend should be shown for this
     *                              layer.
     *
     * @throws {Error} If continuous color or length scaling is requested, but
     *                 the feature metadata field used for either scaling
     *                 operation does not contain at least two unique numeric
     *                 values.
     */
    Empress.prototype.addFMBarplotLayerCoords = function (
        layer,
        coords,
        prevLayerMaxD
    ) {
        var maxD = prevLayerMaxD;
        var colorer = null;
        var fm2color, colorFMIdx;
        var lenValMin = null;
        var lenValMax = null;
        var fm2length, lengthFMIdx;
        // Map feature metadata values to colors, if requested (i.e. if
        // layer.colorByFM is true). If not requested, we'll just use the
        // layer's default color.
        if (layer.colorByFM) {
            var sortedUniqueColorValues = this.getUniqueFeatureMetadataInfo(
                layer.colorByFMField,
                "tip"
            ).sortedUniqueValues;
            // If this field is invalid then an error would have been
            // raised in this.getUniqueFeatureMetadataInfo().
            // (But... it really shouldn't be.)
            colorFMIdx = _.indexOf(
                this._featureMetadataColumns,
                layer.colorByFMField
            );
            // We pass the true/false value of the "Continuous values?"
            // checkbox to Colorer regardless of if the selected color map
            // is discrete or sequential/diverging. This is because the Colorer
            // class constructor is smart enough to ignore useQuantScale = true
            // if the color map is discrete in the first place. (This is tested
            // in the Colorer tests; ctrl-F for "CVALDISCRETETEST" in
            // tests/test-colorer.js to see this.)
            try {
                colorer = new Colorer(
                    layer.colorByFMColorMap,
                    sortedUniqueColorValues,
                    layer.colorByFMContinuous,
                    layer.uniqueNum,
                    layer.colorByFMColorReverse
                );
            } catch (err) {
                // If the Colorer construction failed (should only have
                // happened if the user asked for continuous values but the
                // selected field doesn't have at least 2 unique numeric
                // values), then we open a toast message about this error and
                // then raise it again (with some more context, e.g. the field
                // name / barplot layer number). This lets us bail out of
                // drawing barplots while still keeping the user aware of why
                // nothing just got drawn/updated.
                var msg =
                    "Error with assigning colors in barplot layer " +
                    layer.num +
                    ": " +
                    'the feature metadata field "' +
                    layer.colorByFMField +
                    '" has less than 2 unique numeric values.';
                util.toastMsg(msg, 5000);
                throw msg;
            }
            fm2color = colorer.getMapRGB();
        }

        // Next, map feature metadata values to lengths if requested
        if (layer.scaleLengthByFM) {
            var sortedUniqueLengthValues = this.getUniqueFeatureMetadataInfo(
                layer.scaleLengthByFMField,
                "tip"
            ).sortedUniqueValues;
            lengthFMIdx = _.indexOf(
                this._featureMetadataColumns,
                layer.scaleLengthByFMField
            );
            try {
                [fm2length, lenValMin, lenValMax] = util.assignBarplotLengths(
                    sortedUniqueLengthValues,
                    layer.scaleLengthByFMMin,
                    layer.scaleLengthByFMMax,
                    layer.num,
                    layer.scaleLengthByFMField
                );
            } catch (err) {
                // Fail gracefully, similarly to how we handle Colorer errors
                // above
                util.toastMsg(err.message, 5000);
                throw err.message;
            }
        }

        // Now that we know how to encode each tip's bar, we can finally go
        // iterate through the tree and create bars for the tips.
        var halfyrscf, halfAngleRange;
        if (this._currentLayout === "Rectangular") {
            halfyrscf = this._yrscf / 2;
        } else {
            halfAngleRange = Math.PI / this._tree.numleaves();
        }
        for (node = 1; node < this._tree.size; node++) {
            if (this._tree.isleaf(this._tree.postorderselect(node))) {
                var name = this.getNodeInfo(node, "name");
                var fm;
                // Assign this tip's bar a color
                var color;
                if (layer.colorByFM) {
                    if (_.has(this._tipMetadata, node)) {
                        fm = this._tipMetadata[node][colorFMIdx];
                        if (_.has(fm2color, fm)) {
                            color = fm2color[fm];
                        } else {
                            // This tip has metadata, but its value for this
                            // field is non-numeric. Unlike Emperor, we don't
                            // assign a "NaN color" for these non-numeric vals.
                            // We could change this if requested.
                            continue;
                        }
                    } else {
                        // Don't draw a bar if this tip doesn't have
                        // feature metadata and we're coloring bars by
                        // feature metadata
                        continue;
                    }
                } else {
                    color = layer.defaultColor;
                }

                // Assign this tip's bar a length
                var length;
                if (layer.scaleLengthByFM) {
                    if (_.has(this._tipMetadata, node)) {
                        fm = this._tipMetadata[node][lengthFMIdx];
                        if (_.has(fm2length, fm)) {
                            length = fm2length[fm];
                        } else {
                            // This tip has metadata, but its value for
                            // this field is non-numeric
                            continue;
                        }
                    } else {
                        // This tip has no metadata
                        continue;
                    }
                } else {
                    length = layer.defaultLength;
                }

                if (length === 0) {
                    // This tip maps to a length of 0, so don't waste
                    // resources trying to draw it.
                    continue;
                }

                // Update maxD if needed
                var thisLayerMaxD = prevLayerMaxD + length;
                if (thisLayerMaxD > maxD) {
                    maxD = thisLayerMaxD;
                }

                // Finally, add this tip's bar data to an array of data
                // describing the bars to draw
                if (this._currentLayout === "Rectangular") {
                    var y = this.getY(node);
                    var ty = y + halfyrscf;
                    var by = y - halfyrscf;
                    this._addRectangularBarCoords(
                        coords,
                        prevLayerMaxD,
                        thisLayerMaxD,
                        by,
                        ty,
                        color
                    );
                } else {
                    this._addCircularBarCoords(
                        coords,
                        prevLayerMaxD,
                        thisLayerMaxD,
                        this._getNodeAngleInfo(node, halfAngleRange),
                        color
                    );
                }
            }
        }
        var lenValSpan = _.isNull(lenValMin) ? null : [lenValMin, lenValMax];
        return [maxD, colorer, lenValSpan];
    };

    /**
     * Adds coordinates for a "border" barplot layer to an array.
     *
     * @param {Array} coords The array to which the coordinates for this
     *                       "layer" will be added.
     * @param {Number} prevLayerMaxD The "displacement" (either in
     *                               x-coordinates, or in radius coordinates)
     *                               to use as the starting point for drawing
     *                               this layer's bars.
     *
     * @return {Number} maxD The maximum displacement of a bar within this
     *                       layer. This is really just prevLayerMaxD +
     *                       this._barplotPanel.borderLength.
     */
    Empress.prototype.addBorderBarplotLayerCoords = function (
        coords,
        prevLayerMaxD
    ) {
        var borderColor = this._barplotPanel.borderColor;
        var borderLength = this._barplotPanel.borderLength;
        var maxD = prevLayerMaxD + borderLength;
        // TODO: Should be changed when the ability to change the background
        // color is added. Basically, we get a "freebie" if the border color
        // matches the background color, and we don't need to draw anything --
        // we can just increase the displacement and leave it at that.
        // (This works out very well if this is the "outermost" border -- then
        // we really don't need to do anything.)
        if (borderColor === Colorer.rgbToFloat(this._drawer.CLR_COL)) {
            return maxD;
        }
        // ... Otherwise, we actually have to go and create bars
        var halfyrscf, halfAngleRange;
        if (this._currentLayout === "Rectangular") {
            halfyrscf = this._yrscf / 2;
        } else {
            halfAngleRange = Math.PI / this._tree.numleaves();
        }
        // Currently, this just draws a bar for every tip. This is relatively
        // slow! For the rectangular layout, it should be possible to speed
        // this up by figuring out the topmost and bottommost node and then
        // drawing just two triangles (one rectangle, based on their y-values).
        // For the circular layout, how to speed this up is less clear -- I
        // suspect it should be possible using WebGL and some fancy
        // trigonometry somehow, but I'm not sure.
        for (var node = 1; node < this._tree.size; node++) {
            if (this._tree.isleaf(this._tree.postorderselect(node))) {
                if (this._currentLayout === "Rectangular") {
                    var y = this.getY(node);
                    var ty = y + halfyrscf;
                    var by = y - halfyrscf;
                    this._addRectangularBarCoords(
                        coords,
                        prevLayerMaxD,
                        maxD,
                        by,
                        ty,
                        borderColor
                    );
                } else {
                    this._addCircularBarCoords(
                        coords,
                        prevLayerMaxD,
                        maxD,
                        this._getNodeAngleInfo(node, halfAngleRange),
                        borderColor
                    );
                }
            }
        }
        return maxD;
    };

    /**
     *
     * Color the tree by sample groups
     *
     * This method assumes we receive a list of samples and colors from
     * Emperor then it goes ahead and creates one group per color.
     *
     * @param {Array} sampleGroups - A list of sample identifiers
     */
    Empress.prototype.colorSampleGroups = function (sampleGroups) {
        var observationsPerGroup = {},
            obs;

        // get a group of observations per color
        for (var group in sampleGroups) {
            obs = this._biom.getObservationUnionForSamples(sampleGroups[group]);
            observationsPerGroup[group] = new Set(obs);
        }

        // project to ancestors
        observationsPerGroup = this._projectObservations(
            observationsPerGroup,
            this.ignoreAbsentTips
        );

        for (group in observationsPerGroup) {
            obs = Array.from(observationsPerGroup[group]);

            // convert hex string to rgb number
            var rgb = Colorer.hex2RGB(group);

            for (var i = 0; i < obs.length; i++) {
                this.setNodeInfo(obs[i], "color", rgb);
            }
        }

        this.drawTree();
    };

    /**
     * Color the tree using sample metadata
     *
     * @param {String} cat Sample metadata category to use
     * @param {String} color Color map to use
     * @param {Boolean} reverse Defaults to false. If true, the color scale
     *                         will be reversed, with respect to its default
     *                         orientation.
     *
     * @return {Object} If there exists at least one group with unique features
     *                  then an object will be returned that maps groups with
     *                  unique features to a color. If there doesn't exist a
     *                  group with unique features then null will be returned.
     */
    Empress.prototype.colorBySampleCat = function (
        cat,
        color,
        reverse = false
    ) {
        var tree = this._tree;
        var obs = this._biom.getObsBy(cat);
        var categories = Object.keys(obs);

        // Assign colors to categories
        var colorer = new Colorer(
            color,
            categories,
            undefined,
            undefined,
            reverse
        );
        // colors for drawing the tree
        var cm = colorer.getMapRGB();
        // colors for the legend
        var keyInfo = colorer.getMapHex();

        // shared by the following for loops
        var i, j, category;

        // convert observation IDs to _treeData keys
        for (i = 0; i < categories.length; i++) {
            category = categories[i];
            obs[category] = new Set(obs[category]);
        }

        // Assign internal nodes to appropriate category based on their
        // children. Note that _projectObservations()'s returned obs will
        // not contain categories that aren't unique to any tips. This is why
        // we created a Colorer above, so that we can include all unique sample
        // metadata values in the color map / legend.
        obs = this._projectObservations(obs, this.ignoreAbsentTips);

        // If there aren't *any* sample metadata values unique to any tips,
        // then return null so that the caller can warn the user.
        if (Object.keys(obs).length === 0) {
            return null;
        }

        // assigns node in obs to groups in this._groups
        this.assignGroups(obs);

        // color tree
        this._colorTree(obs, cm);

        this.updateLegendCategorical(cat, keyInfo);

        return keyInfo;
    };

    /**
     * Retrieve unique value information for a feature metadata field.
     *
     * @param {String} cat The feature metadata column to find information for.
     *                     Must be present in this._featureMetadataColumns or
     *                     an error will be thrown.
     * @param {String} method Defines what feature metadata to check.
     *                        If this is "tip", then only tip-level feature
     *                        metadata will be used. If this is "all", then
     *                        this will use both tip and internal node feature
     *                        metadata. If this is anything else, this will
     *                        throw an error.
     * @return {Object} An object with two keys:
     *                  -sortedUniqueValues: maps to an Array of the unique
     *                   values in this feature metadata field, sorted using
     *                   util.naturalSort().
     *                  -uniqueValueToFeatures: maps to an Object which maps
     *                   the unique values in this feature metadata column to
     *                   an array of the node name(s) with each value.
     */
    Empress.prototype.getUniqueFeatureMetadataInfo = function (cat, method) {
        // In order to access feature metadata for a given node, we need to
        // find the 0-based index in this._featureMetadataColumns that the
        // specified f.m. column corresponds to. (We *could* get around this by
        // generating a mapping of f.m. column name -> index in Python, but I
        // don't expect that f.m. columns will be very large and this is only
        // done once per coloring operation so this shouldn't be a bottleneck.)
        var fmIdx = _.indexOf(this._featureMetadataColumns, cat);
        if (fmIdx < 0) {
            throw 'Feature metadata column "' + cat + '" not present in data.';
        }

        // The coloring method influences how much of the feature metadata
        // we'll look at. (While we're at it, validate the coloring method.)
        var fmObjs;
        if (method === "tip") {
            fmObjs = [this._tipMetadata];
        } else if (method === "all") {
            fmObjs = [this._tipMetadata, this._intMetadata];
        } else {
            throw 'F. metadata coloring method "' + method + '" unrecognized.';
        }
        // Produce a mapping of unique values in this feature metadata
        // column to an array of the node name(s) with each value.
        var uniqueValueToFeatures = {};
        _.each(fmObjs, function (mObj) {
            _.mapObject(mObj, function (fmRow, node) {
                // need to convert to integer
                node = parseInt(node);
                // This is loosely based on how BIOMTable.getObsBy() works.
                var fmVal = fmRow[fmIdx];
                if (_.has(uniqueValueToFeatures, fmVal)) {
                    uniqueValueToFeatures[fmVal].push(node);
                } else {
                    uniqueValueToFeatures[fmVal] = [node];
                }
            });
        });

        var sortedUniqueValues = util.naturalSort(
            Object.keys(uniqueValueToFeatures)
        );
        return {
            sortedUniqueValues: sortedUniqueValues,
            uniqueValueToFeatures: uniqueValueToFeatures,
        };
    };

    /**
     * Color the tree based on a feature metadata column.
     *
     * @param {String} cat The feature metadata column to color nodes by.
     *                     This must be present in this._featureMetadataColumns
     *                     or an error will be thrown.
     * @param {String} color The name of the color map to use.
     * @param {String} method Defines how coloring is done. If this is "tip",
     *                        then only tip-level feature metadata will be
     *                        used, and (similar to sample coloring) upwards
     *                        propagation of unique values will be done in
     *                        order to color internal nodes where applicable.
     *                        If this is "all", then this will use both tip and
     *                        internal node feature metadata without doing any
     *                        propagation. If this is anything else, this will
     *                        throw an error.
     * @param{Boolean} reverse Defaults to false. If true, the color scale
     *                         will be reversed, with respect to its default
     *                         orientation.
     *
     * @return {Object} Maps unique values in this f. metadata column to colors
     */
    Empress.prototype.colorByFeatureMetadata = function (
        cat,
        color,
        method,
        reverse = false
    ) {
        var fmInfo = this.getUniqueFeatureMetadataInfo(cat, method);
        var sortedUniqueValues = fmInfo.sortedUniqueValues;
        var uniqueValueToFeatures = fmInfo.uniqueValueToFeatures;
        // convert observation IDs to _treeData keys. Notably, this includes
        // converting the values of uniqueValueToFeatures from Arrays to Sets.

        var obs = {};
        _.each(sortedUniqueValues, function (uniqueVal, i) {
            uniqueVal = sortedUniqueValues[i];
            obs[uniqueVal] = new Set(uniqueValueToFeatures[uniqueVal]);
        });

        // assign colors to unique values
        var colorer = new Colorer(
            color,
            sortedUniqueValues,
            undefined,
            undefined,
            reverse
        );
        // colors for drawing the tree
        var cm = colorer.getMapRGB();
        // colors for the legend
        var keyInfo = colorer.getMapHex();

        // Do upwards propagation only if the coloring method is "tip"
        if (method === "tip") {
            obs = this._projectObservations(obs, false);
        }

        // assigns nodes in to a group in this._group array
        this.assignGroups(obs);

        // color tree
        this._colorTree(obs, cm);

        this.updateLegendCategorical(cat, keyInfo);

        return keyInfo;
    };

    /*
     * Projects the groups in obs up the tree.
     *
     * This function performs two distinct operations:
     *      1) Removes the non-unique observations from each group in obs
     *         (i.e. performs an 'exclusive or' between each group).
     *
     *      2) Assigns each internal node to a group if all of its children belong
     *         to the same group.
     *@t
     *      3) Remove empty groups from return object.
     *
     * Note: All tips that are not passed into obs are considered to belong to
     *       a "not-represented" group, which will be omitted from the
     *       returned version of obs.
     *
     * @param {Object} obs Maps categories to a set of observations (i.e. tips)
     * @param {Bool} ignoreAbsentTips Whether absent tips should be ignored
     *                                during color propagation.
     *
     * @return {Object} returns A Map with the same group names that maps groups
                        to a set of keys (i.e. tree nodes) that are unique to
                        each group.
     */
    Empress.prototype._projectObservations = function (obs, ignoreAbsentTips) {
        var tree = this._tree,
            categories = Object.keys(obs),
            notRepresented = new Set(),
            i,
            j;

        if (!ignoreAbsentTips) {
            // find "non-represented" tips
            // Note: the following uses postorder traversal
            for (i = 1; i < tree.size; i++) {
                if (tree.isleaf(tree.postorderselect(i))) {
                    var represented = false;
                    for (j = 0; j < categories.length; j++) {
                        if (obs[categories[j]].has(i)) {
                            represented = true;
                            break;
                        }
                    }
                    if (!represented) notRepresented.add(i);
                }
            }
        }

        // assign internal nodes to appropriate category based on children
        // iterate using postorder
        // Note that, although we don't explicitly iterate over the
        // root (at index tree.size) in this loop, we iterate over all its
        // descendants; so in the event that all leaves are unique,
        // the root can still get assigned to a group.
        for (i = 1; i < tree.size; i++) {
            var node = i;
            var parent = tree.postorder(tree.parent(tree.postorderselect(i)));

            for (j = 0; j < categories.length; j++) {
                category = categories[j];

                // add internal nodes to groups
                if (obs[category].has(node)) {
                    obs[category].add(parent);
                }
                if (notRepresented.has(node)) {
                    notRepresented.add(parent);
                }
            }
        }

        var result = util.keepUniqueKeys(obs, notRepresented);

        // remove all groups that do not contain unique features
        result = _.pick(result, function (value, key) {
            return value.size > 0;
        });

        return result;
    };

    /**
     * Updates the tree based on obs and cm but does not draw a new tree.
     *
     * NOTE: The nodes in each category should be unique. The behavior of
     *       this function is undefined if nodes in each category are not
     *       unique.
     *
     * @param{Object} obs Maps categories to the unique nodes to be colored for
     *                    each category.
     * @param{Object} cm Maps categories to the colors to color their nodes
     *                   with. Colors should be represented as RGB number, for
     *                   example as is done in the color values of the output
     *                   of Colorer.getMapRGB().
     */
    Empress.prototype._colorTree = function (obs, cm) {
        var categories = util.naturalSort(Object.keys(obs));
        // color tree
        for (var i = 0; i < categories.length; i++) {
            category = categories[i];
            var keys = [...obs[category]];

            for (var j = 0; j < keys.length; j++) {
                var node = keys[j];
                this.setNodeInfo(node, "color", cm[category]);
                this.setNodeInfo(node, "isColored", true);
            }
        }
    };

    /**
     * Sets the color of the tree back to default
     */
    Empress.prototype.resetTree = function () {
        for (var node = 1; node <= this._tree.size; node++) {
            this.setNodeInfo(node, "color", this.DEFAULT_COLOR);
            this.setNodeInfo(node, "isColored", false);
            this.setNodeInfo(node, "visible", true);
        }
        this._collapsedClades = {};
        this._dontCollapse = new Set();
        this._collapsedCladeBuffer = [];
        this._drawer.loadThickNodeBuff([]);
        this._drawer.loadCladeBuff([]);
        this._group = new Array(this._tree.size + 1).fill(-1);
        this._drawer.loadTreeCoordsBuff(this.getTreeCoords());
    };

    /**
     * Clears the legend.
     */
    Empress.prototype.clearLegend = function () {
        this._legend.clear();
    };

    /**
     * Updates the legend based on a categorical color key.
     *
     * This is set up as a public method so that the Animator can update the
     * legend on its own (without having to reference this._legend from outside
     * of Empress).
     *
     * @param {String} name Text to show in the legend title.
     * @param {Object} keyInfo Color key information. Maps unique values (e.g.
     *                         in sample or feature metadata) to their assigned
     *                         color, expressed in hex format.
     */
    Empress.prototype.updateLegendCategorical = function (name, keyInfo) {
        this._legend.addCategoricalKey(name, keyInfo);
    };

    /**
     * Returns a list of sample categories.
     *
     * If this.isCommunityPlot is false (no table / sample metadata were
     * provided), this just returns [].
     *
     * @return {Array}
     */
    Empress.prototype.getSampleCategories = function () {
        if (this.isCommunityPlot) {
            return this._biom.getSampleCategories();
        } else {
            return [];
        }
    };

    /**
     * Returns a list of all available layouts.
     *
     * @return {Array}
     */
    Empress.prototype.getAvailableLayouts = function () {
        return Object.keys(this._layoutToCoordSuffix);
    };

    /**
     * Redraws the tree, using the current layout and any layout parameters
     * that may have changed in the interim.
     */
    Empress.prototype.reLayout = function () {
        this.getLayoutInfo();

        // recollapse clades
        if (Object.keys(this._collapsedClades).length != 0) {
            this._collapsedCladeBuffer = [];
            this.collapseClades();
        }

        // Adjust the thick-line stuff before calling drawTree() --
        // this will get the buffer set up before it's actually drawn
        // in drawTree(). Doing these calls out of order (draw tree,
        // then call thickenColoredNodes()) causes the thick-line
        // stuff to only change whenever the tree is redrawn.
        this.thickenColoredNodes(this._currentLineWidth);

        // Undraw or redraw barplots as needed (assuming barplots are supported
        // in the first place, of course; if no feature or sample metadata at
        // all was passed then barplots are not available :()
        if (!_.isNull(this._barplotPanel)) {
            var supported = this._barplotPanel.updateLayoutAvailability(
                this._currentLayout
            );
            if (!supported && this._barplotsDrawn) {
                this.undrawBarplots();
            } else if (supported && this._barplotPanel.enabled) {
                this.drawBarplots();
            }
        }
        this.centerLayoutAvgPoint();
    };

    /**
     * Redraws the tree with a new layout (if different from current layout).
     *
     * Note that this not always called when the tree is redrawn in a different
     * way; it's possible to change certain layout parameters (e.g. to ignore
     * branch lengths) and then call reLayout() without touching this method.
     * This is by design, since whether or not to ignore branch lengths is a
     * separate decision from what layout the tree is currently using.
     */
    Empress.prototype.updateLayout = function (newLayout) {
        if (this._currentLayout !== newLayout) {
            if (this._layoutToCoordSuffix.hasOwnProperty(newLayout)) {
                // get new layout
                this._currentLayout = newLayout;
                this.reLayout();
                // recenter viewing window
                // NOTE: this function calls drawTree(), which is redundant
                // since reLayout() already called it. Would be good to
                // minimize redundant calls to that.
            } else {
                // This should never happen under normal circumstances (the
                // input to this function should always be an existing layout
                // name), but we might as well account for it anyway.
                throw "Layout " + newLayout + " doesn't have coordinate data.";
            }
        }
    };

    /**
     * Returns the default layout name.
     *
     * @return {String}
     */
    Empress.prototype.getDefaultLayout = function () {
        return this._defaultLayout;
    };

    /**
     * Returns an array of unique values in a metadata column. If column is
     * numberic then the array is sorted in ascending order.
     *
     * @param{Object} category The column of data
     *
     * @return{Object}
     */
    Empress.prototype.getUniqueSampleValues = function (category) {
        return this._biom.getUniqueSampleValues(category);
    };

    /**
     * Returns a mapping of trajectory values to observations given a gradient
     * and trajectory. See BIOMTable.getGradientStep()'s docs for details.
     *
     * @param {String} gradCol Sample metadata column for the gradient
     * @param {String} gradVal Value within the gradient column to get
     *                         information for
     * @param {String} trajCol Sample metadata column for the trajectory
     *
     * @return {Object} Maps trajectory values to an array of feature IDs
     *
     * @throws {Error} If the gradient or trajectory columns are unrecognized.
     *                 If no samples' gradient column value is gradVal.
     */
    Empress.prototype.getGradientStep = function (gradCol, gradVal, trajCol) {
        return this._biom.getGradientStep(gradCol, gradVal, trajCol);
    };

    /**
     * Returns an array of feature metadata column names.
     *
     * @return {Array}
     */
    Empress.prototype.getFeatureMetadataCategories = function () {
        return this._featureMetadataColumns;
    };

    /**
     * Display the tree nodes.
     *
     * @param{Boolean} showTreeNodes If true, then Empress will draw circles at
     *                               each node's position.
     */
    Empress.prototype.setTreeNodeVisibility = function (showTreeNodes) {
        this.drawNodeCircles = showTreeNodes;
        this._drawer.setTreeNodeVisibility(showTreeNodes);
        this.drawTree();
    };

    /**
     * Centers the viewing window at the average of the current layout.
     *
     * The layout's average point is defined as [x, y, zoomAmount], where:
     *
     * -x is the average of all x coordinates
     * -y is the average of all y coordinates
     * -zoomAmount takes the largest x or y coordinate and normalizes it by
     *  dim / 2 (where dim is the dimension of the canvas).
     *
     * zoomAmount is defined be a simple heuristic that should allow the
     * majority of the tree to be visible in the viewing window.
     *
     * NOTE: Previously, layoutAvgPoint was cached for each layout. This
     * behavior has been removed, because (with the advent of leaf sorting and
     * "ignore lengths") a given "layout" (e.g. Rectangular) can now have
     * pretty drastically different locations across all the options available.
     *
     * @return {Array} Contains three elements, in the following order:
     *                 1. Average x-coordinate
     *                 2. Average y-coordinate
     *                 3. zoomAmount
     *                 As of writing, nothing in Empress that I'm aware of
     *                 consumes the output of this function. The main reason we
     *                 return this is to make testing this easier.
     */
    Empress.prototype.centerLayoutAvgPoint = function () {
        var layoutAvgPoint = [];
        // Add up x and y coordinates of all nodes in the tree (using
        // current layout).
        var x = 0,
            y = 0,
            zoomAmount = 0;
        for (var node = 1; node <= this._tree.size; node++) {
            // node = this._treeData[node];
            x += this.getX(node);
            y += this.getY(node);
            zoomAmount = Math.max(
                zoomAmount,
                Math.abs(this.getX(node)),
                Math.abs(this.getY(node))
            );
        }

        layoutAvgPoint = [
            x / this._tree.size,
            y / this._tree.size,
            (2 * zoomAmount) / this._drawer.dim,
        ];

        // center the viewing window on the average point of the current layout
        // and zoom out so the majority of the tree is visible.
        var cX = layoutAvgPoint[0],
            cY = layoutAvgPoint[1];
        this._drawer.centerCameraOn(cX, cY);
        this._drawer.zoom(
            this._drawer.treeSpaceCenterX,
            this._drawer.treeSpaceCenterY,
            false,
            layoutAvgPoint[2]
        );
        this.drawTree();
        return layoutAvgPoint;
    };

    /**
     * Set a callback when a the node menu is shown on screen
     *
     * The callback will receive an array of samples as the only argument. This
     * is intended to be used with Emperor.
     *
     * @param {Function} callback Callback to execute.
     */
    Empress.prototype.setOnNodeMenuVisibleCallback = function (callback) {
        this._events.selectedNodeMenu.visibleCallback = callback;
    };

    /**
     * Set a callback when the node menu is removed from the screen
     *
     * The callback will receive an array of samples as the only argument. This
     * is intended to be used with Emperor.
     *
     * @param {Function} callback Callback to execute.
     */
    Empress.prototype.setOnNodeMenuHiddenCallback = function (callback) {
        this._events.selectedNodeMenu.hiddenCallback = callback;
    };

    /**
     * Sets the group state value for all tree nodes. Assigns all nodes in obs
     * to their repsect group. All other nodes will be set to the null group.
     *
     * Note: this will effect this._groups
     *
     * @param {Object} obs An object whose keys are group values and elements
     *                     are the nodes that belong to that group.
     */
    Empress.prototype.assignGroups = function (obs) {
        var groupNum = 0;
        for (var cat in obs) {
            var nodes = [...obs[cat]];
            for (var i in nodes) {
                this._group[nodes[i]] = groupNum;
            }
            groupNum++;
        }
    };

    /**
     * Adds clade to the "do not collapse list"
     *
     * @param{Number/String} clade The postorder position of a node (clade).
     *                             This can either be an integer or a string.
     */
    Empress.prototype.dontCollapseClade = function (clade) {
        var scope = this;
        var nodes = this.getCladeNodes(parseInt(clade));
        nodes.forEach(function (node) {
            scope._dontCollapse.add(node);
        });
        this._collapsedClades = {};
        // Note: currently collapseClades is the only method that set
        // the node visibility property.
        for (var i = 1; i <= this._tree.size; i++) {
            this.setNodeInfo(i, "visible", true);
        }

        this._collapsedCladeBuffer = [];
        this.collapseClades();
        this.drawTree();
    };
    /**
     * Collapses all clades that share the same color into a quadrilateral.
     *
     * NOTE: Previously, this checked this._collapsedClades to see if there
     * were any "cached" clades. I've removed this for now because it's
     * possible for the layout to stay the same but the clades still to
     * need updating (e.g. if the "ignore lengths" setting of Empress
     * changes). If collapsing clades is a bottleneck, we could try to add
     * back caching.
     *
     * @return{Boolean} true if at least one clade was collapse. false otherwise
     */
    Empress.prototype.collapseClades = function () {
        // The following algorithm consists of two parts: 1) find all clades
        // whose member nodes have the same color, 2) collapse the clades

        // 1) Find all clades
        // this._group array will be used to determine what color group a node
        // belongs to. At this point, this._group has been initialized by either
        // colorBySampleCat, colorByFeatureMetadata, or the animator. Each index
        // of this._group refers to a node's postorder position and the value at
        // that index refers to the group a node belongs to. The values of group
        // are in the range [-1, inf). -1 means the node either is
        // "non-represented" or "non-unique".

        // project groups up tree
        // Note: if _projectObservations was called, then if an internal node
        // belongs to a group, all of its descendants will belong to the
        // same group. However, this is not guaranteed if _projectOBservations
        // was not called. Thus, this loop is used to guarantee that if an
        // internal node belongs to a group then all of its descendants belong
        // to the same group.
        for (var i = 1; i <= this._tree.size; i++) {
            var parent = this._tree.postorder(
                this._tree.parent(this._tree.postorderselect(i))
            );
            if (this._group[i] !== this._group[parent]) {
                this._group[parent] = -1;
            }
        }

        // 2) Collapse the clades
        // To accomplish this, we will iterate the tree in a inorder fashion.
        // Once a internal node is reached that belongs to a group (i.e. not -1)
        // than that node will be marked as the root of the clade and then
        // collaped.
        // Collapsing a clade will set the .visible property of members to
        // false and will then be skipped in the for loop.
        var inorder = this._tree.inOrderNodes();
        for (var node in inorder) {
            node = inorder[node];

            // dont collapse clade
            if (this._dontCollapse.has(node)) {
                continue;
            }
            var visible = this.getNodeInfo(node, "visible");
            var isTip = this._tree.isleaf(this._tree.postorderselect(node));

            if (visible && !isTip && this._group[node] !== -1) {
                if (this._tree.getNumTips(node) > 1) {
                    this._collapseClade(node);
                } else {
                    this._dontCollapse.add(node);
                }
            }
        }
        this._drawer.loadTreeCoordsBuff(this.getTreeCoords());
    };

    /**
     * Creates a special shape for WebGl to draw in place of a clade. Each
     * layout has its own unique shape. Furthermore, Rectangular and Circular
     * layuots will get two versions of their shape. The shape that will be
     * drawn will be determined by this._currentLayout and this._collapseMethod.
     * Before calling this method, the .visible property of all nodes in the
     * clade (besides the root) should be set to false.
     *
     * Note: This method will modify this._collapsedCladeBuffer and also add
     *       sX, sY, and totalAngle to each clade in this_collapsedClades if
     *       this._currentLayou === "Circular"
     *
     * @param {Number} rootNode The root of the clade
     */
    Empress.prototype.createCollapsedCladeShape = function (rootNode) {
        // add collapsed clade to drawing buffer
        var cladeBuffer = [];
        var color = this._collapsedClades[rootNode].color;
        var cladeInfo = this._collapsedClades[rootNode];
        var scope = this;
        var curNode, x, y;

        // Note: "left" and "right" most children are different for each layout.
        //       Unrooted:
        //          left  - the left most child
        //          right - the right most child
        //      Rectangular:
        //          left  - the tip with smallest y-coord
        //          right - the tip with the largest y-coord
        //      Circular:
        //          left  - the tip with the smallest angle
        //          right - the tip with the largest angle
        var addPoint = function (point) {
            cladeBuffer.push(...point, color);
        };
        var getCoords = function (node) {
            return [scope.getX(node), scope.getY(node)];
        };
        if (this._currentLayout === "Unrooted") {
            // Unrooted collapsed clade is a quadrilateral whose vertices are
            // 1) root of clade, 2) "left" most node, 3) "right" most node, and
            // 4) deepest node. However, WebGl requires that we approximate the
            // quadrilateral with triangles. Thus, the quad is made out of two
            // triangles. One triangle is formed from 1, 4, 2 and the other
            // triangle from 1, 4, 3

            // input is either "left" most or "right" most child
            var addTriangle = function (child) {
                addPoint(getCoords(rootNode));
                addPoint(getCoords(cladeInfo.deepest));
                addPoint(getCoords(child));
            };

            // triangle from 1, 4, 2
            addTriangle(cladeInfo.left);

            // triangle from 1, 4, 3
            addTriangle(cladeInfo.right);
        } else if (this._currentLayout === "Rectangular") {
            // Rectangular layout is a triangle. Symmetric version is used if
            // this._collapseMethod === "symmetric"
            //
            // Unsymmetric version
            // The vertices of the triangle are 1) the root of the clade,
            // 2) "left" most child, 3) "right" most child
            //
            // Symmetric version
            // The vertices of the triangle are 1) the root of the clade,
            // 2) The "left" or "right" most child whose y-coordinate is closest
            // in value to the root, 3) The ray from the 1) to 2) will refected
            // across the horizontal axis that touches the root of the clade.

            // root of the clade
            addPoint(getCoords(rootNode));
            y = this.getY(rootNode);

            // The x coordinate of 2) and 3) will be set to the x-coordinate of
            // the "deepest" node.
            var dx = this.getX(cladeInfo.deepest);

            // y-coordinate of 2) and 3)
            var ly = this.getY(cladeInfo.left);
            var ry = this.getY(cladeInfo.right);
            if (this._collapseMethod === "symmetric") {
                if (Math.abs(y - ly) < Math.abs(y - ry)) {
                    ry = y + Math.abs(y - ly);
                } else {
                    ly = y - Math.abs(y - ry);
                }
            }
            addPoint([dx, ly]);
            addPoint([dx, ry]);
        } else {
            // Circular layout is a wedge. The wedge can be thought of a sector
            // of a circle whose center is at the root of the tree (note clade)
            // and whose radius is equal to the distance from the root of the
            // tree to the "deepest" node in the clade. The sector starts at the
            // root of the clade. Symmetric version is used if
            // this._collapseMethod === "symmetric"
            //
            // Note: The wedge is approximated by 15 triangles.
            //
            // Unsymmetric version
            // The angle of the sector is the angle between the "left" most and
            // "right" most children.
            //
            // Symmetric version
            // The angle of the sector is determined by taking the angle of the
            // "left" or "right" most child that is closest to the root of the
            // clade and doubling it.
            var dangle = this.getNodeInfo(cladeInfo.deepest, "angle");
            var langle = this.getNodeInfo(cladeInfo.left, "angle");
            var rangle = this.getNodeInfo(cladeInfo.right, "angle");
            var totalAngle, cos, sin, sX, sY;

            // This block finds (sX, sY) start point and total angle of the
            // sector
            x = this.getX(cladeInfo.deepest);
            y = this.getY(cladeInfo.deepest);
            if (this._collapseMethod === "symmetric") {
                var nangle = this.getNodeInfo(rootNode, "angle");
                var minAngle = Math.min(nangle - langle, rangle - nangle);
                totalAngle = 2 * minAngle;
                cos = Math.cos(nangle - minAngle - dangle);
                sin = Math.sin(nangle - minAngle - dangle);
                sX = x * cos - y * sin;
                sY = x * sin + y * cos;
            } else {
                totalAngle = rangle - langle;
                cos = Math.cos(langle - dangle);
                sin = Math.sin(langle - dangle);
                sX = x * cos - y * sin;
                sY =
                    x * Math.sin(langle - dangle) +
                    y * Math.cos(langle - dangle);
            }
            cladeInfo.sX = sX;
            cladeInfo.sY = sY;
            cladeInfo.totalAngle = totalAngle;

            // create triangles to approximate sector
            var numSamples = this._numSampToApproximate(totalAngle);
            var deltaAngle = totalAngle / numSamples;
            cos = 1; // Math.cos(0)
            sin = 0; // Math.sin(0)
            for (var line = 0; line < numSamples; line++) {
                addPoint(getCoords(rootNode));

                x = sX * cos - sY * sin;
                y = sX * sin + sY * cos;
                addPoint([x, y]);

                cos = Math.cos((line + 1) * deltaAngle);
                sin = Math.sin((line + 1) * deltaAngle);
                x = sX * cos - sY * sin;
                y = sX * sin + sY * cos;
                addPoint([x, y]);
            }
        }

        this._collapsedCladeBuffer.push(...cladeBuffer);
    };

    /**
     * Collapse the clade at rootNode
     *
     * This method will set the .visible property for all nodes in the clade
     * (except the root) to false. Also, this._collapsedCladeBuffer will be
     * updated.
     *
     * Note: This method will cache the clade information. So, as long as
     *       the collapsed clades aren't changed, you do not need to call this
     *       method again. Instead, just use createCollapsedCladeShape(). For
     *       example if the layout is switch, simply iterate through
     *       this._collapsedClades and call createCollapsedCladeShape() on each
     *       element.
     *
     * @param {Number} rootNode The root of the clade. Note: This is the key
     *                          in _treeData.
     */
    Empress.prototype._collapseClade = function (rootNode) {
        // There are four steps to collapse the clade. 1) find all nodes in the
        // clade, 2) find the "left", "right" and deepest node in the clade,
        // 3) set the .visible property of all nodes in the clade (except
        // rootNode) to false, 4) create the collapsed clade shape.
        // Note: "left" and "right" most children are different for each layout.
        //       Unrooted:
        //          left  - the left most child
        //          right - the right most child
        //      Rectangular:
        //          left  - the tip with smallest y-coord
        //          right - the tip with the largest y-coord
        //      Circular:
        //          left  - the tip with the smallest angle
        //          right - the tip with the largest angle

        // step 1: find all nodes in the clade.
        // Note: cladeNodes is an array of nodes arranged in postorder fashion
        var cladeNodes = this.getCladeNodes(rootNode);

        // use the left most child in the clade to initialize currentCladeInfo
        var currentCladeInfo = {
            left: cladeNodes[0],
            right: cladeNodes[0],
            deepest: cladeNodes[0],
            length: this._tree.getTotalLength(
                cladeNodes[0],
                rootNode,
                this.ignoreLengths
            ),
            color: this.getNodeInfo(rootNode, "color"),
        };

        // step 2: find the following clade information and
        // step 3: make all descendants of rootNode invisible
        for (var i in cladeNodes) {
            var cladeNode = cladeNodes[i];
            this.setNodeInfo(cladeNode, "visible", false);

            // internal nodes do not effect clade information
            if (!this._tree.isleaf(this._tree.postorderselect(cladeNode))) {
                continue;
            }

            var curLeft = currentCladeInfo.left;
            var curRight = currentCladeInfo.right;
            var curDeep = currentCladeInfo.deepest;
            var length = this._tree.getTotalLength(
                cladeNode,
                rootNode,
                this.ignoreLengths
            );

            // update deepest node
            if (length > currentCladeInfo.length) {
                currentCladeInfo.length = length;
                currentCladeInfo.deepest = cladeNode;
            }

            // update "left" and "right" most nodes
            if (this._currentLayout === "Unrooted") {
                // currentCladeInfo.left is initially set to be the "left" most
                // node in Unrooted layout so we only need to update "right".
                // Since cladeNodes arranges nodes in postorder, "right" is the
                // last tip in cladeNodes
                currentCladeInfo.right = cladeNode;
            } else if (this._currentLayout === "Rectangular") {
                curLeftY = this.getY(curLeft);
                curRightY = this.getY(curRight);
                y = this.getY(cladeNode);
                currentCladeInfo.left = y < curLeftY ? cladeNode : curLeft;
                currentCladeInfo.right = y > curRightY ? cladeNode : curRight;
            } else {
                curLAng = this.getNodeInfo(curLeft, "angle");
                curRAng = this.getNodeInfo(curRight, "angle");
                angle = this.getNodeInfo(cladeNode, "angle");
                currentCladeInfo.left = angle < curLAng ? cladeNode : curLeft;
                currentCladeInfo.right = angle > curRAng ? cladeNode : curRight;
            }
        }
        this._collapsedClades[rootNode] = currentCladeInfo;

        // the root of the clade should be visible
        this.setNodeInfo(rootNode, "visible", true);

        // step 4)
        this.createCollapsedCladeShape(rootNode);
    };

    /**
     * Update the collapse method. The collapse method can be changed to either
     * 'symmetric' or 'normal'.
     *
     * Note: this method will recreate the collapsed clades and call drawTree()
     *
     * @param{String} method The collapse method. An error will be thrown if
     *                       this is not either 'symmetric' or 'normal'
     */
    Empress.prototype.updateCollapseMethod = function (method) {
        // do nothing
        if (method === this._collapseMethod) {
            return;
        }

        if (method !== "normal" && method !== "symmetric") {
            throw method + " is not a clade collapse method.";
        }

        this._collapseMethod = method;
        this._collapsedCladeBuffer = [];
        for (var cladeRoot in this._collapsedClades) {
            this.createCollapsedCladeShape(cladeRoot);
        }
        this.drawTree();
    };

    /**
     * Returns all nodes in the clade whose root is node.
     *
     * Note: elements in the returned array are keys in this._treeData
     *       also, the returned array is sorted in a postorder fashion
     *
     * @param {Number} cladeRoot The root of the clade. An error is thrown if
     *                           cladeRoot is not a valid node.
     *
     * @return {Array} The nodes in the clade
     */
    Empress.prototype.getCladeNodes = function (cladeRoot) {
        if (!this._treeData.hasOwnProperty(cladeRoot)) {
            throw cladeRoot + " is not a valid node.";
        }
        // stores the clade nodes
        var cladeNodes = [];

        // Nodes in the clade are found by performing a postorder traversal
        // starting at the left most child of the clade and ending on cladeRoot

        // find left most child
        // Note: initializing lchild as cladeRoot incase cladeRoot is a tip
        var lchild = cladeRoot;
        var fchild = this._tree.fchild(this._tree.postorderselect(cladeRoot));
        while (fchild !== 0) {
            lchild = this._tree.postorder(fchild);
            fchild = this._tree.fchild(this._tree.postorderselect(lchild));
        }

        // perform post order traversal until cladeRoot is reached.
        for (var i = lchild; i <= cladeRoot; i++) {
            cladeNodes.push(i);
        }

        return cladeNodes;
    };

    /**
     * Checks if the point (x, y) is within the bounds of the collapsed clade.
     *
     * Note: if cladeRoot is not the root of a collapsed clade then this method
     *       will return false.
     *
     * @param {Number} cladeRoot The root of the clade. Note: cladeRoot should
     *                           be a key in this._treeData
     * @param {Array} point The x, y coordinate of the point
     *
     * @return {Boolean} true if point is within the bounds of the collapsed
     *                   clade, false otherwise
     */
    Empress.prototype._isPointInClade = function (cladeRoot, point) {
        // check if cladeRoot is the root of a collapsed clade
        if (!this._collapsedClades.hasOwnProperty(cladeRoot)) {
            return false;
        }

        var scope = this;
        var getCoords = function (node) {
            return [scope.getX(node), scope.getY(node)];
        };
        var clade = this._collapsedClades[cladeRoot];
        var cRoot = getCoords(cladeRoot);
        var left = getCoords(clade.left);
        var right = getCoords(clade.right);
        var deep = getCoords(clade.deepest);
        var cladeArea, netArea;
        if (this._currentLayout === "Unrooted") {
            // In Unrooted layout, to check if point is within in the collapsed
            // clade, we first calculate the area of the collapsed clade.
            // (The shape of the collapsed clade is a quad whose vertices are
            // (1) root, (2) "left" most child, (3) "right" most child, and
            // (4) "deepest" child). Next, we form four triangles whose vertices
            // are:
            // 1) point, (3), (4)
            // 2) point, (4), (2)
            // 3) point, (2), (1)
            // 4) point, (1), (3)
            // and sum there areas. Next, we take the difference of quad area
            // and triangle areas. If the difference is ~0, then point is in the
            // collapsed clade.
            // Note: this works because the only way for the difference in areas
            //       to be zero is if the triangles exactly overlap the
            //       collapsed clade.
            cladeArea =
                VectorOps.triangleArea(cRoot, left, right) +
                VectorOps.triangleArea(deep, left, right);

            // can happen if clade has children with 0-length or clade
            // only has a single child. If cladeArea is 0, then the area of the
            // four trianges will also be 0 regardless of the location of point
            // (this is because the quad is either a point or a line). So, with
            // out this check, if cladeArea is 0 then this funtion will always
            // return 0
            if (cladeArea == 0) {
                return false;
            }
            netArea =
                cladeArea -
                VectorOps.triangleArea(point, right, deep) -
                VectorOps.triangleArea(point, deep, left) -
                VectorOps.triangleArea(point, left, cRoot) -
                VectorOps.triangleArea(point, cRoot, right);
            return Math.abs(netArea) < 1.0e-5;
        } else if (this._currentLayout == "Rectangular") {
            // The procedure is pretty much the same as Unrooted layout.
            // However, since, the Rectangular layout has two different version,
            // we need to first calculate the three vertices of the collapsed
            // clade (denoted (1), (2), (3)). Then, similar to the Unrooted
            // layout, we calculate the area of the collapsed clade. Next,
            // we form three triangle whose vertices are:
            // 1) point, (2), (3)
            // 2) point, (3), (1)
            // 3) point, (1), (2)
            // and take the difference of the areas. If the difference is 0,
            // then the point is within the collapsed clade.

            // find vertices of clade
            if (this._collapseMethod === "symmetric") {
                if (
                    Math.abs(cRoot[1] - left[1]) < Math.abs(cRoot[1] - right[1])
                ) {
                    right[1] = cRoot[1] + Math.abs(cRoot[1] - left[1]);
                } else {
                    left[1] = cRoot[1] - Math.abs(cRoot[1] - right[1]);
                }
            }
            cladeArea = VectorOps.triangleArea(
                cRoot,
                [deep[0], left[1]],
                [deep[0], right[1]]
            );

            // can happen if clade has children with 0-length or clade
            // only has a single child
            if (cladeArea == 0) {
                return false;
            }
            netArea =
                cladeArea -
                VectorOps.triangleArea(
                    point,
                    [deep[0], right[1]],
                    [deep[0], left[1]]
                ) -
                VectorOps.triangleArea(point, [deep[0], left[1]], cRoot) -
                VectorOps.triangleArea(point, cRoot, [deep[0], right[1]]);
            return Math.abs(netArea) < 1.0e-5;
        } else {
            // For Circular layou, we "use" Polar coordinates to determine if
            // point is in the clade. The idea behind this method is to
            // calculate the angle of the "left" and "right" most children in
            // the clade (we consider the root of the clade to be thec origin)
            // and also calculate the distance from the root of the tree
            // to the "deepest" node in the clade. Then we calculate the angle
            // of point and its distance to the root of the tree. if the angle
            // of point is within the range of the "left" and "right" and its
            // distance is less than the distance to the "deepest" node then,
            // point is within the bounds of the collapsed clade.
            var totalAngle = clade.totalAngle;
            var cos = Math.cos(totalAngle);
            var sin = Math.sin(totalAngle);

            left = [clade.sX, clade.sY];
            right[0] = left[0] * cos - left[1] * sin;
            right[1] = left[0] * sin + left[1] * cos;
            var getAngleAndMagnitude = function (p) {
                var angle = VectorOps.getAngle([
                    p[0] - cRoot[0],
                    p[1] - cRoot[1],
                ]);
                var radian = Math.asin(angle.sin);
                if (angle.cos < 0) {
                    radian = Math.PI - radian;
                } else if (angle.sin < 0) {
                    radian = 2 * Math.PI + radian;
                }
                return {
                    radian: radian,
                    mag: VectorOps.magnitude(p),
                };
            };

            var leftPoint = getAngleAndMagnitude(left);
            var rightPoint = getAngleAndMagnitude(right);
            var p = getAngleAndMagnitude(point);
            if (leftPoint.radian > rightPoint.radian) {
                rightPoint.radian += 2 * Math.PI;
                if (leftPoint.radian > p.radian) {
                    p.radian += 2 * Math.PI;
                }
            }
            return (
                p.radian >= leftPoint.radian &&
                p.radian <= rightPoint.radian &&
                p.mag <= leftPoint.mag
            );
        }
    };

    /**
     * Checks if (x, y) is within the bounds of a collapsed clade
     *
     * @param {Array} point (x, y) coordinates of a point
     *
     * @return {Number} if point is in a collapsed clade then root of the
     *                  the collapse clade will be returned otherwise -1 is
     *                  returned.
     */
    Empress.prototype.getRootNodeForPointInClade = function (point) {
        for (var clade in this._collapsedClades) {
            if (this._isPointInClade(clade, point)) {
                var cladeNode = this._treeData[clade];
                return clade;
            }
        }
        return -1;
    };

    /**
     * Returns the name of node
     *
     * @param {Number} node The node key in this._treeData. An error will be
     *                      thrown if it is not a key in this._treeData
     *
     * @return {String} The name of the node
     */
    Empress.prototype.getName = function (node) {
        if (!this._treeData.hasOwnProperty(node)) {
            throw node + " is not a key in _treeData";
        }
        return this.getNodeInfo(node, "name");
    };
    /*
     * Show the node menu for a node name
     *
     * Calculate the number of samples in which a tip appears for the
     * unique values of a metadata field across a list of metadata fields.
     *
     * @param {String} nodeName Name of the (tip) node for which to calculate
     *                          sample presence.
     * @param {Array} fields Metadata fields for which to calculate tip
     *                       sample presence.
     * @return {Object} ctData Maps metadata field names to another Object,
     *                         which in turn maps unique metadata values to
     *                         the number of samples with this metadata value
     *                         in this field that contain the given tip.
     */
    Empress.prototype.computeTipSamplePresence = function (nodeName, fields) {
        var ctData = {};

        for (var f = 0; f < fields.length; f++) {
            var field = fields[f];
            ctData[field] = this._biom.getObsCountsBy(field, nodeName);
        }

        return ctData;
    };

    /**
     * Calculate the number of samples in which at least one tip of an internal
     * node appears for the unique values of a metadata field across a list of
     * metadata fields.
     *
     * @param {String} nodeKey Key of the (internal) node to calculate
     *                         sample presence for.
     * @param {Array} fields Metadata fields for which to calculate internal
     *                       node sample presence.
     * @return {Object} samplePresence A mapping with three entries:
     *                                 (1) fieldsMap Maps metadata field names
     *                                 to Object mapping unique metadata values
     *                                 to the number of samples with this metadata
     *                                 value in this field containing at least one
     *                                 tip in the subtree of the given nodeKey.
     *                                 (2) diff Array of tip names not present
     *                                 as features in the table.
     *                                 (3) samples Array of samples represented by
     *                                 tips present in the table.
     */
    Empress.prototype.computeIntSamplePresence = function (nodeKey, fields) {
        // retrieve the sample data for the tips in the table
        var tips = this._tree.findTips(nodeKey);
        var diff = this._biom.getObsIDsDifference(tips);
        var intersection = this._biom.getObsIDsIntersection(tips);
        var samples = this._biom.getSamplesByObservations(intersection);

        var fieldsMap = {};
        for (var i = 0; i < fields.length; i++) {
            field = fields[i];
            var possibleValues = this._biom.getUniqueSampleValues(field);
            for (var j = 0; j < possibleValues.length; j++) {
                var possibleValue = possibleValues[j];
                if (!(field in fieldsMap)) fieldsMap[field] = {};
                fieldsMap[field][possibleValue] = 0;
            }
        }

        // iterate over the samples and extract the field values
        for (var k = 0; k < fields.length; k++) {
            field = fields[k];

            // update fields mapping object
            var result = this._biom.getSampleValuesCount(samples, field);
            fieldValues = Object.keys(result);
            for (var m = 0; m < fieldValues.length; m++) {
                fieldValue = fieldValues[m];
                fieldsMap[field][fieldValue] += result[fieldValue];
            }
        }

        var samplePresence = {
            fieldsMap: fieldsMap,
            diff: diff,
            samples: samples,
        };
        return samplePresence;
    };

    /**
     * Show the node menu for a node name
     *
     * @param {String} nodeName The name of the node to show.
     */
    Empress.prototype.showNodeMenuForName = function (nodeName) {
        if (!this._tree.containsNode(nodeName)) {
            util.toastMsg(
                "The node '" + nodeName + "' is not present in the phylogeny"
            );
            return;
        }

        this._events.selectedNodeMenu.clearSelectedNode();
        this._events.placeNodeSelectionMenu(nodeName, this.focusOnSelectedNode);
    };

    /**
     * Returns an Object describing various tree-level statistics.
     *
     * @return {Object} Contains six keys:
     *                  -min: Minimum non-root node length
     *                  -max: Maximum non-root node length
     *                  -avg: Average non-root node length
     *                  -tipCt: Number of tips in the tree
     *                  -intCt: Number of internal nodes in the tree (incl.
     *                          root)
     *                  -allCt: Number of all nodes in the tree (incl. root)
     * @throws {Error} If the tree does not have length information, this will
     *                 be unable to call BPTree.getLengthStats() and will thus
     *                 fail.
     */
    Empress.prototype.getTreeStats = function () {
        // Compute node counts
        var allCt = this._tree.size;
        var tipCt = this._tree.getNumTips(this._tree.size);
        var intCt = allCt - tipCt;
        // Get length statistics
        var lenStats = this._tree.getLengthStats();
        return {
            min: lenStats.min,
            max: lenStats.max,
            avg: lenStats.avg,
            tipCt: tipCt,
            intCt: intCt,
            allCt: allCt,
        };
    };

    /**
     * Returns the length corresponding to a node key, or null if the node key
     * corresponds to the root of the tree.
     *
     * (The reason for the null thing is that the root node's length is not
     * currently validated, so we don't want to show whatever the value
     * there is stored as internally to the user.)
     *
     * @param {Number} nodeKey Postorder position of a node in the tree.
     * @return {Number} The length of the node.
     */
    Empress.prototype.getNodeLength = function (nodeKey) {
        if (nodeKey === this._tree.size) {
            return null;
        } else {
            return this._tree.length(this._tree.postorderselect(nodeKey));
        }
    };

    return Empress;
});<|MERGE_RESOLUTION|>--- conflicted
+++ resolved
@@ -488,16 +488,6 @@
     };
 
     /**
-<<<<<<< HEAD
-     * Exports a SVG image of the tree.
-     *
-     * @return {String} svg
-     */
-    Empress.prototype.exportTreeSVG = function () {
-        return ExportUtil.exportTreeSVG(this, this._drawer);
-    };
-
-    /**
      * Exports a SVG image of the active legends.
      *
      * Currently this just includes the legend used for tree coloring, but
@@ -531,75 +521,7 @@
     };
 
     /**
-     * Exports a PNG image of the canvas.
-     *
-     * This works a bit differently from the SVG exporting functions -- instead
-     * of returning a string with the SVG, the specified callback will be
-     * called with the Blob representation of the PNG. See
-     * ExportUtil.exportTreePNG() for details.
-     *
-     * @param {Function} callback Function that will be called with a Blob
-     *                            representing the exported PNG image.
-     */
-    Empress.prototype.exportTreePNG = function (callback) {
-        ExportUtil.exportTreePNG(this, this._canvas, callback);
-    };
-
-    /**
-     * Retrieves x coordinate of node in the current layout.
-     *
-     * @param {Number} node Postorder position of node.
-     * @return {Number} x coordinate of node.
-     */
-    Empress.prototype.getX = function (node) {
-        var xname = "x" + this._layoutToCoordSuffix[this._currentLayout];
-        return this.getNodeInfo(node, xname);
-    };
-
-    /**
-     * Retrieves y coordinate of node in the current layout.
-     *
-     * @param {Number} node Postorder position of node.
-     * @return {Number} y coordinate of node.
-     */
-    Empress.prototype.getY = function (node) {
-        var yname = "y" + this._layoutToCoordSuffix[this._currentLayout];
-        return this.getNodeInfo(node, yname);
-    };
-
-    /**
-     * Retrieves the node coordinate info (for drawing node circles).
-     *
-     * @return {Array} Node coordinate info, formatted like
-     *                 [x, y, red, green, blue, ...] for every node circle to
-     *                 be drawn.
-     */
-    Empress.prototype.getNodeCoords = function () {
-        var tree = this._tree;
-        var coords = [];
-
-        for (var node = 1; node <= tree.size; node++) {
-            if (!this.getNodeInfo(node, "visible")) {
-                continue;
-            }
-            // In the past, we only drew circles for nodes with an assigned
-            // name (i.e. where the name of a node was not null). Now, we
-            // just draw circles for all nodes.
-            coords.push(
-                this.getX(node),
-                this.getY(node),
-                ...this.getNodeInfo(node, "color")
-            );
-        }
-        return new Float32Array(coords);
-    };
-
-    /**
-     * Returns the number of lines/triangles to approximate an arc/wedge given
-     * the total angle of the arc/wedge.
-=======
-     * Retrives the coordinate info of the tree.
->>>>>>> fd159e17
+     * Retrieves the coordinate info of the tree.
      *
      * We used to interlace the coordinate information with the color information
      * i.e. [x1, y1, red1, green1, blue1, x2, y2, red2, green2, blue2,...]
@@ -852,31 +774,6 @@
     };
 
     /**
-     * Exports a SVG image of the active legends.
-     *
-     * Currently this just includes the legend used for tree coloring, but
-     * eventually this'll be expanded to include all the barplot legends as
-     * well.
-     *
-     * @return {String} svg
-     */
-    Empress.prototype.exportLegendSVG = function () {
-        var legends = [];
-        if (!_.isNull(this._legend.legendType)) {
-            legends.push(this._legend);
-        }
-        // TODO: get legends from barplot panel, which should in turn get them
-        // from each of its barplot layers. For now, we just export the tree
-        // legend, since we don't support exporting barplots quite yet (soon!)
-        if (legends.length === 0) {
-            util.toastMsg("No active legends to export.", 5000);
-            return null;
-        } else {
-            return ExportUtil.exportLegendSVG(legends);
-        }
-    };
-
-    /**
      * Exports a PNG image of the canvas.
      *
      * This works a bit differently from the SVG exporting functions -- instead
@@ -916,9 +813,8 @@
     /**
      * Retrieves the node coordinate info (for drawing node circles).
      *
-     * @return {Array} Node coordinate info, formatted like
-     *                 [x, y, red, green, blue, ...] for every node circle to
-     *                 be drawn.
+     * @return {Array} Node coordinate info, formatted like [x, y, RGB float]
+     *                 for every node circle to be drawn.
      */
     Empress.prototype.getNodeCoords = function () {
         var tree = this._tree;
