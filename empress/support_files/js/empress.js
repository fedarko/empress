define([
    "underscore",
    "Camera",
    "Drawer",
    "Colorer",
    "VectorOps",
    "CanvasEvents",
    "BarplotPanel",
    "Legend",
    "util",
    "chroma",
    "LayoutsUtil",
    "ExportUtil",
], function (
    _,
    Camera,
    Drawer,
    Colorer,
    VectorOps,
    CanvasEvents,
    BarplotPanel,
    Legend,
    util,
    chroma,
    LayoutsUtil,
    ExportUtil
) {
    /**
     * @class EmpressTree
     *
     * @param {BPTree} tree The phylogenetic tree.
     * @param {BIOMTable or null} biom The BIOM table used to color the tree.
     *                                 If no table / sample metadata was passed
     *                                 to Empress (i.e. using qiime empress
     *                                 tree-plot), this should be null.
     * @param {Array} featureMetadataColumns Columns of the feature metadata.
     *                Note: The order of this array should match the order of
     *                      the arrays which are the values of tipMetadata and
     *                      intMetadata. If no feature metadata was provided
     *                      when generating an Empress visualization, this
     *                      parameter should be [] (and tipMetadata and
     *                      intMetadata should be {}s).
     * @param {Object} tipMetadata Feature metadata for tips in the tree.
     *                 Note: This should map tip names to an array of feature
     *                       metadata values. Each array should have the same
     *                       length as featureMetadataColumns.
     * @param {Object} intMetadata Feature metadata for internal nodes in tree.
     *                 Note: Should be formatted analogously to tipMetadata.
     *                       Note that internal node names can be non-unique.
     * @param {Canvas} canvas The HTML canvas that the tree will be drawn on.
     */
    function Empress(
        tree,
        biom,
        featureMetadataColumns,
        tipMetadata,
        intMetadata,
        canvas
    ) {
        /**
         * @type {Camera}
         * The camera used to look at the tree
         * @private
         */
        this._cam = new Camera();

        /**
         * @type {Drawer}
         * used to draw the tree
         * @private
         */
        // allow canvas to be null to make testing empress easier
        if (canvas !== null) {
            this._drawer = new Drawer(canvas, this._cam);
            this._canvas = canvas;
        }

        /**
         * @type {Array}
         * The default color of the tree
         */
        this.DEFAULT_COLOR = [0.25, 0.25, 0.25];

        /**
         * @type {BPTree}
         * The phylogenetic balance parenthesis tree
         * @private
         */
        this._tree = tree;

        /**
         * Used to index into _treeData
         * @type {Object}
         */
        this._tdToInd = {
            // all nodes (non layout parameters)
            color: 0,
            isColored: 1,
            visible: 2,
            // unrooted layout
            x2: 3,
            y2: 4,
            // rectangular layout
            xr: 3,
            yr: 4,
            highestchildyr: 5,
            lowestchildyr: 6,
            // circular layout
            xc0: 3,
            yc0: 4,
            xc1: 5,
            yc1: 6,
            angle: 7,
            arcx0: 8,
            arcy0: 9,
            arcstartangle: 10,
            arcendangle: 11,
        };

        /**
         * The number of non layout parameters in _treeData.
         * @type {Number}
         * @private
         */
        this._numNonLayoutParams = 3;

        /**
         * @type {Array}
         * The metadata associated with the tree branches
         * Note: postorder positions are used as indices because internal node
         *       names are not assumed to be unique.
         * @private
         */
        this._treeData = new Array(this._tree.size + 1);

        // set default color/visible status for each node
        // Note: currently empress tree uses 1-based index since the bp-tree
        //       bp-tree.js is based off of used 1-based index.
        for (var i = 1; i <= this._tree.size; i++) {
            this._treeData[i] = new Array(this._tdToInd.length);
            this._treeData[i].splice(
                this._tdToInd.color,
                0,
                this.DEFAULT_COLOR
            );
            this._treeData[i].splice(this._tdToInd.isColored, 0, false);
            this._treeData[i].splice(this._tdToInd.visible, 0, true);
        }

        /**
         * @type {Legend}
         * Legend describing the way the tree is colored.
         * @private
         */
        this._legend = new Legend(document.getElementById("legend-main"));

        /**
         * @type {BiomTable}
         * BIOM table: includes feature presence information and sample-level
         * metadata. Can be null if no table / sample metadata was passed to
         * Empress.
         * @private
         */
        this._biom = biom;

        this.isCommunityPlot = !_.isNull(this._biom);

        /**
         * @type{Array}
         * Feature metadata column names.
         * @private
         */
        this._featureMetadataColumns = featureMetadataColumns;

        /**
         * @type{Object}
         * Feature metadata: keys are tree node names, and values are arrays
         * of length equal to this._featureMetadataColumns.length.
         * For the sake of simplicity, we split this up into tip and internal
         * node feature metadata objects.
         * @private
         */
        this._tipMetadata = tipMetadata;
        this._intMetadata = intMetadata;

        /**
         * @type{Object}
         * As described above, maps layout names to node coordinate suffixes
         * in the tree data.
         * @private
         */
        this._layoutToCoordSuffix = {
            Rectangular: "r",
            Circular: "c1",
            Unrooted: "2",
        };

        /**
         * @type {String}
         * The default / current layouts used in the tree visualization.
         * @private
         */
        this._defaultLayout = "Unrooted";
        this._currentLayout = "Unrooted";

        /**
         * @type {BarplotPanel}
         * Manages a collection of BarplotLayers, as well as the state of the
         * barplot panel. Also can call Empress.drawBarplots() /
         * Empress.undrawBarplots() when needed. Can be null if no feature or
         * sample metadata was passed to Empress.
         * @private
         */
        this._barplotPanel = null;
        if (this.isCommunityPlot || this._featureMetadataColumns.length > 0) {
            this._barplotPanel = new BarplotPanel(this, this._defaultLayout);
        }

        /**
         * @type {Number}
         * The y scaling factor for the rectangular layout. This is used to
         * adjust the thickness of barplot bars.
         * @private
         */
        this._yrscf = null;

        /**
         * @type {Number}
         * For the rectangular layout, this is the rightmost x-coordinate;
         * for the circular layout, this is the maximum distance from the
         * root of the tree (a.k.a. the maximum radius in polar coordinates).
         * For layouts which do not support barplots (e.g. the unrooted
         * layout), the value of this is arbitrary. Used for determining the
         * "closest-to-the-root" point at which we can start drawing barplots.
         * @private
         */
        this._maxDisplacement = null;

        /**
         * @type{Boolean}
         * Indicates whether or not barplots are currently drawn.
         * @private
         */
        this._barplotsDrawn = false;

        /**
         * @type{Number}
         * The (not-yet-scaled) line width used for drawing "thick" lines.
         * Can be passed as input to this.thickenColoredNodes().
         */
        this._currentLineWidth = 0;

        /**
         * @type{Bool}
         * Whether or not to draw node circles.
         */
        this.drawNodeCircles = false;

        /**
         * @type{Bool}
         * Whether the camera is focused on a selected node.
         */
        this.focusOnSelectedNode = true;

        /**
         * @type{Bool}
         * Whether unrepresented tips are ignored when propagating colors.
         */
        this.ignoreAbsentTips = true;

        /**
         * @type{Bool}
         * Whether to ignore node lengths during layout or not
         */
        this.ignoreLengths = false;

        /**
         * @type{String}
         * Leaf sorting method: one of "none", "ascending", or "descending"
         */
        this.leafSorting = "descending";

        /**
         * @type{CanvasEvents}
         * Handles user events
         */
        // allow canvas to be null to make testing empress easier
        if (
            canvas !== null &&
            document.getElementById("quick-search") !== null
        ) {
            this._events = new CanvasEvents(this, this._drawer, canvas);
        }

        /**
         * @type{Object}
         * @private
         * Stores the information about the collapsed clades. This object is
         * used to determine if a user clicked on a collapsed clade.
         *
         * Note: <node_key> refers to the key in _treeData
         * Format:
         * {
         *      <node_key>: {
         *          left: <node_key>,
         *          right: <node_key>,
         *          deepest: <node_key>,
         *          length: <Number>,
         *          color: <[r,g,b]>
         *      }
         *  }
         */
        this._collapsedClades = {};

        /**
         * @type{Array}
         * @private
         *
         * Stores the vertex information that is passed to WebGl
         *
         * Format: [x, y, r, g, b, ...]
         */
        this._collapsedCladeBuffer = [];

        /**
         * @type{String}
         * @private
         *
         * The method used to collapsed the tree
         */
        this._collapseMethod = "normal";

        /**
         * @type{Array}
         * @private
         *
         * This stores the group membership of a node. -1 means the node doesn't
         * belong to a group. This array is used to collapse clades by search
         * for clades in this array that share the same group membership.
         */
        this._group = new Array(this._tree.size + 1).fill(-1);
    }

    /**
     * Computes the current tree layout and fills _treeData.
     *
     * Also updates this._maxDisplacement.
     */
    Empress.prototype.getLayoutInfo = function () {
        var data, i;
        // Rectangular
        if (this._currentLayout === "Rectangular") {
            data = LayoutsUtil.rectangularLayout(
                this._tree,
                4020,
                4020,
                this.ignoreLengths,
                this.leafSorting
            );
            this._yrscf = data.yScalingFactor;
            for (i = 1; i <= this._tree.size; i++) {
                // remove old layout information
                this._treeData[i].length = this._numNonLayoutParams;

                // store new layout information
                this._treeData[i][this._tdToInd.xr] = data.xCoord[i];
                this._treeData[i][this._tdToInd.yr] = data.yCoord[i];
                this._treeData[i][this._tdToInd.highestchildyr] =
                    data.highestChildYr[i];
                this._treeData[i][this._tdToInd.lowestchildyr] =
                    data.lowestChildYr[i];
            }
        } else if (this._currentLayout === "Circular") {
            data = LayoutsUtil.circularLayout(
                this._tree,
                4020,
                4020,
                this.ignoreLengths,
                this.leafSorting
            );
            for (i = 1; i <= this._tree.size; i++) {
                // remove old layout information
                this._treeData[i].length = this._numNonLayoutParams;

                // store new layout information
                this._treeData[i][this._tdToInd.xc0] = data.x0[i];
                this._treeData[i][this._tdToInd.yc0] = data.y0[i];
                this._treeData[i][this._tdToInd.xc1] = data.x1[i];
                this._treeData[i][this._tdToInd.yc1] = data.y1[i];
                this._treeData[i][this._tdToInd.angle] = data.angle[i];
                this._treeData[i][this._tdToInd.arcx0] = data.arcx0[i];
                this._treeData[i][this._tdToInd.arcy0] = data.arcy0[i];
                this._treeData[i][this._tdToInd.arcstartangle] =
                    data.arcStartAngle[i];
                this._treeData[i][this._tdToInd.arcendangle] =
                    data.arcEndAngle[i];
            }
        } else {
            data = LayoutsUtil.unrootedLayout(
                this._tree,
                4020,
                4020,
                this.ignoreLengths
            );
            for (i = 1; i <= this._tree.size; i++) {
                // remove old layout information
                this._treeData[i].length = this._numNonLayoutParams;

                // store new layout information
                this._treeData[i][this._tdToInd.x2] = data.xCoord[i];
                this._treeData[i][this._tdToInd.y2] = data.yCoord[i];
            }
        }
        this._computeMaxDisplacement();
    };

    /**
     * Initializes WebGL and then draws the tree
     */
    Empress.prototype.initialize = function () {
        this._drawer.initialize();
        this._events.setMouseEvents();
        var nodeNames = this._tree.getAllNames();
        // Don't include nodes with the name null (i.e. nodes without a
        // specified name in the Newick file) in the auto-complete.
        nodeNames = nodeNames.filter((n) => n !== null);
        nodeNames.sort();
        this._events.autocomplete(nodeNames);

        this.getLayoutInfo();
        this.centerLayoutAvgPoint();
        // centerLayoutAvgPoint() calls drawTree(), so no need to call it here
    };

    /**
     * Retrieve an attribute from a node.
     *
     * @param{Number} node Postorder position of node.
     * @param{String} attr The attribute to retrieve from the node.
     *
     * @return The attribute; if attr is not a valid attribute of node, then
     *         undefined will be returned.
     */
    Empress.prototype.getNodeInfo = function (node, attr) {
        if (attr === "name") {
            return this._tree.name(this._tree.postorderselect(node));
        }
        return this._treeData[node][this._tdToInd[attr]];
    };

    /**
     * Sets an attribute of a node.
     *
     * Note: this method does not perfom any kind of validation. It is assumed
     *       that node, attr and value are all valid.
     *
     * @param{Integer} node post-order position of node..
     * @param{String} attr The attribute to set for the node.
     * @param{Object} value The value to set for the given attribute for the
     *                      node.
     */
    Empress.prototype.setNodeInfo = function (node, attr, value) {
        this._treeData[node][this._tdToInd[attr]] = value;
    };

    /**
     * Draws the tree
     */
    Empress.prototype.drawTree = function () {
        this._drawer.loadTreeBuff(this.getCoords());
        if (this.drawNodeCircles) {
            this._drawer.loadNodeBuff(this.getNodeCoords());
        } else {
            // Clear the node circle buffer to save some memory / space
            this._drawer.loadNodeBuff([]);
        }
        this._drawer.loadCladeBuff(this._collapsedCladeBuffer);
        this._drawer.draw();
    };

    /**
<<<<<<< HEAD
     * Creates an SVG string to export the current drawing.
     *
     * @return {Object} svgInfo An Object containing four keys:
     *                          -svg: Maps to a String containing the SVG code
     *                           representing the current tree visualization.
     *                          -viewBoxText: Maps to a String containing the
     *                           SVG's "viewBox" attribute declaration and
     *                           information.
     *                          -legendLeftX: Maps to a Number indicating the
     *                           leftmost x-coordinate at which legends should
     *                           be placed in relation to the SVG.
     *                          -legendTopY: Maps to a Number indicating the
     *                           topmost y-coordinate at which legends should
     *                           be placed in relation to the SVG.
     */
    Empress.prototype.exportTreeSVG = function () {
        // TODO: use the same value as the actual WebGL drawing engine, but
        // right now this value is hard coded on line 327 of drawer.js
        var NODE_RADIUS = 4;

        var minX = 0;
        var maxX = 0;
        var minY = 0;
        var maxY = 0;
        var svg = "";

        // create a line from x1,y1 to x2,y2 for every two consecutive coordinates
        // 5 array elements encode one coordinate:
        // i=x, i+1=y, i+2=red, i+3=green, i+4=blue
        svg += "<!-- tree branches -->\n";
        var coords = this.getCoords();
        for (
            var i = 0;
            i + 2 * this._drawer.VERTEX_SIZE <= coords.length;
            i += 2 * this._drawer.VERTEX_SIZE
        ) {
            // "normal" lines have a default color,
            // all other lines have a user defined thickness
            // All lines are defined using the information from the child node.
            // So, if coords[i+2] == DEFAULT_COLOR then coords[i+2+5] will
            // also be equal to DEFAULT_COLOR. Thus, we can save checking three
            // array elements here.
            var linewidth = 1 + this._currentLineWidth;
            if (
                coords[i + 2] == this.DEFAULT_COLOR[0] &&
                coords[i + 3] == this.DEFAULT_COLOR[1] &&
                coords[i + 4] == this.DEFAULT_COLOR[2]
            ) {
                linewidth = 1;
            }
            svg +=
                '<line x1="' +
                coords[i] +
                '" y1="' +
                -coords[i + 1] +
                '" x2="' +
                coords[i + this._drawer.VERTEX_SIZE] +
                '" y2="' +
                -coords[i + 1 + this._drawer.VERTEX_SIZE] +
                '" stroke="' +
                chroma.gl(coords[i + 2], coords[i + 3], coords[i + 4]).css() +
                '" style="stroke-width:' +
                linewidth +
                '" />\n';

            // obtain viewport from tree coordinates
            minX = Math.min(
                minX,
                coords[i],
                coords[i + this._drawer.VERTEX_SIZE]
            );
            maxX = Math.max(
                maxX,
                coords[i],
                coords[i + this._drawer.VERTEX_SIZE]
            );

            minY = Math.min(
                minY,
                -coords[i + 1],
                -coords[i + 1 + this._drawer.VERTEX_SIZE]
            );
            maxY = Math.max(
                maxY,
                -coords[i + 1],
                -coords[i + 1 + this._drawer.VERTEX_SIZE]
            );
        }

        // create a circle for each node
        if (this._drawer.showTreeNodes) {
            svg += "<!-- tree nodes -->\n";
            coords = this.getNodeCoords();
            for (
                i = 0;
                i + this._drawer.VERTEX_SIZE <= coords.length;
                i += this._drawer.VERTEX_SIZE
            ) {
                svg +=
                    '<circle cx="' +
                    coords[i] +
                    '" cy="' +
                    -coords[i + 1] +
                    '" r="' +
                    NODE_RADIUS +
                    '" style="fill:' +
                    chroma
                        .gl(coords[i + 2], coords[i + 3], coords[i + 4])
                        .css() +
                    '"/>\n';
            }
        }

        minX -= NODE_RADIUS;
        minY -= NODE_RADIUS;

        return {
            svg: svg,
            minX: minX,
            maxX: maxX + 2 * NODE_RADIUS,
            minY: minY,
            maxY: maxY + 2 * NODE_RADIUS,
        };
    };

    /**
     * Creates an SVG string to export legends.
     *
     * @param {Number} leftX The leftmost x-coordinate to place legends at.
     * @param {Number} topY The topmost y-coordinate to place legends at. (If
     *                      there are multiple legends, they will be positioned
     *                      below each other.)
     *
     * @return {String} svg The SVG code representing all legend(s) for the
     *                      tree visualization.
     */
    Empress.prototype.exportLegendSVG = function (leftX, topY) {
        // the SVG string to be generated
        var svg = "<!-- legends -->\n";

        // All distances are based on this variable. The scale of the resulting
        // SVG can therefore be altered by changing this value.
        var unit = 30;

        // distance between two text lines as a multiplication factor of UNIT
        var lineHeightScaleFactor = 1.8;

        var lineHeight = unit * lineHeightScaleFactor;

        // used as a rough estimate about the consumed width by text strings
        var myCanvas = document.createElement("canvas");
        var context = myCanvas.getContext("2d");
        context.font = "bold " + unit + "pt arial";

        var legends = [];
        if (!_.isNull(this._legend.legendType)) {
            legends.push(this._legend);
        }
        // TODO: get legends from barplot panel, which should in turn get them
        // from each of its barplot layers. For now, we just export the tree
        // legend, since we don't support exporting barplots quite yet (soon!)

        // Count the number of used rows
        var row = 1;

        // Also keep track of the maximum-width legend SVG, so that (when
        // merging this SVG with the tree SVG) we can resize the viewbox
        // accordingly
        var maxWidth = 0;
        var maxHeight = 0;

        _.each(legends, function (legend) {
            var legendSVGData = legend.exportSVG(
                leftX,
                topY,
                row,
                unit,
                lineHeight,
                context
            );
            svg += legendSVGData.svg;
            // The +2 adds one blank row between two legends
            row = legendSVGData.rowsUsed + 2;
            // Based on the width of this legend's bounding box, try to update
            // maxWidth
            maxWidth = Math.max(maxWidth, legendSVGData.bbWidth);
            maxHeight = legendSVGData.bbHeight;
        });
        var maxX = leftX + maxWidth;
        var maxY = topY + maxHeight;

        return { svg: svg, maxX: maxX, maxY: maxY };
    };

    // Determine viewBox information; construct a "declaration" that can be
    // added to the SVG header.
    Empress.prototype.getSVGViewBoxText = function (
        treeMinX,
        treeMaxX,
        treeMinY,
        treeMaxY,
        legendMaxX,
        legendMaxY
    ) {
        var maxY = Math.max(treeMaxY, legendMaxY);
        var vbText =
            'viewBox="' +
            treeMinX +
            " " +
            treeMinY +
            " " +
            // TODO get node radius from somewhere (pass to here? or store as
            // const in empress)
            (legendMaxX - treeMinX + 2 * 4) +
            " " +
            (maxY - treeMinY + 2 * 4) +
            '"';
        return vbText;
    };

    Empress.prototype.exportSVG = function () {
        // Get the SVG for the tree visualization
        var treeSVGInfo = this.exportTreeSVG();

        // Get SVG for the legend(s). Position things so that the top-left
        // corner of the legend SVG is at the top-right corner of the tree SVG.
        // Should look something like:
        //
        // +----------+------------+
        // | tree SVG | legend SVG |
        // +----------+            |
        //            |            |
        //            +------------+
        var legendSVGInfo = this.exportLegendSVG(
            treeSVGInfo.maxX,
            treeSVGInfo.minY
        );

        // Based on the tree and legend SVG, update the viewbox (defining
        // the dimensions of the SVG) accordingly.
        //
        // NOTE that the way the viewbox is interpreted seems to vary across
        // SVG viewers; for example, if the viewbox is too small, GIMP will
        // cut off the stuff still in the SVG but outside of it, but Chromium
        // will still show everything. (This is mostly useful for debugging.)
        var viewBox = this.getSVGViewBoxText(
            treeSVGInfo.minX,
            treeSVGInfo.maxX,
            treeSVGInfo.minY,
            treeSVGInfo.maxY,
            legendSVGInfo.maxX,
            legendSVGInfo.maxY
        );
        // add all SVG elements into one string...
        var totalSVG =
            '<svg xmlns="http://www.w3.org/2000/svg" ' +
            viewBox +
            " >\n" +
            treeSVGInfo.svg +
            "\n" +
            legendSVGInfo.svg +
            "</svg>\n";
        return totalSVG;
=======
     * Exports a SVG image of the tree.
     *
     * @return {String} svg
     */
    Empress.prototype.exportTreeSVG = function () {
        return ExportUtil.exportTreeSVG(this, this._drawer);
    };

    /**
     * Exports a SVG image of the active legends.
     *
     * Currently this just includes the legend used for tree coloring, but
     * eventually this'll be expanded to include all the barplot legends as
     * well.
     *
     * @return {String} svg
     */
    Empress.prototype.exportLegendSVG = function () {
        var legends = [];
        if (!_.isNull(this._legend.legendType)) {
            legends.push(this._legend);
        }
        // TODO: get legends from barplot panel, which should in turn get them
        // from each of its barplot layers. For now, we just export the tree
        // legend, since we don't support exporting barplots quite yet (soon!)
        if (legends.length === 0) {
            util.toastMsg("No active legends to export.", 5000);
            return null;
        } else {
            return ExportUtil.exportLegendSVG(legends);
        }
    };

    /**
     * Exports a PNG image of the canvas.
     *
     * This works a bit differently from the SVG exporting functions -- instead
     * of returning a string with the SVG, the specified callback will be
     * called with the Blob representation of the PNG. See
     * ExportUtil.exportTreePNG() for details.
     *
     * @param {Function} callback Function that will be called with a Blob
     *                            representing the exported PNG image.
     */
    Empress.prototype.exportTreePNG = function (callback) {
        ExportUtil.exportTreePNG(this, this._canvas, callback);
>>>>>>> 6dd10852
    };

    /**
     * Retrieves x coordinate of node in the current layout.
     *
     * @param {Number} node Postorder position of node.
     * @return {Number} x coordinate of node.
     */
    Empress.prototype.getX = function (node) {
        var xname = "x" + this._layoutToCoordSuffix[this._currentLayout];
        return this.getNodeInfo(node, xname);
    };

    /**
     * Retrieves y coordinate of node in the current layout.
     *
     * @param {Number} node Postorder position of node.
     * @return {Number} y coordinate of node.
     */
    Empress.prototype.getY = function (node) {
        var yname = "y" + this._layoutToCoordSuffix[this._currentLayout];
        return this.getNodeInfo(node, yname);
    };

    /**
     * Retrieves the node coordinate info (for drawing node circles).
     *
     * @return {Array} Node coordinate info, formatted like
     *                 [x, y, red, green, blue, ...] for every node circle to
     *                 be drawn.
     */
    Empress.prototype.getNodeCoords = function () {
        var tree = this._tree;
        var coords = [];

        for (var node = 1; node <= tree.size; node++) {
            if (!this.getNodeInfo(node, "visible")) {
                continue;
            }
            // In the past, we only drew circles for nodes with an assigned
            // name (i.e. where the name of a node was not null). Now, we
            // just draw circles for all nodes.
            coords.push(
                this.getX(node),
                this.getY(node),
                ...this.getNodeInfo(node, "color")
            );
        }
        return new Float32Array(coords);
    };

    /**
     * Returns the number of lines/triangles to approximate an arc/wedge given
     * the total angle of the arc/wedge.
     *
     * @param {Number} totalAngle The total angle of the arc/wedge
     * @return {Number} The number of lines/triangles to approximate the arc
     *                  or wedge.
     */
    Empress.prototype._numSampToApproximate = function (totalAngle) {
        var numSamples = Math.floor(60 * Math.abs(totalAngle / Math.PI));
        return numSamples >= 2 ? numSamples : 2;
    };

    /**
     * Retrieves the coordinate info of the tree.
     *  format of coordinate info: [x, y, red, green, blue, ...]
     *
     * @return {Array}
     */
    Empress.prototype.getCoords = function () {
        var tree = this._tree;

        // The coordinates (and colors) of the tree's nodes.
        var coords = [];

        // branch color
        var color;

        var coords_index = 0;

        var addPoint = function (x, y) {
            coords.push(x, y, ...color);
        };

        /* Draw a vertical line, if we're in rectangular layout mode. Note that
         * we *don't* draw a horizontal line (with the branch length of the
         * root) for the root node, even if it has a nonzero branch length;
         * this could be modified in the future if desired. See #141 on GitHub.
         *
         * (The python code explicitly disallows trees with <= 1 nodes, so
         * we're never going to be in the unfortunate situation of having the
         * root be the ONLY node in the tree. So this behavior is ok.)
         */
        if (this._currentLayout === "Rectangular") {
            color = this.getNodeInfo(tree.size, "color");
            addPoint(
                this.getX(tree.size),
                this.getNodeInfo(tree.size, "lowestchildyr")
            );
            addPoint(
                this.getX(tree.size),
                this.getNodeInfo(tree.size, "highestchildyr")
            );
        }
        // iterate through the tree in postorder, skip root
        for (var node = 1; node < tree.size; node++) {
            // name of current node
            // var node = this._treeData[node];
            var parent = tree.postorder(
                tree.parent(tree.postorderselect(node))
            );
            // parent = this._treeData[parent];

            if (!this.getNodeInfo(node, "visible")) {
                continue;
            }

            // branch color
            color = this.getNodeInfo(node, "color");

            if (this._currentLayout === "Rectangular") {
                /* Nodes in the rectangular layout can have up to two "parts":
                 * a horizontal line, and a vertical line at the end of this
                 * line. These parts are indicated below as AAA... and BBB...,
                 * respectively. (Child nodes are indicated by CCC...)
                 *
                 *        BCCCCCCCCCCCC
                 *        B
                 * AAAAAAAB
                 *        B
                 *        BCCCCCCCCCCCC
                 *
                 * All nodes except for the root are drawn with a horizontal
                 * line, and all nodes except for tips are drawn with a
                 * vertical line.
                 */
                // 1. Draw horizontal line (we're already skipping the root)
                addPoint(this.getX(parent), this.getY(node));
                addPoint(this.getX(node), this.getY(node));
                // 2. Draw vertical line, if this is an internal node
                if (this.getNodeInfo(node, "lowestchildyr") !== undefined) {
                    // skip if node is root of collapsed clade
                    if (this._collapsedClades.hasOwnProperty(node)) continue;
                    addPoint(
                        this.getX(node),
                        this.getNodeInfo(node, "highestchildyr")
                    );
                    addPoint(
                        this.getX(node),
                        this.getNodeInfo(node, "lowestchildyr")
                    );
                }
            } else if (this._currentLayout === "Circular") {
                /* Same deal as above, except instead of a "vertical line" this
                 * time we draw an "arc".
                 */
                // 1. Draw line protruding from parent (we're already skipping
                // the root so this is ok)
                //
                // Note that position info for this is stored as two sets of
                // coordinates: (xc0, yc0) for start point, (xc1, yc1) for end
                // point. The *c1 coordinates are explicitly associated with
                // the circular layout so we can just use this.getX() /
                // this.getY() for these coordinates.
                addPoint(
                    this.getNodeInfo(node, "xc0"),
                    this.getNodeInfo(node, "yc0")
                );
                addPoint(this.getX(node), this.getY(node));
                // 2. Draw arc, if this is an internal node (note again that
                // we're skipping the root)
                if (
                    !this._tree.isleaf(this._tree.postorderselect(node)) &&
                    !this._collapsedClades.hasOwnProperty(node)
                ) {
                    // An arc will be created for all internal nodes.
                    // arcs are created by sampling up to 60 small lines along
                    // the arc spanned by rotating the line (arcx0, arcy0)
                    // arcendangle - arcstartangle radians. This will create an
                    // arc that starts at each internal node's rightmost child
                    // and ends on the leftmost child.
                    var arcDeltaAngle =
                        this.getNodeInfo(node, "arcendangle") -
                        this.getNodeInfo(node, "arcstartangle");
                    var numSamples = this._numSampToApproximate(arcDeltaAngle);
                    var sampleAngle = arcDeltaAngle / numSamples;
                    var sX = this.getNodeInfo(node, "arcx0");
                    var sY = this.getNodeInfo(node, "arcy0");
                    for (var line = 0; line < numSamples; line++) {
                        var x =
                            sX * Math.cos(line * sampleAngle) -
                            sY * Math.sin(line * sampleAngle);
                        var y =
                            sX * Math.sin(line * sampleAngle) +
                            sY * Math.cos(line * sampleAngle);
                        addPoint(x, y);

                        x =
                            sX * Math.cos((line + 1) * sampleAngle) -
                            sY * Math.sin((line + 1) * sampleAngle);
                        y =
                            sX * Math.sin((line + 1) * sampleAngle) +
                            sY * Math.cos((line + 1) * sampleAngle);
                        addPoint(x, y);
                    }
                }
            } else {
                // Draw nodes for the unrooted layout.
                // coordinate info for parent
                addPoint(this.getX(parent), this.getY(parent));
                // coordinate info for current nodeN
                addPoint(this.getX(node), this.getY(node));
            }
        }
        return new Float32Array(coords);
    };

    /**
     * Returns an Object describing circular layout angle information for a
     * node.
     *
     * @param {Number} node Postorder position of a node in the tree.
     * @param {Number} halfAngleRange A number equal to (2pi) / (# leaves in
     *                                the tree), used to determine the lower
     *                                and upper angles. This is accepted as a
     *                                parameter rather than computed here so
     *                                that, if this function is called multiple
     *                                times in succession when drawing a
     *                                barplot layer, this value can be computed
     *                                just once for this layer up front.
     *
     * @return {Object} angleInfo An Object with the following keys:
     *                             -angle
     *                             -lowerAngle
     *                             -upperAngle
     *                             -angleCos
     *                             -angleSin
     *                             -lowerAngleCos
     *                             -lowerAngleSin
     *                             -upperAngleCos
     *                             -upperAngleSin
     *                            This Object can be passed directly into
     *                            this._addCircularBarCoords() as its angleInfo
     *                            parameter.
     *
     * @throws {Error} If the current layout is not "Circular".
     */
    Empress.prototype._getNodeAngleInfo = function (node, halfAngleRange) {
        if (this._currentLayout === "Circular") {
            var angle = this.getNodeInfo(node, "angle");
            var lowerAngle = angle - halfAngleRange;
            var upperAngle = angle + halfAngleRange;
            var angleCos = Math.cos(angle);
            var angleSin = Math.sin(angle);
            var lowerAngleCos = Math.cos(lowerAngle);
            var lowerAngleSin = Math.sin(lowerAngle);
            var upperAngleCos = Math.cos(upperAngle);
            var upperAngleSin = Math.sin(upperAngle);
            return {
                angle: angle,
                lowerAngle: lowerAngle,
                upperAngle: upperAngle,
                angleCos: angleCos,
                angleSin: angleSin,
                lowerAngleCos: lowerAngleCos,
                lowerAngleSin: lowerAngleSin,
                upperAngleCos: upperAngleCos,
                upperAngleSin: upperAngleSin,
            };
        } else {
            // We need to throw this error, because if we're not in the
            // rectangular layout then nodes will not have a meaningful "angle"
            // attribute.
            throw new Error(
                "_getNodeAngleInfo() called when not in circular layout"
            );
        }
    };

    /**
     * Adds to an array of coordinates / colors the data needed to draw four
     * triangles (two rectangles) for a single bar in a circular layout
     * barplot.
     *
     * Since this only draws two rectangles, the resulting barplots look jagged
     * for small trees but look smooth enough for at least moderately-sized
     * trees.
     *
     * For a node with an angle pointing at the bottom-left of the screen, the
     * rectangles drawn here will look something like:
     *
     *     tR1        /
     *     /  \      /
     * tL1/    \    /
     *    \     \  *
     *     \     \bR-----tR2        (Inner radius)
     *      \    /         |
     *       \  /          |
     *        bL---------tL2        (Outer radius)
     *
     * Here, tL1 and tR2 are on the "lower angle" and tL2 and tR2 are on the
     * "upper angle," as specified in the angleInfo parameter.
     *
     * (This style of ASCII art [esp. the "using * to denote an arrow" thing]
     * mimics http://mathforum.org/dr.math/faq/formulas/faq.polar.html.)
     *
     * @param {Array} coords Array containing coordinate + color data, to be
     *                       passed to Drawer.loadBarplotBuff().
     * @param {Number} r1 Inner radius of the bar to draw.
     * @param {Number} r2 Outer radius of the bar to draw.
     * @param {Object} angleInfo Object returned by this._getNodeAngleInfo()
     *                           for the node this bar is being drawn for.
     * @param {Array} color The GL color to draw / fill both triangles with.
     */
    Empress.prototype._addCircularBarCoords = function (
        coords,
        r1,
        r2,
        angleInfo,
        color
    ) {
        // Polar coordinates (of the form (radius, theta)) can be converted
        // to Cartesian coordinates (x, y) by using the formulae:
        //  x = radius * cos(theta)
        //  y = radius * sin(theta)
        // Every coordinate defined by these arrays is being converted from
        // Polar to Cartesian, since we know the radius and angle (theta) of
        // these coordinates (and therefore the Polar coordinates).
        // For more detail on this, see for example
        // https://tutorial.math.lamar.edu/classes/calcii/polarcoordinates.aspx
        var centerBL = [r2 * angleInfo.angleCos, r2 * angleInfo.angleSin];
        var centerBR = [r1 * angleInfo.angleCos, r1 * angleInfo.angleSin];
        var t1 = {
            tL: [r2 * angleInfo.lowerAngleCos, r2 * angleInfo.lowerAngleSin],
            tR: [r1 * angleInfo.lowerAngleCos, r1 * angleInfo.lowerAngleSin],
            bL: centerBL,
            bR: centerBR,
        };
        var t2 = {
            tL: [r2 * angleInfo.upperAngleCos, r2 * angleInfo.upperAngleSin],
            tR: [r1 * angleInfo.upperAngleCos, r1 * angleInfo.upperAngleSin],
            bL: centerBL,
            bR: centerBR,
        };
        this._addTriangleCoords(coords, t1, color);
        this._addTriangleCoords(coords, t2, color);
    };

    /**
     * Adds to an array of coordinates / colors the data needed to draw two
     * triangles (one rectangle) for a single bar in a rectangular layout
     * barplot.
     *
     * This is a simple convenience function that just calls
     * Empress._addTriangleCoords() to do most of its work.
     *
     * @param {Array} coords Array containing coordinate + color data, to be
     *                       passed to Drawer.loadBarplotBuff().
     * @param {Number} lx Leftmost x-coordinate of the rectangle to draw.
     * @param {Number} rx Rightmost x-coordinate of the rectangle to draw.
     * @param {Number} by Bottommost y-coordinate of the rectangle to draw.
     * @param {Number} ty Topmost y-coordinate of the rectangle to draw.
     * @param {Array} color The GL color to draw / fill both triangles with.
     */
    Empress.prototype._addRectangularBarCoords = function (
        coords,
        lx,
        rx,
        by,
        ty,
        color
    ) {
        var corners = {
            tL: [lx, ty],
            tR: [rx, ty],
            bL: [lx, by],
            bR: [rx, by],
        };
        this._addTriangleCoords(coords, corners, color);
    };

    /**
     * Adds to an array of coordinates / colors the data needed to draw two
     * triangles.
     *
     * The two triangles drawn should look as follows:
     *
     * tL--tR
     * | \  |
     * |  \ |
     * bL--bR
     *
     * ...where all of the area is filled in, giving the impression of just
     * a rectangle (or generic quadrilateral, if e.g. tL isn't directly above
     * bL) being drawn.
     *
     * Note that this doesn't do any validation on the relative positions of
     * the corners coordinates, so if those are messed up (e.g. you're trying
     * to draw the rectangle shown above but you accidentally swap bL and tL)
     * then this will just draw something weird.
     *
     * (Also note that we can modify coords because JS uses "Call by sharing"
     * for Arrays/Objects; see http://jasonjl.me/blog/2014/10/15/javascript.)
     *
     * @param {Array} coords Array containing coordinate + color data, to be
     *                       passed to Drawer.loadThickNodeBuff().
     * @param {Object} corners Object with tL, tR, bL, and bR entries (each
     *                         mapping to an array of the format [x, y]
     *                         indicating this position).
     * @param {Array} color The GL color to draw / fill both triangles with.
     *                      Should be an RGB array (e.g. [1, 0, 0] for red).
     */
    Empress.prototype._addTriangleCoords = function (coords, corners, color) {
        // Triangle 1
        coords.push(...corners.tL);
        coords.push(...color);
        coords.push(...corners.bL);
        coords.push(...color);
        coords.push(...corners.bR);
        coords.push(...color);
        // Triangle 2
        coords.push(...corners.tL);
        coords.push(...color);
        coords.push(...corners.tR);
        coords.push(...color);
        coords.push(...corners.bR);
        coords.push(...color);
    };

    /* Adds coordinate/color info for a vertical line for a given node in the
     * rectangular layout. The vertices of the rectangle to be drawn look like:
     *
     * tL |-tR---
     * ---|
     * bL |-bR---
     *
     * @param {Array} coords  Array containing coordinate + color data, to be
     *                        passed to Drawer.loadThickNodeBuff().
     * @param {Number} node   Node index in this._treeData, from which we'll
     *                        retrieve coordinate information.
     * @param {Number} lwScaled Desired line thickness (note that this will be
     *                          applied on both sides of the line -- so if
     *                          lwScaled = 1 here then the drawn thick line
     *                          will have a width of 1 + 1 = 2).
     */
    Empress.prototype._addThickVerticalLineCoords = function (
        coords,
        node,
        lwScaled
    ) {
        var corners = {
            tL: [
                this.getX(node) - lwScaled,
                this.getNodeInfo(node, "highestchildyr"),
            ],
            tR: [
                this.getX(node) + lwScaled,
                this.getNodeInfo(node, "highestchildyr"),
            ],
            bL: [
                this.getX(node) - lwScaled,
                this.getNodeInfo(node, "lowestchildyr"),
            ],
            bR: [
                this.getX(node) + lwScaled,
                this.getNodeInfo(node, "lowestchildyr"),
            ],
        };
        var color = this.getNodeInfo(node, "color");
        this._addTriangleCoords(coords, corners, color);
    };

    /**
     * Thickens the colored branches of the tree.
     *
     * @param {Number} lw Amount of thickness to use, in the same "units"
     *                    that the user can enter in one of the line width
     *                    <input>s. If this is 0, this function won't do
     *                    anything. (If this is < 0, this will throw an error.
     *                    But this really shouldn't happen, since this
     *                    parameter should be the output from
     *                    util.parseAndValidateNum().)
     */
    Empress.prototype.thickenColoredNodes = function (lw) {
        // If lw isn't > 0, then we don't thicken colored lines at all --
        // we just leave them at their default width.
        if (lw < 0) {
            // should never happen because util.parseAndValidateNum()
            // should've been called in order to obtain lw, but in case
            // this gets messed up in the future we'll catch it
            throw "Line width passed to thickenColoredNodes() is < 0.";
        } else {
            // Make sure that, even if lw is 0 (i.e. we don't need to
            // thicken the lines), we still set the current line width
            // accordingly. This way, when doing things like updating the
            // layout that'll require re-drawing the tree based on the most
            // recent settings, we'll have access to the correct line width.
            this._currentLineWidth = lw;
            if (lw === 0) {
                // But, yeah, if lw is 0 we can just return early.
                return;
            }
        }
        // Scale the line width in such a way that trees with more leaves have
        // "smaller" line width values than trees with less leaves. This is a
        // pretty arbitrary equation based on messing around and seeing what
        // looked nice on mid- and small-sized trees; as a TODO for the future,
        // there is almost certainly a better way to do this.
        var lwScaled =
            (2 * lw) / Math.pow(Math.log10(this._tree.numleaves()), 2);
        var tree = this._tree;

        // the coordinates of the tree
        var coords = [];
        this._drawer.loadThickNodeBuff([]);

        // define these variables so jslint does not complain
        var x1, y1, x2, y2, corners;

        // In the corner case where the root node (located at index tree.size)
        // has an assigned color, thicken the root's drawn vertical line when
        // drawing the tree in Rectangular layout mode
        if (
            this._currentLayout === "Rectangular" &&
            this.getNodeInfo(tree.size, "isColored")
        ) {
            this._addThickVerticalLineCoords(coords, tree.size, lwScaled);
        }
        // iterate through the tree in postorder, skip root
        for (var node = 1; node < this._tree.size; node++) {
            // name of current node
            var parent = tree.postorder(
                tree.parent(tree.postorderselect(node))
            );

            if (
                this._collapsedClades.hasOwnProperty(node) ||
                !this.getNodeInfo(node, "visible") ||
                !this.getNodeInfo(node, "isColored")
            ) {
                continue;
            }

            var color = this.getNodeInfo(node, "color");
            if (this._currentLayout === "Rectangular") {
                // Draw a thick vertical line for this node, if it isn't a tip
                if (this.getNodeInfo(node, "lowestchildyr") !== undefined) {
                    this._addThickVerticalLineCoords(coords, node, lwScaled);
                }
                /* Draw a horizontal thick line for this node -- we can safely
                 * do this for all nodes since this ignores the root, and all
                 * nodes except for the root (at least as of writing) have a
                 * horizontal line portion in the rectangular layout.
                 * tL   tR---
                 * -----|
                 * bL   bR---
                 */
                corners = {
                    tL: [this.getX(parent), this.getY(node) + lwScaled],
                    tR: [this.getX(node), this.getY(node) + lwScaled],
                    bL: [this.getX(parent), this.getY(node) - lwScaled],
                    bR: [this.getX(node), this.getY(node) - lwScaled],
                };
                this._addTriangleCoords(coords, corners, color);
            } else if (this._currentLayout === "Circular") {
                // Thicken the "arc" if this is non-root internal node
                // (TODO: this will need to be adapted when the arc is changed
                // to be a bezier curve)
                if (!this._tree.isleaf(this._tree.postorderselect(node))) {
                    // An arc will be created for all internal nodes.
                    // See getCoords() for details on how arcs are drawn.
                    var arcDeltaAngle =
                        this.getNodeInfo(node, "arcendangle") -
                        this.getNodeInfo(node, "arcstartangle");
                    var numSamples = this._numSampToApproximate(arcDeltaAngle);
                    var sampleAngle = arcDeltaAngle / numSamples;
                    var sX = this.getNodeInfo(node, "arcx0");
                    var sY = this.getNodeInfo(node, "arcy0");
                    for (var line = 0; line < numSamples; line++) {
                        x1 =
                            sX * Math.cos(line * sampleAngle) -
                            sY * Math.sin(line * sampleAngle);
                        y1 =
                            sX * Math.sin(line * sampleAngle) +
                            sY * Math.cos(line * sampleAngle);
                        x2 =
                            sX * Math.cos((line + 1) * sampleAngle) -
                            sY * Math.sin((line + 1) * sampleAngle);
                        y2 =
                            sX * Math.sin((line + 1) * sampleAngle) +
                            sY * Math.cos((line + 1) * sampleAngle);
                        var arc0corners = VectorOps.computeBoxCorners(
                            x1,
                            y1,
                            x2,
                            y2,
                            lwScaled
                        );
                        var arc1corners = VectorOps.computeBoxCorners(
                            x1,
                            y1,
                            x2,
                            y2,
                            lwScaled
                        );
                        this._addTriangleCoords(coords, arc0corners, color);
                        this._addTriangleCoords(coords, arc1corners, color);
                    }
                }
                // Thicken the actual "node" portion, extending from the center
                // of the layout
                x1 = this.getNodeInfo(node, "xc0");
                y1 = this.getNodeInfo(node, "yc0");
                x2 = this.getX(node);
                y2 = this.getY(node);
                corners = VectorOps.computeBoxCorners(x1, y1, x2, y2, lwScaled);
                this._addTriangleCoords(coords, corners, color);
            } else {
                x1 = this.getX(parent);
                y1 = this.getY(parent);
                x2 = this.getX(node);
                y2 = this.getY(node);
                corners = VectorOps.computeBoxCorners(x1, y1, x2, y2, lwScaled);
                this._addTriangleCoords(coords, corners, color);
            }
        }

        this._drawer.loadThickNodeBuff(coords);
    };

    /**
     * Given a node and an arbitrary number, returns the maximum of the node's
     * x-coordinate and the arbitrary number.
     *
     * Assumes that the tree is in the Rectangular layout.
     *
     * @param {Number} node Postorder position of a node in the tree
     * @param {Number} m Arbitrary number
     *
     * @return {Number} maximum of (node's x-coordinate, m)
     */
    Empress.prototype._getMaxOfXAndNumber = function (node, m) {
        var x = this.getX(node);
        return Math.max(x, m);
    };

    /**
     * Given a node and an arbitrary number, returns the maximum of the node's
     * radius (its distance from (0, 0)) in the circular layout and the
     * arbitrary number.
     *
     * Assumes that the tree is in the Circular layout.
     *
     * NOTE that by radius we do not mean "the size of the node's circle"
     * -- instead we're referring to part of its polar coordinate position
     * (since those can be written as (radius, theta)).
     *
     * @param {Number} node Postorder position of a node in the tree
     * @param {Number} m Arbitrary number
     *
     * @return {Number} maximum of (node's radius, m)
     */
    Empress.prototype._getMaxOfRadiusAndNumber = function (node, m) {
        // We don't currently store nodes' radii, so we figure this
        // out by looking at the node's x-coordinate and angle.
        // Since x-coordinates are equal to r*cos(theta), we can
        // divide a given node's x-coordinate by cos(theta) to get
        // its radius. I know we can get the same result by
        // computing sqrt(x^2 + y^2) (a.k.a. distance from the
        // root at (0, 0)), but this seems faster. (There is still
        // probably an even faster way to do this though; maybe a
        // preorder traversal through the tree to see which tip has
        // the largest cumulative length, then scale that to the
        // radius value in the layout? Not sure if this step is a
        // bottleneck worth spending time working on, though.)
        var r = this.getX(node) / Math.cos(this.getNodeInfo(node, "angle"));
        return Math.max(r, m);
    };

    /**
     * Computes the closest-to-the-root point at which we can start drawing
     * barplots in the current layout.
     *
     * For the rectangular layout, this means looking for the rightmost node's
     * x-coordinate; for the circular layout, this means looking for the node
     * farthest away from the root's distance from the root (a.k.a. radius,
     * since the root is (0, 0) so we can think of the circular layout in terms
     * of polar coordinates).
     *
     * This function doesn't return anything; its only effect is updating
     * this._maxDisplacement.
     *
     * If the current layout does not support barplots, then
     * this._maxDisplacement is set to null.
     */
    Empress.prototype._computeMaxDisplacement = function () {
        var maxD = -Infinity;
        var compFunc;
        if (this._currentLayout === "Rectangular") {
            compFunc = "_getMaxOfXAndNumber";
        } else if (this._currentLayout === "Circular") {
            compFunc = "_getMaxOfRadiusAndNumber";
        } else {
            this._maxDisplacement = null;
            return;
        }
        for (var node = 1; node < this._tree.size; node++) {
            if (this._tree.isleaf(this._tree.postorderselect(node))) {
                maxD = this[compFunc](node, maxD);
            }
        }
        this._maxDisplacement = maxD;
    };

    /**
     * Clears the barplot buffer and re-draws the tree.
     *
     * This is useful for immediately disabling barplots, for example if the
     * layout is switched to one that doesn't support barplots (e.g. unrooted)
     * or if the user unchecks the "Draw barplots?" checkbox.
     */
    Empress.prototype.undrawBarplots = function () {
        this._drawer.loadBarplotBuff([]);
        this.drawTree();
        this._barplotsDrawn = false;
    };

    /**
     * Draws barplots on the tree.
     *
     * @param {Array} layers An array of BarplotLayer objects. This can just be
     *                       the "layers" attribute of a BarplotPanel object.
     * @throws {Error} If any of the following conditions are met:
     *                 -One of the layers is of barplot type "fm" and:
     *                    -A field with < 2 unique numeric values is used to
     *                     scale colors
     *                    -A field with < 2 unique numeric values is used to
     *                     scale lengths
     *                    -Length scaling is attempted, and the layer's
     *                     scaleLengthByFMMax attribute is smaller than its
     *                     scaleLengthByFMMin attribute
     */
    Empress.prototype.drawBarplots = function (layers) {
        var scope = this;
        var coords = [];

        // Add on a gap between the closest-to-the-root point at which we can
        // start drawing barplots, and the first barplot layer. This could be
        // made into a barplot-panel-level configurable thing if desired.
        // (Note that, as with barplot lengths, the units here are arbitrary.)
        var maxD = this._maxDisplacement + 100;

        // As we iterate through the layers, we'll store the "previous layer
        // max D" as a separate variable. This will help us easily work with
        // layers of varying lengths.
        var prevLayerMaxD = maxD;

        // As we iterate through the layers, we'll also store the Colorer
        // that was used for each layer (or null, if no Colorer was used --
        // i.e. for feature metadata barplots with no color encoding). At the
        // end of this function, when we know that all barplots are valid,
        // we'll populate / clear legends accordingly.
        var colorLegendsToPopulate = [];

        // Also, we keep track of length-scaling information as well.
        var lengthLegendsToPopulate = [];

        _.each(layers, function (layer) {
            if (scope._barplotPanel.useBorders) {
                prevLayerMaxD = scope.addBorderBarplotLayerCoords(
                    coords,
                    prevLayerMaxD
                );
            }
            var layerInfo;
            // Normally I'd just set addLayerFunc as a reference to
            // scope.addSMBarplotLayerCoords (or ...FM...), but that apparently
            // breaks references to "this". Using func names is a workaround.
            var addLayerFunc;
            if (layer.barplotType === "sm") {
                addLayerFunc = "addSMBarplotLayerCoords";
            } else {
                addLayerFunc = "addFMBarplotLayerCoords";
            }
            layerInfo = scope[addLayerFunc](layer, coords, prevLayerMaxD);
            prevLayerMaxD = layerInfo[0];
            colorLegendsToPopulate.push(layerInfo[1]);
            lengthLegendsToPopulate.push(layerInfo[2]);
        });
        // Add a border on the outside of the outermost layer
        if (scope._barplotPanel.useBorders) {
            scope.addBorderBarplotLayerCoords(coords, prevLayerMaxD);
        }
        // NOTE that we purposefuly don't clear the barplot buffer until we
        // know all of the barplots are valid. If we were to call
        // this.loadBarplotBuff([]) at the start of this function, then if we'd
        // error out in the middle, the barplot buffer would be cleared without
        // the tree being redrawn; this would result in the barplots
        // disappearing the next time the user did something that prompted a
        // redrawing of the tree (e.g. zooming or panning), which would be
        // confusing.
        this._drawer.loadBarplotBuff([]);
        this._drawer.loadBarplotBuff(coords);
        this.drawTree();

        // By the same logic, now we can safely update the barplot legends to
        // match the barplots that are now drawn.
        _.each(colorLegendsToPopulate, function (colorer, layerIndex) {
            if (_.isNull(colorer)) {
                layers[layerIndex].clearColorLegend();
            } else {
                layers[layerIndex].populateColorLegend(colorer);
            }
        });
        _.each(lengthLegendsToPopulate, function (valSpan, layerIndex) {
            if (_.isNull(valSpan)) {
                layers[layerIndex].clearLengthLegend();
            } else {
                layers[layerIndex].populateLengthLegend(...valSpan);
            }
        });

        // Finally, we can say that barplots have been drawn :)
        this._barplotsDrawn = true;
    };

    /**
     * Adds a sample metadata barplot layer's coordinates to an array.
     *
     * @param {BarplotLayer} layer The layer to be drawn.
     * @param {Array} coords The array to which the coordinates for this layer
     *                       will be added.
     * @param {Number} prevLayerMaxD The "displacement" (either in
     *                               x-coordinates, or in radius coordinates)
     *                               to use as the starting point for drawing
     *                               this layer's bars.
     *
     * @return {Array} layerInfo An array containing three elements:
     *                           1. The maximum displacement of a bar within
     *                              this layer (this should really just be
     *                              prevLayerMaxD + layer.lengthSM, since all
     *                              tips' bars in a stacked sample metadata
     *                              barplot have the same length)
     *                           2. The Colorer used to assign colors to sample
     *                              metadata values
     *                           3. Just null (in the future, this could be
     *                              changed to provide length-scaling legend
     *                              information, as is done in
     *                              addFMBarplotLayerCoords(); however for now
     *                              that isn't supported.)
     */
    Empress.prototype.addSMBarplotLayerCoords = function (
        layer,
        coords,
        prevLayerMaxD
    ) {
        var scope = this;
        var sortedUniqueValues = this.getUniqueSampleValues(
            layer.colorBySMField
        );
        var colorer = new Colorer(layer.colorBySMColorMap, sortedUniqueValues);
        var sm2color = colorer.getMapRGB();
        // Do most of the hard work: compute the frequencies for each tip (only
        // the tips present in the BIOM table, that is)
        var feature2freqs = this._biom.getFrequencyMap(layer.colorBySMField);

        // Only bother computing the halfyrscf / halfAngleRange value we need.
        // (this._tree.numleaves() does iterate over the full tree, at least
        // as of writing, so avoiding calling it if possible is a good idea.)
        // NOTE: This code is duplicated between this function and
        // addFMBarplotLayerCoords(). Not sure if it's worth the work to
        // abstract it, though, since it boils down to ~6 lines.
        var halfyrscf, halfAngleRange;
        if (this._currentLayout === "Rectangular") {
            // Bar thickness (rect layout barplots)
            halfyrscf = this._yrscf / 2;
        } else {
            // Bar thickness (circular layout barplots)
            // This is really (2pi / # leaves) / 2, but the 2s cancel
            // out so it's just pi / # leaves
            halfAngleRange = Math.PI / this._tree.numleaves();
        }

        // For each tip in the BIOM table...
        // (We implicitly ignore [and don't draw anything for] tips that
        // *aren't* in the BIOM table.)
        _.each(feature2freqs, function (freqs, node) {
            // This variable defines the left x-coordinate (or inner radius)
            // for drawing the next "section" of the stacked barplot.
            // It'll be updated as we iterate through the unique values in this
            // sample metadata field below.
            var prevSectionMaxD = prevLayerMaxD;

            // Compute y-coordinate / angle information up front. Doing this
            // here lets us compute this only once per tip (per layer), rather
            // than computing this for every section in the stacked barplot --
            // doable b/c this information is constant through the sections.
            var y, ty, by;
            var angleInfo;
            if (scope._currentLayout === "Rectangular") {
                y = scope.getY(node);
                ty = y + halfyrscf;
                by = y - halfyrscf;
            } else {
                // NOTE: In this function and in addFMBarplotLayerCoords(), we
                // don't bother checking if scope._currentLayout is not
                // Rectangular / Circular. This should already have been
                // checked for in drawBarplots(), so we can safely assume that
                // we're in one of the supported layouts. (If not, it's the
                // caller's problem.)
                angleInfo = scope._getNodeAngleInfo(node, halfAngleRange);
            }

            // For each unique value for this sample metadata field...
            // NOTE: currently we iterate through all of sortedUniqueValues
            // once for every tip in the table, detecting and skipping
            // unique values where no samples contain this tip.
            // The reason we do things this way, rather than just
            // iterating directly over the keys of this tip's Object within
            // the frequency map, is that we want to ensure that unique
            // values are processed in the same order for every tip (so for
            // a "body site" barplot you'd always see e.g. gut, left palm,
            // right palm, tongue in that order).
            //
            // Ideally we'd skip having to do this full iteration, though,
            // and only look at the unique values containing this tip from
            // the start (saving time). This might require refactoring the
            // output of BiomTable.getFrequencyMap(), though.
            for (var v = 0; v < sortedUniqueValues.length; v++) {
                var smVal = sortedUniqueValues[v];
                var freq = freqs[smVal];
                // Ignore sample metadata values where no sample with this
                // value contains this tip. We can detect this using
                // !_.isUndefined() because freqs should only include
                // entries for metadata values where this feature is
                // present in at least one sample with that value.
                if (!_.isUndefined(freq)) {
                    var sectionColor = sm2color[smVal];
                    var barSectionLen = layer.lengthSM * freq;
                    // Assign each unique sample metadata value a length
                    // proportional to its, well, proportion within the sample
                    // presence information for this tip.
                    var thisSectionMaxD = prevSectionMaxD + barSectionLen;
                    if (scope._currentLayout === "Rectangular") {
                        scope._addRectangularBarCoords(
                            coords,
                            prevSectionMaxD,
                            thisSectionMaxD,
                            by,
                            ty,
                            sectionColor
                        );
                    } else {
                        scope._addCircularBarCoords(
                            coords,
                            prevSectionMaxD,
                            thisSectionMaxD,
                            angleInfo,
                            sectionColor
                        );
                    }
                    prevSectionMaxD = thisSectionMaxD;
                }
            }
        });
        // The bar lengths are identical for all tips in this layer, so no need
        // to do anything fancy to compute the maximum displacement. (So the
        // max displacement is just the initial max displacement plus the
        // length for each bar in this layer.)
        //
        // null is the final element in this list because, as mentioned above,
        // length-scaling is currently not supported for sample metadata
        // barplots. The null indicates that no length legend should be drawn
        // for this layer. When we get around to supporting scaling sample
        // metadata barplots by length (see issue #353 on GitHub), we'll just
        // need to replace the null.
        return [prevLayerMaxD + layer.lengthSM, colorer, null];
    };

    /**
     * Adds a feature metadata barplot layer's coordinates to an array.
     *
     * @param {BarplotLayer} layer The layer to be drawn.
     * @param {Array} coords The array to which the coordinates for this layer
     *                       will be added.
     * @param {Number} prevLayerMaxD The "displacement" (either in
     *                               x-coordinates, or in radius coordinates)
     *                               to use as the starting point for drawing
     *                               this layer's bars.
     *
     * @return {Array} layerInfo An array containing three elements:
     *                           1. The maximum displacement of a bar within
     *                              this layer
     *                           2. The Colorer used to assign colors to
     *                              feature metadata values, if layer.colorByFM
     *                              is truthy. (If layer.colorByFM is falsy,
     *                              then this will just be null, indicating
     *                              that no color legend should be shown for
     *                              this layer.)
     *                           3. If layer.scaleLengthByFM is truthy, an
     *                              array containing two elements:
     *                              1. the minimum value in the layer's
     *                                 layer.scaleLengthByFMField field.
     *                              2. the maximum value in the layer's
     *                                 layer.scaleLengthByFMField field.
     *                              If layer.scaleLengthByFM is falsy, then
     *                              this will just be null, indicating that no
     *                              length legend should be shown for this
     *                              layer.
     *
     * @throws {Error} If continuous color or length scaling is requested, but
     *                 the feature metadata field used for either scaling
     *                 operation does not contain at least two unique numeric
     *                 values.
     */
    Empress.prototype.addFMBarplotLayerCoords = function (
        layer,
        coords,
        prevLayerMaxD
    ) {
        var maxD = prevLayerMaxD;
        var colorer = null;
        var fm2color, colorFMIdx;
        var lenValMin = null;
        var lenValMax = null;
        var fm2length, lengthFMIdx;
        // Map feature metadata values to colors, if requested (i.e. if
        // layer.colorByFM is true). If not requested, we'll just use the
        // layer's default color.
        if (layer.colorByFM) {
            var sortedUniqueColorValues = this.getUniqueFeatureMetadataInfo(
                layer.colorByFMField,
                "tip"
            ).sortedUniqueValues;
            // If this field is invalid then an error would have been
            // raised in this.getUniqueFeatureMetadataInfo().
            // (But... it really shouldn't be.)
            colorFMIdx = _.indexOf(
                this._featureMetadataColumns,
                layer.colorByFMField
            );
            // We pass the true/false value of the "Continuous values?"
            // checkbox to Colorer regardless of if the selected color map
            // is discrete or sequential/diverging. This is because the Colorer
            // class constructor is smart enough to ignore useQuantScale = true
            // if the color map is discrete in the first place. (This is tested
            // in the Colorer tests; ctrl-F for "CVALDISCRETETEST" in
            // tests/test-colorer.js to see this.)
            try {
                colorer = new Colorer(
                    layer.colorByFMColorMap,
                    sortedUniqueColorValues,
                    layer.colorByFMContinuous,
                    layer.uniqueNum
                );
            } catch (err) {
                // If the Colorer construction failed (should only have
                // happened if the user asked for continuous values but the
                // selected field doesn't have at least 2 unique numeric
                // values), then we open a toast message about this error and
                // then raise it again (with some more context, e.g. the field
                // name / barplot layer number). This lets us bail out of
                // drawing barplots while still keeping the user aware of why
                // nothing just got drawn/updated.
                var msg =
                    "Error with assigning colors in barplot layer " +
                    layer.num +
                    ": " +
                    'the feature metadata field "' +
                    layer.colorByFMField +
                    '" has less than 2 unique numeric values.';
                util.toastMsg(msg, 5000);
                throw msg;
            }
            fm2color = colorer.getMapRGB();
        }

        // Next, map feature metadata values to lengths if requested
        if (layer.scaleLengthByFM) {
            var sortedUniqueLengthValues = this.getUniqueFeatureMetadataInfo(
                layer.scaleLengthByFMField,
                "tip"
            ).sortedUniqueValues;
            lengthFMIdx = _.indexOf(
                this._featureMetadataColumns,
                layer.scaleLengthByFMField
            );
            try {
                [fm2length, lenValMin, lenValMax] = util.assignBarplotLengths(
                    sortedUniqueLengthValues,
                    layer.scaleLengthByFMMin,
                    layer.scaleLengthByFMMax,
                    layer.num,
                    layer.scaleLengthByFMField
                );
            } catch (err) {
                // Fail gracefully, similarly to how we handle Colorer errors
                // above
                util.toastMsg(err.message, 5000);
                throw err.message;
            }
        }

        // Now that we know how to encode each tip's bar, we can finally go
        // iterate through the tree and create bars for the tips.
        var halfyrscf, halfAngleRange;
        if (this._currentLayout === "Rectangular") {
            halfyrscf = this._yrscf / 2;
        } else {
            halfAngleRange = Math.PI / this._tree.numleaves();
        }
        for (node = 1; node < this._tree.size; node++) {
            if (this._tree.isleaf(this._tree.postorderselect(node))) {
                var name = this.getNodeInfo(node, "name");
                var fm;
                // Assign this tip's bar a color
                var color;
                if (layer.colorByFM) {
                    if (_.has(this._tipMetadata, node)) {
                        fm = this._tipMetadata[node][colorFMIdx];
                        if (_.has(fm2color, fm)) {
                            color = fm2color[fm];
                        } else {
                            // This tip has metadata, but its value for this
                            // field is non-numeric. Unlike Emperor, we don't
                            // assign a "NaN color" for these non-numeric vals.
                            // We could change this if requested.
                            continue;
                        }
                    } else {
                        // Don't draw a bar if this tip doesn't have
                        // feature metadata and we're coloring bars by
                        // feature metadata
                        continue;
                    }
                } else {
                    color = layer.defaultColor;
                }

                // Assign this tip's bar a length
                var length;
                if (layer.scaleLengthByFM) {
                    if (_.has(this._tipMetadata, node)) {
                        fm = this._tipMetadata[node][lengthFMIdx];
                        if (_.has(fm2length, fm)) {
                            length = fm2length[fm];
                        } else {
                            // This tip has metadata, but its value for
                            // this field is non-numeric
                            continue;
                        }
                    } else {
                        // This tip has no metadata
                        continue;
                    }
                } else {
                    length = layer.defaultLength;
                }

                // Update maxD if needed
                var thisLayerMaxD = prevLayerMaxD + length;
                if (thisLayerMaxD > maxD) {
                    maxD = thisLayerMaxD;
                }

                // Finally, add this tip's bar data to an array of data
                // describing the bars to draw
                if (this._currentLayout === "Rectangular") {
                    var y = this.getY(node);
                    var ty = y + halfyrscf;
                    var by = y - halfyrscf;
                    this._addRectangularBarCoords(
                        coords,
                        prevLayerMaxD,
                        thisLayerMaxD,
                        by,
                        ty,
                        color
                    );
                } else {
                    this._addCircularBarCoords(
                        coords,
                        prevLayerMaxD,
                        thisLayerMaxD,
                        this._getNodeAngleInfo(node, halfAngleRange),
                        color
                    );
                }
            }
        }
        var lenValSpan = _.isNull(lenValMin) ? null : [lenValMin, lenValMax];
        return [maxD, colorer, lenValSpan];
    };

    /**
     * Adds coordinates for a "border" barplot layer to an array.
     *
     * @param {Array} coords The array to which the coordinates for this
     *                       "layer" will be added.
     * @param {Number} prevLayerMaxD The "displacement" (either in
     *                               x-coordinates, or in radius coordinates)
     *                               to use as the starting point for drawing
     *                               this layer's bars.
     *
     * @return {Number} maxD The maximum displacement of a bar within this
     *                       layer. This is really just prevLayerMaxD +
     *                       this._barplotPanel.borderLength.
     */
    Empress.prototype.addBorderBarplotLayerCoords = function (
        coords,
        prevLayerMaxD
    ) {
        var borderColor = this._barplotPanel.borderColor;
        var borderLength = this._barplotPanel.borderLength;
        var maxD = prevLayerMaxD + borderLength;
        // TODO: Should be changed when the ability to change the background
        // color is added. Basically, we get a "freebie" if the border color
        // matches the background color, and we don't need to draw anything --
        // we can just increase the displacement and leave it at that.
        // (This works out very well if this is the "outermost" border -- then
        // we really don't need to do anything.)
        if (
            borderColor[0] === 1 &&
            borderColor[1] === 1 &&
            borderColor[2] === 1
        ) {
            return maxD;
        }
        // ... Otherwise, we actually have to go and create bars
        var halfyrscf, halfAngleRange;
        if (this._currentLayout === "Rectangular") {
            halfyrscf = this._yrscf / 2;
        } else {
            halfAngleRange = Math.PI / this._tree.numleaves();
        }
        // Currently, this just draws a bar for every tip. This is relatively
        // slow! For the rectangular layout, it should be possible to speed
        // this up by figuring out the topmost and bottommost node and then
        // drawing just two triangles (one rectangle, based on their y-values).
        // For the circular layout, how to speed this up is less clear -- I
        // suspect it should be possible using WebGL and some fancy
        // trigonometry somehow, but I'm not sure.
        for (var node = 1; node < this._tree.size; node++) {
            if (this._tree.isleaf(this._tree.postorderselect(node))) {
                if (this._currentLayout === "Rectangular") {
                    var y = this.getY(node);
                    var ty = y + halfyrscf;
                    var by = y - halfyrscf;
                    this._addRectangularBarCoords(
                        coords,
                        prevLayerMaxD,
                        maxD,
                        by,
                        ty,
                        borderColor
                    );
                } else {
                    this._addCircularBarCoords(
                        coords,
                        prevLayerMaxD,
                        maxD,
                        this._getNodeAngleInfo(node, halfAngleRange),
                        borderColor
                    );
                }
            }
        }
        return maxD;
    };

    /**
     *
     * Color the tree by sample groups
     *
     * This method assumes we receive a list of samples and colors from
     * Emperor then it goes ahead and creates one group per color.
     *
     * @param {Array} sampleGroups - A list of sample identifiers
     */
    Empress.prototype.colorSampleGroups = function (sampleGroups) {
        var observationsPerGroup = {},
            obs;

        // get a group of observations per color
        for (var group in sampleGroups) {
            obs = this._biom.getObservationUnionForSamples(sampleGroups[group]);
            observationsPerGroup[group] = new Set(obs);
        }

        // project to ancestors
        observationsPerGroup = this._projectObservations(
            observationsPerGroup,
            this.ignoreAbsentTips
        );

        for (group in observationsPerGroup) {
            obs = Array.from(observationsPerGroup[group]);

            // convert hex string to rgb array
            var rgb = Colorer.hex2RGB(group);

            for (var i = 0; i < obs.length; i++) {
                this.setNodeInfo(obs[i], "color", rgb);
            }
        }

        this.drawTree();
    };

    /**
     * Color the tree using sample metadata
     *
     * @param {String} cat Sample metadata category to use
     * @param {String} color Color map to use
     *
     * @return {Object} If there exists at least one group with unique features
     *                  then an object will be returned that maps groups with
     *                  unique features to a color. If there doesn't exist a
     *                  group with unique features then null will be returned.
     */
    Empress.prototype.colorBySampleCat = function (cat, color) {
        var tree = this._tree;
        var obs = this._biom.getObsBy(cat);
        var categories = Object.keys(obs);

        // Assign colors to categories
        var colorer = new Colorer(color, categories);
        // colors for drawing the tree
        var cm = colorer.getMapRGB();
        // colors for the legend
        var keyInfo = colorer.getMapHex();

        // shared by the following for loops
        var i, j, category;

        // convert observation IDs to _treeData keys
        for (i = 0; i < categories.length; i++) {
            category = categories[i];
            obs[category] = new Set(obs[category]);
        }

        // Assign internal nodes to appropriate category based on their
        // children. Note that _projectObservations()'s returned obs will
        // not contain categories that aren't unique to any tips. This is why
        // we created a Colorer above, so that we can include all unique sample
        // metadata values in the color map / legend.
        obs = this._projectObservations(obs, this.ignoreAbsentTips);

        // If there aren't *any* sample metadata values unique to any tips,
        // then return null so that the caller can warn the user.
        if (Object.keys(obs).length === 0) {
            return null;
        }

        // assigns node in obs to groups in this._groups
        this.assignGroups(obs);

        // color tree
        this._colorTree(obs, cm);

        this.updateLegendCategorical(cat, keyInfo);

        return keyInfo;
    };

    /**
     * Retrieve unique value information for a feature metadata field.
     *
     * @param {String} cat The feature metadata column to find information for.
     *                     Must be present in this._featureMetadataColumns or
     *                     an error will be thrown.
     * @param {String} method Defines what feature metadata to check.
     *                        If this is "tip", then only tip-level feature
     *                        metadata will be used. If this is "all", then
     *                        this will use both tip and internal node feature
     *                        metadata. If this is anything else, this will
     *                        throw an error.
     * @return {Object} An object with two keys:
     *                  -sortedUniqueValues: maps to an Array of the unique
     *                   values in this feature metadata field, sorted using
     *                   util.naturalSort().
     *                  -uniqueValueToFeatures: maps to an Object which maps
     *                   the unique values in this feature metadata column to
     *                   an array of the node name(s) with each value.
     */
    Empress.prototype.getUniqueFeatureMetadataInfo = function (cat, method) {
        // In order to access feature metadata for a given node, we need to
        // find the 0-based index in this._featureMetadataColumns that the
        // specified f.m. column corresponds to. (We *could* get around this by
        // generating a mapping of f.m. column name -> index in Python, but I
        // don't expect that f.m. columns will be very large and this is only
        // done once per coloring operation so this shouldn't be a bottleneck.)
        var fmIdx = _.indexOf(this._featureMetadataColumns, cat);
        if (fmIdx < 0) {
            throw 'Feature metadata column "' + cat + '" not present in data.';
        }

        // The coloring method influences how much of the feature metadata
        // we'll look at. (While we're at it, validate the coloring method.)
        var fmObjs;
        if (method === "tip") {
            fmObjs = [this._tipMetadata];
        } else if (method === "all") {
            fmObjs = [this._tipMetadata, this._intMetadata];
        } else {
            throw 'F. metadata coloring method "' + method + '" unrecognized.';
        }
        // Produce a mapping of unique values in this feature metadata
        // column to an array of the node name(s) with each value.
        var uniqueValueToFeatures = {};
        _.each(fmObjs, function (mObj) {
            _.mapObject(mObj, function (fmRow, node) {
                // need to convert to integer
                node = parseInt(node);
                // This is loosely based on how BIOMTable.getObsBy() works.
                var fmVal = fmRow[fmIdx];
                if (_.has(uniqueValueToFeatures, fmVal)) {
                    uniqueValueToFeatures[fmVal].push(node);
                } else {
                    uniqueValueToFeatures[fmVal] = [node];
                }
            });
        });

        var sortedUniqueValues = util.naturalSort(
            Object.keys(uniqueValueToFeatures)
        );
        return {
            sortedUniqueValues: sortedUniqueValues,
            uniqueValueToFeatures: uniqueValueToFeatures,
        };
    };

    /**
     * Color the tree based on a feature metadata column.
     *
     * @param {String} cat The feature metadata column to color nodes by.
     *                     This must be present in this._featureMetadataColumns
     *                     or an error will be thrown.
     * @param {String} color The name of the color map to use.
     * @param {String} method Defines how coloring is done. If this is "tip",
     *                        then only tip-level feature metadata will be
     *                        used, and (similar to sample coloring) upwards
     *                        propagation of unique values will be done in
     *                        order to color internal nodes where applicable.
     *                        If this is "all", then this will use both tip and
     *                        internal node feature metadata without doing any
     *                        propagation. If this is anything else, this will
     *                        throw an error.
     *
     * @return {Object} Maps unique values in this f. metadata column to colors
     */
    Empress.prototype.colorByFeatureMetadata = function (cat, color, method) {
        var fmInfo = this.getUniqueFeatureMetadataInfo(cat, method);
        var sortedUniqueValues = fmInfo.sortedUniqueValues;
        var uniqueValueToFeatures = fmInfo.uniqueValueToFeatures;
        // convert observation IDs to _treeData keys. Notably, this includes
        // converting the values of uniqueValueToFeatures from Arrays to Sets.

        var obs = {};
        _.each(sortedUniqueValues, function (uniqueVal, i) {
            uniqueVal = sortedUniqueValues[i];
            obs[uniqueVal] = new Set(uniqueValueToFeatures[uniqueVal]);
        });

        // assign colors to unique values
        var colorer = new Colorer(color, sortedUniqueValues);
        // colors for drawing the tree
        var cm = colorer.getMapRGB();
        // colors for the legend
        var keyInfo = colorer.getMapHex();

        // Do upwards propagation only if the coloring method is "tip"
        if (method === "tip") {
            obs = this._projectObservations(obs, false);
        }

        // assigns nodes in to a group in this._group array
        this.assignGroups(obs);

        // color tree
        this._colorTree(obs, cm);

        this.updateLegendCategorical(cat, keyInfo);

        return keyInfo;
    };

    /*
     * Projects the groups in obs up the tree.
     *
     * This function performs two distinct operations:
     *      1) Removes the non-unique observations from each group in obs
     *         (i.e. performs an 'exclusive or' between each group).
     *
     *      2) Assigns each internal node to a group if all of its children belong
     *         to the same group.
     *@t
     *      3) Remove empty groups from return object.
     *
     * Note: All tips that are not passed into obs are considered to belong to
     *       a "not-represented" group, which will be omitted from the
     *       returned version of obs.
     *
     * @param {Object} obs Maps categories to a set of observations (i.e. tips)
     * @param {Bool} ignoreAbsentTips Whether absent tips should be ignored
     *                                during color propagation.
     *
     * @return {Object} returns A Map with the same group names that maps groups
                        to a set of keys (i.e. tree nodes) that are unique to
                        each group.
     */
    Empress.prototype._projectObservations = function (obs, ignoreAbsentTips) {
        var tree = this._tree,
            categories = Object.keys(obs),
            notRepresented = new Set(),
            i,
            j;

        if (!ignoreAbsentTips) {
            // find "non-represented" tips
            // Note: the following uses postorder traversal
            for (i = 1; i < tree.size; i++) {
                if (tree.isleaf(tree.postorderselect(i))) {
                    var represented = false;
                    for (j = 0; j < categories.length; j++) {
                        if (obs[categories[j]].has(i)) {
                            represented = true;
                            break;
                        }
                    }
                    if (!represented) notRepresented.add(i);
                }
            }
        }

        // assign internal nodes to appropriate category based on children
        // iterate using postorder
        // Note that, although we don't explicitly iterate over the
        // root (at index tree.size) in this loop, we iterate over all its
        // descendants; so in the event that all leaves are unique,
        // the root can still get assigned to a group.
        for (i = 1; i < tree.size; i++) {
            var node = i;
            var parent = tree.postorder(tree.parent(tree.postorderselect(i)));

            for (j = 0; j < categories.length; j++) {
                category = categories[j];

                // add internal nodes to groups
                if (obs[category].has(node)) {
                    obs[category].add(parent);
                }
                if (notRepresented.has(node)) {
                    notRepresented.add(parent);
                }
            }
        }

        var result = util.keepUniqueKeys(obs, notRepresented);

        // remove all groups that do not contain unique features
        result = _.pick(result, function (value, key) {
            return value.size > 0;
        });

        return result;
    };

    /**
     * Updates the tree based on obs and cm but does not draw a new tree.
     *
     * NOTE: The nodes in each category should be unique. The behavior of
     *       this function is undefined if nodes in each category are not
     *       unique.
     *
     * @param{Object} obs Maps categories to the unique nodes to be colored for
     *                    each category.
     * @param{Object} cm Maps categories to the colors to color their nodes
     *                   with. Colors should be represented as RGB arrays, for
     *                   example as is done in the color values of the output
     *                   of Colorer.getMapRGB().
     */
    Empress.prototype._colorTree = function (obs, cm) {
        var categories = util.naturalSort(Object.keys(obs));
        // color tree
        for (var i = 0; i < categories.length; i++) {
            category = categories[i];
            var keys = [...obs[category]];

            for (var j = 0; j < keys.length; j++) {
                var node = keys[j];
                this.setNodeInfo(node, "color", cm[category]);
                this.setNodeInfo(node, "isColored", true);
            }
        }
    };

    /**
     * Sets the color of the tree back to default
     */
    Empress.prototype.resetTree = function () {
        for (var node = 1; node <= this._tree.size; node++) {
            this.setNodeInfo(node, "color", this.DEFAULT_COLOR);
            this.setNodeInfo(node, "isColored", false);
            this.setNodeInfo(node, "visible", true);
        }
        this._collapsedClades = {};
        this._collapsedCladeBuffer = [];
        this._drawer.loadThickNodeBuff([]);
        this._drawer.loadCladeBuff([]);
        this._group = new Array(this._tree.size + 1).fill(-1);
    };

    /**
     * Clears the legend.
     */
    Empress.prototype.clearLegend = function () {
        this._legend.clear();
    };

    /**
     * Updates the legend based on a categorical color key.
     *
     * This is set up as a public method so that the Animator can update the
     * legend on its own (without having to reference this._legend from outside
     * of Empress).
     *
     * @param {String} name Text to show in the legend title.
     * @param {Object} keyInfo Color key information. Maps unique values (e.g.
     *                         in sample or feature metadata) to their assigned
     *                         color, expressed in hex format.
     */
    Empress.prototype.updateLegendCategorical = function (name, keyInfo) {
        this._legend.addCategoricalKey(name, keyInfo);
    };

    /**
<<<<<<< HEAD
     * Returns a list of sample categories
=======
     * Returns a list of sample categories.
     *
     * If this.isCommunityPlot is false (no table / sample metadata were
     * provided), this just returns [].
>>>>>>> 6dd10852
     *
     * @return {Array}
     */
    Empress.prototype.getSampleCategories = function () {
        if (this.isCommunityPlot) {
            return this._biom.getSampleCategories();
        } else {
            return [];
        }
    };

    /**
     * Returns a list of all available layouts.
     *
     * @return {Array}
     */
    Empress.prototype.getAvailableLayouts = function () {
        return Object.keys(this._layoutToCoordSuffix);
    };

    /**
     * Redraws the tree, using the current layout and any layout parameters
     * that may have changed in the interim.
     */
    Empress.prototype.reLayout = function () {
        this.getLayoutInfo();

        // recollapse clades
        if (Object.keys(this._collapsedClades).length != 0) {
            this._collapsedCladeBuffer = [];
            this.collapseClades();
        }

        // Adjust the thick-line stuff before calling drawTree() --
        // this will get the buffer set up before it's actually drawn
        // in drawTree(). Doing these calls out of order (draw tree,
        // then call thickenColoredNodes()) causes the thick-line
        // stuff to only change whenever the tree is redrawn.
        this.thickenColoredNodes(this._currentLineWidth);

        // Undraw or redraw barplots as needed (assuming barplots are supported
        // in the first place, of course; if no feature or sample metadata at
        // all was passed then barplots are not available :()
        if (!_.isNull(this._barplotPanel)) {
            var supported = this._barplotPanel.updateLayoutAvailability(
                this._currentLayout
            );
            if (!supported && this._barplotsDrawn) {
                this.undrawBarplots();
            } else if (supported && this._barplotPanel.enabled) {
                this.drawBarplots(this._barplotPanel.layers);
            }
        }
        this.centerLayoutAvgPoint();
    };

    /**
     * Redraws the tree with a new layout (if different from current layout).
     *
     * Note that this not always called when the tree is redrawn in a different
     * way; it's possible to change certain layout parameters (e.g. to ignore
     * branch lengths) and then call reLayout() without touching this method.
     * This is by design, since whether or not to ignore branch lengths is a
     * separate decision from what layout the tree is currently using.
     */
    Empress.prototype.updateLayout = function (newLayout) {
        if (this._currentLayout !== newLayout) {
            if (this._layoutToCoordSuffix.hasOwnProperty(newLayout)) {
                // get new layout
                this._currentLayout = newLayout;
                this.reLayout();
                // recenter viewing window
                // NOTE: this function calls drawTree(), which is redundant
                // since reLayout() already called it. Would be good to
                // minimize redundant calls to that.
            } else {
                // This should never happen under normal circumstances (the
                // input to this function should always be an existing layout
                // name), but we might as well account for it anyway.
                throw "Layout " + newLayout + " doesn't have coordinate data.";
            }
        }
    };

    /**
     * Returns the default layout name.
     *
     * @return {String}
     */
    Empress.prototype.getDefaultLayout = function () {
        return this._defaultLayout;
    };

    /**
     * Returns an array of unique values in a metadata column. If column is
     * numberic then the array is sorted in ascending order.
     *
     * @param{Object} category The column of data
     *
     * @return{Object}
     */
    Empress.prototype.getUniqueSampleValues = function (category) {
        return this._biom.getUniqueSampleValues(category);
    };

    /**
     * Returns a mapping of trajectory values to observations given a gradient
     * and trajectory. See BIOMTable.getGradientStep()'s docs for details.
     *
     * @param {String} gradCol Sample metadata column for the gradient
     * @param {String} gradVal Value within the gradient column to get
     *                         information for
     * @param {String} trajCol Sample metadata column for the trajectory
     *
     * @return {Object} Maps trajectory values to an array of feature IDs
     *
     * @throws {Error} If the gradient or trajectory columns are unrecognized.
     *                 If no samples' gradient column value is gradVal.
     */
    Empress.prototype.getGradientStep = function (gradCol, gradVal, trajCol) {
        return this._biom.getGradientStep(gradCol, gradVal, trajCol);
    };

    /**
     * Returns an array of feature metadata column names.
     *
     * @return {Array}
     */
    Empress.prototype.getFeatureMetadataCategories = function () {
        return this._featureMetadataColumns;
    };

    /**
     * Display the tree nodes.
     *
     * @param{Boolean} showTreeNodes If true, then Empress will draw circles at
     *                               each node's position.
     */
    Empress.prototype.setTreeNodeVisibility = function (showTreeNodes) {
        this.drawNodeCircles = showTreeNodes;
        this._drawer.setTreeNodeVisibility(showTreeNodes);
        this.drawTree();
    };

    /**
     * Centers the viewing window at the average of the current layout.
     *
     * The layout's average point is defined as [x, y, zoomAmount], where:
     *
     * -x is the average of all x coordinates
     * -y is the average of all y coordinates
     * -zoomAmount takes the largest x or y coordinate and normalizes it by
     *  dim / 2 (where dim is the dimension of the canvas).
     *
     * zoomAmount is defined be a simple heuristic that should allow the
     * majority of the tree to be visible in the viewing window.
     *
     * NOTE: Previously, layoutAvgPoint was cached for each layout. This
     * behavior has been removed, because (with the advent of leaf sorting and
     * "ignore lengths") a given "layout" (e.g. Rectangular) can now have
     * pretty drastically different locations across all the options available.
     *
     * @return {Array} Contains three elements, in the following order:
     *                 1. Average x-coordinate
     *                 2. Average y-coordinate
     *                 3. zoomAmount
     *                 As of writing, nothing in Empress that I'm aware of
     *                 consumes the output of this function. The main reason we
     *                 return this is to make testing this easier.
     */
    Empress.prototype.centerLayoutAvgPoint = function () {
        var layoutAvgPoint = [];
        // Add up x and y coordinates of all nodes in the tree (using
        // current layout).
        var x = 0,
            y = 0,
            zoomAmount = 0;
        for (var node = 1; node <= this._tree.size; node++) {
            // node = this._treeData[node];
            x += this.getX(node);
            y += this.getY(node);
            zoomAmount = Math.max(
                zoomAmount,
                Math.abs(this.getX(node)),
                Math.abs(this.getY(node))
            );
        }

        layoutAvgPoint = [
            x / this._tree.size,
            y / this._tree.size,
            (2 * zoomAmount) / this._drawer.dim,
        ];

        // center the viewing window on the average point of the current layout
        // and zoom out so the majority of the tree is visible.
        var cX = layoutAvgPoint[0],
            cY = layoutAvgPoint[1];
        this._drawer.centerCameraOn(cX, cY);
        this._drawer.zoom(
            this._drawer.treeSpaceCenterX,
            this._drawer.treeSpaceCenterY,
            false,
            layoutAvgPoint[2]
        );
        this.drawTree();
        return layoutAvgPoint;
    };

    /**
     * Set a callback when a the node menu is shown on screen
     *
     * The callback will receive an array of samples as the only argument. This
     * is intended to be used with Emperor.
     *
     * @param {Function} callback Callback to execute.
     */
    Empress.prototype.setOnNodeMenuVisibleCallback = function (callback) {
        this._events.selectedNodeMenu.visibleCallback = callback;
    };

    /**
     * Set a callback when the node menu is removed from the screen
     *
     * The callback will receive an array of samples as the only argument. This
     * is intended to be used with Emperor.
     *
     * @param {Function} callback Callback to execute.
     */
    Empress.prototype.setOnNodeMenuHiddenCallback = function (callback) {
        this._events.selectedNodeMenu.hiddenCallback = callback;
    };

    /**
     * Sets the group state value for all tree nodes. Assigns all nodes in obs
     * to their repsect group. All other nodes will be set to the null group.
     *
     * Note: this will effect this._groups
     *
     * @param {Object} obs An object whose keys are group values and elements
     *                     are the nodes that belong to that group.
     */
    Empress.prototype.assignGroups = function (obs) {
        var groupNum = 0;
        for (var cat in obs) {
            var nodes = [...obs[cat]];
            for (var i in nodes) {
                this._group[nodes[i]] = groupNum;
            }
            groupNum++;
        }
    };

    /**
     * Collapses all clades that share the same color into a quadrilateral.
     *
     * NOTE: Previously, this checked this._collapsedClades to see if there
     * were any "cached" clades. I've removed this for now because it's
     * possible for the layout to stay the same but the clades still to
     * need updating (e.g. if the "ignore lengths" setting of Empress
     * changes). If collapsing clades is a bottleneck, we could try to add
     * back caching.
     *
     * @return{Boolean} true if at least one clade was collapse. false otherwise
     */
    Empress.prototype.collapseClades = function () {
        // The following algorithm consists of two parts: 1) find all clades
        // whose member nodes have the same color, 2) collapse the clades

        // 1) Find all clades
        // this._group array will be used to determine what color group a node
        // belongs to. At this point, this._group has been initialized by either
        // colorBySampleCat, colorByFeatureMetadata, or the animator. Each index
        // of this._group refers to a node's postorder position and the value at
        // that index refers to the group a node belongs to. The values of group
        // are in the range [-1, inf). -1 means the node either is
        // "non-represented" or "non-unique".

        // project groups up tree
        // Note: if _projectObservations was called, then if an internal node
        // belongs to a group, all of its descendants will belong to the
        // same group. However, this is not guaranteed if _projectOBservations
        // was not called. Thus, this loop is used to guarantee that if an
        // internal node belongs to a group then all of its descendants belong
        // to the same group.
        for (var i = 1; i <= this._tree.size; i++) {
            var parent = this._tree.postorder(
                this._tree.parent(this._tree.postorderselect(i))
            );
            if (this._group[i] !== this._group[parent]) {
                this._group[parent] = -1;
            }
        }

        // 2) Collapse the clades
        // To accomplish this, we will iterate the tree in a inorder fashion.
        // Once a internal node is reached that belongs to a group (i.e. not -1)
        // than that node will be marked as the root of the clade and then
        // collaped.
        // Collapsing a clade will set the .visible property of members to
        // false and will then be skipped in the for loop.
        var inorder = this._tree.inOrderNodes();
        for (var node in inorder) {
            node = inorder[node];
            var visible = this.getNodeInfo(node, "visible");
            var isTip = this._tree.isleaf(this._tree.postorderselect(node));

            if (visible && !isTip && this._group[node] !== -1) {
                this._collapseClade(node);
            }
        }
    };

    /**
     * Creates a special shape for WebGl to draw in place of a clade. Each
     * layout has its own unique shape. Furthermore, Rectangular and Circular
     * layuots will get two versions of their shape. The shape that will be
     * drawn will be determined by this._currentLayout and this._collapseMethod.
     * Before calling this method, the .visible property of all nodes in the
     * clade (besides the root) should be set to false.
     *
     * Note: This method will modify this._collapsedCladeBuffer and also add
     *       sX, sY, and totalAngle to each clade in this_collapsedClades if
     *       this._currentLayou === "Circular"
     *
     * @param {Number} rootNode The root of the clade
     */
    Empress.prototype.createCollapsedCladeShape = function (rootNode) {
        // add collapsed clade to drawing buffer
        var cladeBuffer = [];
        var color = this._collapsedClades[rootNode].color;
        var cladeInfo = this._collapsedClades[rootNode];
        var scope = this;
        var curNode, x, y;

        var rootParent = this._tree.postorder(
            this._tree.parent(this._tree.postorderselect(rootNode))
        );

        // Note: "left" and "right" most children are different for each layout.
        //       Unrooted:
        //          left  - the left most child
        //          right - the right most child
        //      Rectangular:
        //          left  - the tip with smallest y-coord
        //          right - the tip with the largest y-coord
        //      Circular:
        //          left  - the tip with the smallest angle
        //          right - the tip with the largest angle
        var addPoint = function (point) {
            cladeBuffer.push(...point, ...color);
        };
        var getCoords = function (node) {
            return [scope.getX(node), scope.getY(node)];
        };
        if (this._currentLayout === "Unrooted") {
            // Unrooted collapsed clade is a quadrilateral whose vertices are
            // 1) root of clade, 2) "left" most node, 3) "right" most node, and
            // 4) deepest node. However, WebGl requires that we approximate the
            // quadrilateral with triangles. Thus, the quad is made out of two
            // triangles. One triangle is formed from 1, 4, 2 and the other
            // triangle from 1, 4, 3

            // input is either "left" most or "right" most child
            var addTriangle = function (child) {
                addPoint(getCoords(rootParent));
                addPoint(getCoords(cladeInfo.deepest));
                addPoint(getCoords(child));
            };

            // triangle from 1, 4, 2
            addTriangle(cladeInfo.left);

            // triangle from 1, 4, 3
            addTriangle(cladeInfo.right);
        } else if (this._currentLayout === "Rectangular") {
            // Rectangular layout is a triangle. Symmetric version is used if
            // this._collapseMethod === "symmetric"
            //
            // Unsymmetric version
            // The vertices of the triangle are 1) the root of the clade,
            // 2) "left" most child, 3) "right" most child
            //
            // Symmetric version
            // The vertices of the triangle are 1) the root of the clade,
            // 2) The "left" or "right" most child whose y-coordinate is closest
            // in value to the root, 3) The ray from the 1) to 2) will refected
            // across the horizontal axis that touches the root of the clade.

            // start point of the clade
            // We use getX(rootParent) to start the clade at the "starting
            // point" of the root node, rather than the ending point.
            addPoint([scope.getX(rootParent), scope.getY(rootNode)]);
            //addPoint(getCoords(rootNode));
            y = this.getY(rootNode);

            // The x coordinate of 2) and 3) will be set to the x-coordinate of
            // the "deepest" node.
            var dx = this.getX(cladeInfo.deepest);

            // y-coordinate of 2) and 3)
            var ly = this.getY(cladeInfo.left);
            var ry = this.getY(cladeInfo.right);
            if (this._collapseMethod === "symmetric") {
                if (Math.abs(y - ly) < Math.abs(y - ry)) {
                    ry = y + Math.abs(y - ly);
                } else {
                    ly = y - Math.abs(y - ry);
                }
            }
            addPoint([dx, ly]);
            addPoint([dx, ry]);
        } else {
            // Circular layout is a wedge. The wedge can be thought of a sector
            // of a circle whose center is at the root of the tree (note clade)
            // and whose radius is equal to the distance from the root of the
            // tree to the "deepest" node in the clade. The sector starts at the
            // root of the clade. Symmetric version is used if
            // this._collapseMethod === "symmetric"
            //
            // Note: The wedge is approximated by 15 triangles.
            //
            // Unsymmetric version
            // The angle of the sector is the angle between the "left" most and
            // "right" most children.
            //
            // Symmetric version
            // The angle of the sector is determined by taking the angle of the
            // "left" or "right" most child that is closest to the root of the
            // clade and doubling it.
            var dangle = this.getNodeInfo(cladeInfo.deepest, "angle");
            var langle = this.getNodeInfo(cladeInfo.left, "angle");
            var rangle = this.getNodeInfo(cladeInfo.right, "angle");
            var totalAngle, cos, sin, sX, sY;

            // This block finds (sX, sY) start point and total angle of the
            // sector
            x = this.getX(cladeInfo.deepest);
            y = this.getY(cladeInfo.deepest);
            if (this._collapseMethod === "symmetric") {
                var nangle = this.getNodeInfo(rootNode, "angle");
                var minAngle = Math.min(nangle - langle, rangle - nangle);
                totalAngle = 2 * minAngle;
                cos = Math.cos(nangle - minAngle - dangle);
                sin = Math.sin(nangle - minAngle - dangle);
                sX = x * cos - y * sin;
                sY = x * sin + y * cos;
            } else {
                totalAngle = rangle - langle;
                cos = Math.cos(langle - dangle);
                sin = Math.sin(langle - dangle);
                sX = x * cos - y * sin;
                sY =
                    x * Math.sin(langle - dangle) +
                    y * Math.cos(langle - dangle);
            }
            cladeInfo.sX = sX;
            cladeInfo.sY = sY;
            cladeInfo.totalAngle = totalAngle;

            // Start collapsing at the parent of the root's radius, not the
            // root's radius.
            //
            // First off, figure out where this position is in (x, y)
            // coordinates -- it's at the root parent's radius, but the root's
            // angle. Since x = rcos(theta), we can figure out the parent of
            // the root's radius by dividing the root parent's x by cos(theta).
            var rootParentRadius = scope.getX(rootParent) /
                Math.cos(scope.getNodeInfo(rootParent, "angle"));
            var rootAngle = scope.getNodeInfo(rootNode, "angle");
            var startPtX = rootParentRadius * Math.cos(rootAngle);
            var startPtY = rootParentRadius * Math.sin(rootAngle);

            // create triangles to approximate sector
            var numSamples = this._numSampToApproximate(totalAngle);
            var deltaAngle = totalAngle / numSamples;
            cos = 1; // Math.cos(0)
            sin = 0; // Math.sin(0)
            for (var line = 0; line < numSamples; line++) {
                addPoint([startPtX, startPtY]);
                x = sX * cos - sY * sin;
                y = sX * sin + sY * cos;
                addPoint([x, y]);

                cos = Math.cos((line + 1) * deltaAngle);
                sin = Math.sin((line + 1) * deltaAngle);
                x = sX * cos - sY * sin;
                y = sX * sin + sY * cos;
                addPoint([x, y]);
            }
        }

        this._collapsedCladeBuffer.push(...cladeBuffer);
    };

    /**
     * Collapse the clade at rootNode
     *
     * This method will set the .visible property for all nodes in the clade
     * (except the root) to false. Also, this._collapsedCladeBuffer will be
     * updated.
     *
     * Note: This method will cache the clade information. So, as long as
     *       the collapsed clades aren't changed, you do not need to call this
     *       method again. Instead, just use createCollapsedCladeShape(). For
     *       example if the layout is switch, simply iterate through
     *       this._collapsedClades and call createCollapsedCladeShape() on each
     *       element.
     *
     * @param {Number} rootNode The root of the clade. Note: This is the key
     *                          in _treeData.
     */
    Empress.prototype._collapseClade = function (rootNode) {
        // There are four steps to collapse the clade. 1) find all nodes in the
        // clade, 2) find the "left", "right" and deepest node in the clade,
        // 3) set the .visible property of all nodes in the clade (except
        // rootNode) to false, 4) create the collapsed clade shape.
        // Note: "left" and "right" most children are different for each layout.
        //       Unrooted:
        //          left  - the left most child
        //          right - the right most child
        //      Rectangular:
        //          left  - the tip with smallest y-coord
        //          right - the tip with the largest y-coord
        //      Circular:
        //          left  - the tip with the smallest angle
        //          right - the tip with the largest angle

        // step 1: find all nodes in the clade.
        // Note: cladeNodes is an array of nodes arranged in postorder fashion
        var cladeNodes = this.getCladeNodes(rootNode);

        // use the left most child in the clade to initialize currentCladeInfo
        var currentCladeInfo = {
            left: cladeNodes[0],
            right: cladeNodes[0],
            deepest: cladeNodes[0],
            length: this._tree.getTotalLength(
                cladeNodes[0],
                rootNode,
                this.ignoreLengths
            ),
            color: this.getNodeInfo(rootNode, "color"),
        };

        // step 2: find the following clade information and
        // step 3: make all descendants of rootNode invisible
        for (var i in cladeNodes) {
            var cladeNode = cladeNodes[i];
            this.setNodeInfo(cladeNode, "visible", false);

            // internal nodes do not effect clade information
            if (!this._tree.isleaf(this._tree.postorderselect(cladeNode))) {
                continue;
            }

            var curLeft = currentCladeInfo.left;
            var curRight = currentCladeInfo.right;
            var curDeep = currentCladeInfo.deepest;
            var length = this._tree.getTotalLength(
                cladeNode,
                rootNode,
                this.ignoreLengths
            );

            // update deepest node
            if (length > currentCladeInfo.length) {
                currentCladeInfo.length = length;
                currentCladeInfo.deepest = cladeNode;
            }

            // update "left" and "right" most nodes
            if (this._currentLayout === "Unrooted") {
                // currentCladeInfo.left is initially set to be the "left" most
                // node in Unrooted layout so we only need to update "right".
                // Since cladeNodes arranges nodes in postorder, "right" is the
                // last tip in cladeNodes
                currentCladeInfo.right = cladeNode;
            } else if (this._currentLayout === "Rectangular") {
                curLeftY = this.getY(curLeft);
                curRightY = this.getY(curRight);
                y = this.getY(cladeNode);
                currentCladeInfo.left = y < curLeftY ? cladeNode : curLeft;
                currentCladeInfo.right = y > curRightY ? cladeNode : curRight;
            } else {
                curLAng = this.getNodeInfo(curLeft, "angle");
                curRAng = this.getNodeInfo(curRight, "angle");
                angle = this.getNodeInfo(cladeNode, "angle");
                currentCladeInfo.left = angle < curLAng ? cladeNode : curLeft;
                currentCladeInfo.right = angle > curRAng ? cladeNode : curRight;
            }
        }
        this._collapsedClades[rootNode] = currentCladeInfo;

        // the root of the clade should be visible
        this.setNodeInfo(rootNode, "visible", true);

        // step 4)
        this.createCollapsedCladeShape(rootNode);
    };

    /**
     * Update the collapse method. The collapse method can be changed to either
     * 'symmetric' or 'normal'.
     *
     * Note: this method will recreate the collapsed clades and call drawTree()
     *
     * @param{String} method The collapse method. An error will be thrown if
     *                       this is not either 'symmetric' or 'normal'
     */
    Empress.prototype.updateCollapseMethod = function (method) {
        // do nothing
        if (method === this._collapseMethod) {
            return;
        }

        if (method !== "normal" && method !== "symmetric") {
            throw method + " is not a clade collapse method.";
        }

        this._collapseMethod = method;
        this._collapsedCladeBuffer = [];
        for (var cladeRoot in this._collapsedClades) {
            this.createCollapsedCladeShape(cladeRoot);
        }
        this.drawTree();
    };

    /**
     * Returns all nodes in the clade whose root is node.
     *
     * Note: elements in the returned array are keys in this._treeData
     *       also, the returned array is sorted in a postorder fashion
     *
     * @param {Number} cladeRoot The root of the clade. An error is thrown if
     *                           cladeRoot is not a valid node.
     *
     * @return {Array} The nodes in the clade
     */
    Empress.prototype.getCladeNodes = function (cladeRoot) {
        if (!this._treeData.hasOwnProperty(cladeRoot)) {
            throw cladeRoot + " is not a valid node.";
        }
        // stores the clade nodes
        var cladeNodes = [];

        // Nodes in the clade are found by performing a postorder traversal
        // starting at the left most child of the clade and ending on cladeRoot

        // find left most child
        // Note: initializing lchild as cladeRoot incase cladeRoot is a tip
        var lchild = cladeRoot;
        var fchild = this._tree.fchild(this._tree.postorderselect(cladeRoot));
        while (fchild !== 0) {
            lchild = this._tree.postorder(fchild);
            fchild = this._tree.fchild(this._tree.postorderselect(lchild));
        }

        // perform post order traversal until cladeRoot is reached.
        for (var i = lchild; i <= cladeRoot; i++) {
            cladeNodes.push(i);
        }

        return cladeNodes;
    };

    /**
     * Checks if the point (x, y) is within the bounds of the collapsed clade.
     *
     * Note: if cladeRoot is not the root of a collapsed clade then this method
     *       will return false.
     *
     * @param {Number} cladeRoot The root of the clade. Note: cladeRoot should
     *                           be a key in this._treeData
     * @param {Array} point The x, y coordinate of the point
     *
     * @return {Boolean} true if point is within the bounds of the collapsed
     *                   clade, false otherwise
     */
    Empress.prototype._isPointInClade = function (cladeRoot, point) {
        // check if cladeRoot is the root of a collapsed clade
        if (!this._collapsedClades.hasOwnProperty(cladeRoot)) {
            return false;
        }

        var scope = this;
        var getCoords = function (node) {
            return [scope.getX(node), scope.getY(node)];
        };
        var clade = this._collapsedClades[cladeRoot];
        var cRoot = getCoords(cladeRoot);
        var left = getCoords(clade.left);
        var right = getCoords(clade.right);
        var deep = getCoords(clade.deepest);
        var cladeArea, netArea;
        if (this._currentLayout === "Unrooted") {
            // In Unrooted layout, to check if point is within in the collapsed
            // clade, we first calculate the area of the collapsed clade.
            // (The shape of the collapsed clade is a quad whose vertices are
            // (1) root, (2) "left" most child, (3) "right" most child, and
            // (4) "deepest" child). Next, we form four triangles whose vertices
            // are:
            // 1) point, (3), (4)
            // 2) point, (4), (2)
            // 3) point, (2), (1)
            // 4) point, (1), (3)
            // and sum there areas. Next, we take the difference of quad area
            // and triangle areas. If the difference is ~0, then point is in the
            // collapsed clade.
            // Note: this works because the only way for the difference in areas
            //       to be zero is if the triangles exactly overlap the
            //       collapsed clade.
            cladeArea =
                VectorOps.triangleArea(cRoot, left, right) +
                VectorOps.triangleArea(deep, left, right);

            // can happen if clade has children with 0-length or clade
            // only has a single child. If cladeArea is 0, then the area of the
            // four trianges will also be 0 regardless of the location of point
            // (this is because the quad is either a point or a line). So, with
            // out this check, if cladeArea is 0 then this funtion will always
            // return 0
            if (cladeArea == 0) {
                return false;
            }
            netArea =
                cladeArea -
                VectorOps.triangleArea(point, right, deep) -
                VectorOps.triangleArea(point, deep, left) -
                VectorOps.triangleArea(point, left, cRoot) -
                VectorOps.triangleArea(point, cRoot, right);
            return Math.abs(netArea) < 1.0e-5;
        } else if (this._currentLayout == "Rectangular") {
            // The procedure is pretty much the same as Unrooted layout.
            // However, since, the Rectangular layout has two different version,
            // we need to first calculate the three vertices of the collapsed
            // clade (denoted (1), (2), (3)). Then, similar to the Unrooted
            // layout, we calculate the area of the collapsed clade. Next,
            // we form three triangle whose vertices are:
            // 1) point, (2), (3)
            // 2) point, (3), (1)
            // 3) point, (1), (2)
            // and take the difference of the areas. If the difference is 0,
            // then the point is within the collapsed clade.

            // find vertices of clade
            if (this._collapseMethod === "symmetric") {
                if (
                    Math.abs(cRoot[1] - left[1]) < Math.abs(cRoot[1] - right[1])
                ) {
                    right[1] = cRoot[1] + Math.abs(cRoot[1] - left[1]);
                } else {
                    left[1] = cRoot[1] - Math.abs(cRoot[1] - right[1]);
                }
            }
            cladeArea = VectorOps.triangleArea(
                cRoot,
                [deep[0], left[1]],
                [deep[0], right[1]]
            );

            // can happen if clade has children with 0-length or clade
            // only has a single child
            if (cladeArea == 0) {
                return false;
            }
            netArea =
                cladeArea -
                VectorOps.triangleArea(
                    point,
                    [deep[0], right[1]],
                    [deep[0], left[1]]
                ) -
                VectorOps.triangleArea(point, [deep[0], left[1]], cRoot) -
                VectorOps.triangleArea(point, cRoot, [deep[0], right[1]]);
            return Math.abs(netArea) < 1.0e-5;
        } else {
            // For Circular layou, we "use" Polar coordinates to determine if
            // point is in the clade. The idea behind this method is to
            // calculate the angle of the "left" and "right" most children in
            // the clade (we consider the root of the clade to be thec origin)
            // and also calculate the distance from the root of the tree
            // to the "deepest" node in the clade. Then we calculate the angle
            // of point and its distance to the root of the tree. if the angle
            // of point is within the range of the "left" and "right" and its
            // distance is less than the distance to the "deepest" node then,
            // point is within the bounds of the collapsed clade.
            var totalAngle = clade.totalAngle;
            var cos = Math.cos(totalAngle);
            var sin = Math.sin(totalAngle);

            left = [clade.sX, clade.sY];
            right[0] = left[0] * cos - left[1] * sin;
            right[1] = left[0] * sin + left[1] * cos;
            var getAngleAndMagnitude = function (p) {
                var angle = VectorOps.getAngle([
                    p[0] - cRoot[0],
                    p[1] - cRoot[1],
                ]);
                var radian = Math.asin(angle.sin);
                if (angle.cos < 0) {
                    radian = Math.PI - radian;
                } else if (angle.sin < 0) {
                    radian = 2 * Math.PI + radian;
                }
                return {
                    radian: radian,
                    mag: VectorOps.magnitude(p),
                };
            };

            var leftPoint = getAngleAndMagnitude(left);
            var rightPoint = getAngleAndMagnitude(right);
            var p = getAngleAndMagnitude(point);
            if (leftPoint.radian > rightPoint.radian) {
                rightPoint.radian += 2 * Math.PI;
                if (leftPoint.radian > p.radian) {
                    p.radian += 2 * Math.PI;
                }
            }
            return (
                p.radian >= leftPoint.radian &&
                p.radian <= rightPoint.radian &&
                p.mag <= leftPoint.mag
            );
        }
    };

    /**
     * Checks if (x, y) is within the bounds of a collapsed clade
     *
     * @param {Array} point (x, y) coordinates of a point
     *
     * @return {Number} if point is in a collapsed clade then root of the
     *                  the collapse clade will be returned otherwise -1 is
     *                  returned.
     */
    Empress.prototype.getRootNodeForPointInClade = function (point) {
        for (var clade in this._collapsedClades) {
            if (this._isPointInClade(clade, point)) {
                var cladeNode = this._treeData[clade];
                return clade;
            }
        }
        return -1;
    };

    /**
     * Returns the name of node
     *
     * @param {Number} node The node key in this._treeData. An error will be
     *                      thrown if it is not a key in this._treeData
     *
     * @return {String} The name of the node
     */
    Empress.prototype.getName = function (node) {
        if (!this._treeData.hasOwnProperty(node)) {
            throw node + " is not a key in _treeData";
        }
        return this.getNodeInfo(node, "name");
    };
    /*
     * Show the node menu for a node name
     *
     * Calculate the number of samples in which a tip appears for the
     * unique values of a metadata field across a list of metadata fields.
     *
     * @param {String} nodeName Name of the (tip) node for which to calculate
     *                          sample presence.
     * @param {Array} fields Metadata fields for which to calculate tip
     *                       sample presence.
     * @return {Object} ctData Maps metadata field names to another Object,
     *                         which in turn maps unique metadata values to
     *                         the number of samples with this metadata value
     *                         in this field that contain the given tip.
     */
    Empress.prototype.computeTipSamplePresence = function (nodeName, fields) {
        var ctData = {};

        for (var f = 0; f < fields.length; f++) {
            var field = fields[f];
            ctData[field] = this._biom.getObsCountsBy(field, nodeName);
        }

        return ctData;
    };

    /**
     * Calculate the number of samples in which at least one tip of an internal
     * node appears for the unique values of a metadata field across a list of
     * metadata fields.
     *
     * @param {String} nodeKey Key of the (internal) node to calculate
     *                         sample presence for.
     * @param {Array} fields Metadata fields for which to calculate internal
     *                       node sample presence.
     * @return {Object} samplePresence A mapping with three entries:
     *                                 (1) fieldsMap Maps metadata field names
     *                                 to Object mapping unique metadata values
     *                                 to the number of samples with this metadata
     *                                 value in this field containing at least one
     *                                 tip in the subtree of the given nodeKey.
     *                                 (2) diff Array of tip names not present
     *                                 as features in the table.
     *                                 (3) samples Array of samples represented by
     *                                 tips present in the table.
     */
    Empress.prototype.computeIntSamplePresence = function (nodeKey, fields) {
        // retrieve the sample data for the tips in the table
        var tips = this._tree.findTips(nodeKey);
        var diff = this._biom.getObsIDsDifference(tips);
        var intersection = this._biom.getObsIDsIntersection(tips);
        var samples = this._biom.getSamplesByObservations(intersection);

        var fieldsMap = {};
        for (var i = 0; i < fields.length; i++) {
            field = fields[i];
            var possibleValues = this._biom.getUniqueSampleValues(field);
            for (var j = 0; j < possibleValues.length; j++) {
                var possibleValue = possibleValues[j];
                if (!(field in fieldsMap)) fieldsMap[field] = {};
                fieldsMap[field][possibleValue] = 0;
            }
        }

        // iterate over the samples and extract the field values
        for (var k = 0; k < fields.length; k++) {
            field = fields[k];

            // update fields mapping object
            var result = this._biom.getSampleValuesCount(samples, field);
            fieldValues = Object.keys(result);
            for (var m = 0; m < fieldValues.length; m++) {
                fieldValue = fieldValues[m];
                fieldsMap[field][fieldValue] += result[fieldValue];
            }
        }

        var samplePresence = {
            fieldsMap: fieldsMap,
            diff: diff,
            samples: samples,
        };
        return samplePresence;
    };

    /** Show the node menu for a node name
     *
     * @param {String} nodeName The name of the node to show.
     */
    Empress.prototype.showNodeMenuForName = function (nodeName) {
        if (!this._tree.containsNode(nodeName)) {
            util.toastMsg(
                "The node '" + nodeName + "' is not present in the phylogeny"
            );
            return;
        }

        this._events.selectedNodeMenu.clearSelectedNode();
        this._events.placeNodeSelectionMenu(nodeName, this.focusOnSelectedNode);
    };

    return Empress;
});<|MERGE_RESOLUTION|>--- conflicted
+++ resolved
@@ -479,271 +479,6 @@
     };
 
     /**
-<<<<<<< HEAD
-     * Creates an SVG string to export the current drawing.
-     *
-     * @return {Object} svgInfo An Object containing four keys:
-     *                          -svg: Maps to a String containing the SVG code
-     *                           representing the current tree visualization.
-     *                          -viewBoxText: Maps to a String containing the
-     *                           SVG's "viewBox" attribute declaration and
-     *                           information.
-     *                          -legendLeftX: Maps to a Number indicating the
-     *                           leftmost x-coordinate at which legends should
-     *                           be placed in relation to the SVG.
-     *                          -legendTopY: Maps to a Number indicating the
-     *                           topmost y-coordinate at which legends should
-     *                           be placed in relation to the SVG.
-     */
-    Empress.prototype.exportTreeSVG = function () {
-        // TODO: use the same value as the actual WebGL drawing engine, but
-        // right now this value is hard coded on line 327 of drawer.js
-        var NODE_RADIUS = 4;
-
-        var minX = 0;
-        var maxX = 0;
-        var minY = 0;
-        var maxY = 0;
-        var svg = "";
-
-        // create a line from x1,y1 to x2,y2 for every two consecutive coordinates
-        // 5 array elements encode one coordinate:
-        // i=x, i+1=y, i+2=red, i+3=green, i+4=blue
-        svg += "<!-- tree branches -->\n";
-        var coords = this.getCoords();
-        for (
-            var i = 0;
-            i + 2 * this._drawer.VERTEX_SIZE <= coords.length;
-            i += 2 * this._drawer.VERTEX_SIZE
-        ) {
-            // "normal" lines have a default color,
-            // all other lines have a user defined thickness
-            // All lines are defined using the information from the child node.
-            // So, if coords[i+2] == DEFAULT_COLOR then coords[i+2+5] will
-            // also be equal to DEFAULT_COLOR. Thus, we can save checking three
-            // array elements here.
-            var linewidth = 1 + this._currentLineWidth;
-            if (
-                coords[i + 2] == this.DEFAULT_COLOR[0] &&
-                coords[i + 3] == this.DEFAULT_COLOR[1] &&
-                coords[i + 4] == this.DEFAULT_COLOR[2]
-            ) {
-                linewidth = 1;
-            }
-            svg +=
-                '<line x1="' +
-                coords[i] +
-                '" y1="' +
-                -coords[i + 1] +
-                '" x2="' +
-                coords[i + this._drawer.VERTEX_SIZE] +
-                '" y2="' +
-                -coords[i + 1 + this._drawer.VERTEX_SIZE] +
-                '" stroke="' +
-                chroma.gl(coords[i + 2], coords[i + 3], coords[i + 4]).css() +
-                '" style="stroke-width:' +
-                linewidth +
-                '" />\n';
-
-            // obtain viewport from tree coordinates
-            minX = Math.min(
-                minX,
-                coords[i],
-                coords[i + this._drawer.VERTEX_SIZE]
-            );
-            maxX = Math.max(
-                maxX,
-                coords[i],
-                coords[i + this._drawer.VERTEX_SIZE]
-            );
-
-            minY = Math.min(
-                minY,
-                -coords[i + 1],
-                -coords[i + 1 + this._drawer.VERTEX_SIZE]
-            );
-            maxY = Math.max(
-                maxY,
-                -coords[i + 1],
-                -coords[i + 1 + this._drawer.VERTEX_SIZE]
-            );
-        }
-
-        // create a circle for each node
-        if (this._drawer.showTreeNodes) {
-            svg += "<!-- tree nodes -->\n";
-            coords = this.getNodeCoords();
-            for (
-                i = 0;
-                i + this._drawer.VERTEX_SIZE <= coords.length;
-                i += this._drawer.VERTEX_SIZE
-            ) {
-                svg +=
-                    '<circle cx="' +
-                    coords[i] +
-                    '" cy="' +
-                    -coords[i + 1] +
-                    '" r="' +
-                    NODE_RADIUS +
-                    '" style="fill:' +
-                    chroma
-                        .gl(coords[i + 2], coords[i + 3], coords[i + 4])
-                        .css() +
-                    '"/>\n';
-            }
-        }
-
-        minX -= NODE_RADIUS;
-        minY -= NODE_RADIUS;
-
-        return {
-            svg: svg,
-            minX: minX,
-            maxX: maxX + 2 * NODE_RADIUS,
-            minY: minY,
-            maxY: maxY + 2 * NODE_RADIUS,
-        };
-    };
-
-    /**
-     * Creates an SVG string to export legends.
-     *
-     * @param {Number} leftX The leftmost x-coordinate to place legends at.
-     * @param {Number} topY The topmost y-coordinate to place legends at. (If
-     *                      there are multiple legends, they will be positioned
-     *                      below each other.)
-     *
-     * @return {String} svg The SVG code representing all legend(s) for the
-     *                      tree visualization.
-     */
-    Empress.prototype.exportLegendSVG = function (leftX, topY) {
-        // the SVG string to be generated
-        var svg = "<!-- legends -->\n";
-
-        // All distances are based on this variable. The scale of the resulting
-        // SVG can therefore be altered by changing this value.
-        var unit = 30;
-
-        // distance between two text lines as a multiplication factor of UNIT
-        var lineHeightScaleFactor = 1.8;
-
-        var lineHeight = unit * lineHeightScaleFactor;
-
-        // used as a rough estimate about the consumed width by text strings
-        var myCanvas = document.createElement("canvas");
-        var context = myCanvas.getContext("2d");
-        context.font = "bold " + unit + "pt arial";
-
-        var legends = [];
-        if (!_.isNull(this._legend.legendType)) {
-            legends.push(this._legend);
-        }
-        // TODO: get legends from barplot panel, which should in turn get them
-        // from each of its barplot layers. For now, we just export the tree
-        // legend, since we don't support exporting barplots quite yet (soon!)
-
-        // Count the number of used rows
-        var row = 1;
-
-        // Also keep track of the maximum-width legend SVG, so that (when
-        // merging this SVG with the tree SVG) we can resize the viewbox
-        // accordingly
-        var maxWidth = 0;
-        var maxHeight = 0;
-
-        _.each(legends, function (legend) {
-            var legendSVGData = legend.exportSVG(
-                leftX,
-                topY,
-                row,
-                unit,
-                lineHeight,
-                context
-            );
-            svg += legendSVGData.svg;
-            // The +2 adds one blank row between two legends
-            row = legendSVGData.rowsUsed + 2;
-            // Based on the width of this legend's bounding box, try to update
-            // maxWidth
-            maxWidth = Math.max(maxWidth, legendSVGData.bbWidth);
-            maxHeight = legendSVGData.bbHeight;
-        });
-        var maxX = leftX + maxWidth;
-        var maxY = topY + maxHeight;
-
-        return { svg: svg, maxX: maxX, maxY: maxY };
-    };
-
-    // Determine viewBox information; construct a "declaration" that can be
-    // added to the SVG header.
-    Empress.prototype.getSVGViewBoxText = function (
-        treeMinX,
-        treeMaxX,
-        treeMinY,
-        treeMaxY,
-        legendMaxX,
-        legendMaxY
-    ) {
-        var maxY = Math.max(treeMaxY, legendMaxY);
-        var vbText =
-            'viewBox="' +
-            treeMinX +
-            " " +
-            treeMinY +
-            " " +
-            // TODO get node radius from somewhere (pass to here? or store as
-            // const in empress)
-            (legendMaxX - treeMinX + 2 * 4) +
-            " " +
-            (maxY - treeMinY + 2 * 4) +
-            '"';
-        return vbText;
-    };
-
-    Empress.prototype.exportSVG = function () {
-        // Get the SVG for the tree visualization
-        var treeSVGInfo = this.exportTreeSVG();
-
-        // Get SVG for the legend(s). Position things so that the top-left
-        // corner of the legend SVG is at the top-right corner of the tree SVG.
-        // Should look something like:
-        //
-        // +----------+------------+
-        // | tree SVG | legend SVG |
-        // +----------+            |
-        //            |            |
-        //            +------------+
-        var legendSVGInfo = this.exportLegendSVG(
-            treeSVGInfo.maxX,
-            treeSVGInfo.minY
-        );
-
-        // Based on the tree and legend SVG, update the viewbox (defining
-        // the dimensions of the SVG) accordingly.
-        //
-        // NOTE that the way the viewbox is interpreted seems to vary across
-        // SVG viewers; for example, if the viewbox is too small, GIMP will
-        // cut off the stuff still in the SVG but outside of it, but Chromium
-        // will still show everything. (This is mostly useful for debugging.)
-        var viewBox = this.getSVGViewBoxText(
-            treeSVGInfo.minX,
-            treeSVGInfo.maxX,
-            treeSVGInfo.minY,
-            treeSVGInfo.maxY,
-            legendSVGInfo.maxX,
-            legendSVGInfo.maxY
-        );
-        // add all SVG elements into one string...
-        var totalSVG =
-            '<svg xmlns="http://www.w3.org/2000/svg" ' +
-            viewBox +
-            " >\n" +
-            treeSVGInfo.svg +
-            "\n" +
-            legendSVGInfo.svg +
-            "</svg>\n";
-        return totalSVG;
-=======
      * Exports a SVG image of the tree.
      *
      * @return {String} svg
@@ -790,7 +525,6 @@
      */
     Empress.prototype.exportTreePNG = function (callback) {
         ExportUtil.exportTreePNG(this, this._canvas, callback);
->>>>>>> 6dd10852
     };
 
     /**
@@ -2430,14 +2164,10 @@
     };
 
     /**
-<<<<<<< HEAD
-     * Returns a list of sample categories
-=======
      * Returns a list of sample categories.
      *
      * If this.isCommunityPlot is false (no table / sample metadata were
      * provided), this just returns [].
->>>>>>> 6dd10852
      *
      * @return {Array}
      */
