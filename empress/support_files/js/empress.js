--- conflicted
+++ resolved
@@ -28,32 +28,13 @@
     /**
      * @class EmpressTree
      *
-<<<<<<< HEAD
-     * @param {BPTree} tree The phylogenetic tree
-     * @param {BIOMTable} biom The BIOM table used to color the tree
-     * @param {FeatureMetadataHolder} fmHolder Structure that accesses feature
-     *                                         metadata.
-=======
      * @param {BPTree} tree The phylogenetic tree.
      * @param {BIOMTable or null} biom The BIOM table used to color the tree.
      *                                 If no table / sample metadata was passed
      *                                 to Empress (i.e. using qiime empress
      *                                 tree-plot), this should be null.
-     * @param {Array} featureMetadataColumns Columns of the feature metadata.
-     *                Note: The order of this array should match the order of
-     *                      the arrays which are the values of tipMetadata and
-     *                      intMetadata. If no feature metadata was provided
-     *                      when generating an Empress visualization, this
-     *                      parameter should be [] (and tipMetadata and
-     *                      intMetadata should be {}s).
-     * @param {Object} tipMetadata Feature metadata for tips in the tree.
-     *                 Note: This should map tip names to an array of feature
-     *                       metadata values. Each array should have the same
-     *                       length as featureMetadataColumns.
-     * @param {Object} intMetadata Feature metadata for internal nodes in tree.
-     *                 Note: Should be formatted analogously to tipMetadata.
-     *                       Note that internal node names can be non-unique.
->>>>>>> a76ebf27
+     * @param {FeatureMetadataHolder} fmHolder Structure that accesses feature
+     *                                         metadata.
      * @param {Canvas} canvas The HTML canvas that the tree will be drawn on.
      */
     function Empress(tree, biom, fmHolder, canvas) {
@@ -1544,15 +1525,10 @@
         prevLayerMaxD
     ) {
         var maxD = prevLayerMaxD;
+        var fm2color, fm2length;
         var colorer = null;
-<<<<<<< HEAD
-        var fm2color, fm2length;
-=======
-        var fm2color, colorFMIdx;
         var lenValMin = null;
         var lenValMax = null;
-        var fm2length, lengthFMIdx;
->>>>>>> a76ebf27
         // Map feature metadata values to colors, if requested (i.e. if
         // layer.colorByFM is true). If not requested, we'll just use the
         // layer's default color.
