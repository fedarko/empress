--- conflicted
+++ resolved
@@ -2256,59 +2256,37 @@
         // stuff to only change whenever the tree is redrawn.
         this.thickenColoredNodes(this._currentLineWidth);
 
-        // Undraw or redraw barplots as needed
-        var supported = this._barplotPanel.updateLayoutAvailability(
-            this._currentLayout
-        );
-        if (!supported && this._barplotsDrawn) {
-            this.undrawBarplots();
-        } else if (supported && this._barplotPanel.enabled) {
-            this.drawBarplots(this._barplotPanel.layers);
+        // Undraw or redraw barplots as needed (assuming barplots are supported
+        // in the first place, of course; if no feature or sample metadata at
+        // all was passed then barplots are not available :()
+        if (!_.isNull(this._barplotPanel)) {
+            var supported = this._barplotPanel.updateLayoutAvailability(
+                this._currentLayout
+            );
+            if (!supported && this._barplotsDrawn) {
+                this.undrawBarplots();
+            } else if (supported && this._barplotPanel.enabled) {
+                this.drawBarplots(this._barplotPanel.layers);
+            }
         }
         this.drawTree();
     };
 
     /**
      * Redraws the tree with a new layout (if different from current layout).
+     *
+     * Note that this not always called when the tree is redrawn in a different
+     * way; it's possible to change certain layout parameters (e.g. to ignore
+     * branch lengths) and then call reLayout() without touching this method.
+     * This is by design, since whether or not to ignore branch lengths is a
+     * separate decision from what layout the tree is currently using.
      */
     Empress.prototype.updateLayout = function (newLayout) {
         if (this._currentLayout !== newLayout) {
             if (this._layoutToCoordSuffix.hasOwnProperty(newLayout)) {
                 // get new layout
                 this._currentLayout = newLayout;
-<<<<<<< HEAD
-                this.getLayoutInfo();
-
-                // recollapse clades
-                if (Object.keys(this._collapsedClades).length != 0) {
-                    this._collapsedCladeBuffer = [];
-                    this.collapseClades();
-                }
-
-                // Adjust the thick-line stuff before calling drawTree() --
-                // this will get the buffer set up before it's actually drawn
-                // in drawTree(). Doing these calls out of order (draw tree,
-                // then call thickenColoredNodes()) causes the thick-line
-                // stuff to only change whenever the tree is redrawn.
-                this.thickenColoredNodes(this._currentLineWidth);
-
-                // Undraw or redraw barplots as needed
-                if (!_.isNull(this._barplotPanel)) {
-                    var supported = this._barplotPanel.updateLayoutAvailability(
-                        newLayout
-                    );
-                    // TODO: don't call drawTree() from either of these barplot
-                    // funcs, since it'll get called in centerLayoutAvgPoint
-                    // anyway
-                    if (!supported && this._barplotsDrawn) {
-                        this.undrawBarplots();
-                    } else if (supported && this._barplotPanel.enabled) {
-                        this.drawBarplots(this._barplotPanel.layers);
-                    }
-                }
-=======
                 this.reLayout();
->>>>>>> 5d19f0df
                 // recenter viewing window
                 // NOTE: this function calls drawTree(), which is redundant
                 // since reLayout() already called it. Would be good to
