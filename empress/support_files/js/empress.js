--- conflicted
+++ resolved
@@ -236,29 +236,23 @@
          * @private
          */
         this._maxDisplacement = null;
-
+        
         /**
          * @type {Number}
-<<<<<<< HEAD
-         * Analogous to this._maxDisplacement, but for the farthest edge
-         * of barplots. Used for determining if a click event falls within
-         * a barplot range.
-         */
-        this._barplotMaxDisplacement = null;
-
-        /**
-         * type {Number}
-         * The gap (in displacement) between the farthest node's endpoint (at
-         * this._maxDisplacement) and the first barplot layer.
-         */
-        this._INITIAL_BARPLOT_GAP = 100;
-=======
          * A multiple of this._maxDisplacement. This is used as the unit for
          * barplot lengths.
          * @private
          */
         this._barplotUnit = null;
->>>>>>> 1563ae25
+
+        /**
+         * @type {Number}
+         * Analogous to this._maxDisplacement, but for the nearest and farthest
+         * edges of barplots. Used for determining if a click event falls
+         * within a barplot range.
+         */
+        this._barplotMinDisplacement = null;
+        this._barplotMaxDisplacement = null;
 
         /**
          * @type{Boolean}
@@ -1505,10 +1499,6 @@
         // Add on a gap between the closest-to-the-root point at which we can
         // start drawing barplots, and the first barplot layer. This could be
         // made into a barplot-panel-level configurable thing if desired.
-<<<<<<< HEAD
-        // (Note that, as with barplot lengths, the units here are arbitrary.)
-        var maxD = this._maxDisplacement + this._INITIAL_BARPLOT_GAP;
-=======
         // Currently, the 1.1 term here means that the barplots start at the
         // max displacement plus 1/10th of the max displacement. If we used
         // a 1.0 term instead, then barplots would start immediately at the max
@@ -1516,7 +1506,10 @@
         // tip(s) at this max displacement are partially covered by the
         // barplots, so we don't do that).
         var maxD = 1.1 * this._maxDisplacement;
->>>>>>> 1563ae25
+
+        // This is the "nearest" displacement where barplots start, so store
+        // this for later
+        this._barplotMinDisplacement = maxD;
 
         // As we iterate through the layers, we'll store the "previous layer
         // max D" as a separate variable. This will help us easily work with
@@ -1566,20 +1559,14 @@
             lengthExtrema.push(layerInfo[2]);
         });
         // Add a border on the outside of the outermost layer
-<<<<<<< HEAD
-        if (scope._barplotPanel.useBorders) {
+        if (this._barplotPanel.useBorders) {
             prevLayerMaxD = scope.addBorderBarplotLayerCoords(
-                coords,
-                prevLayerMaxD
+                barplotBuffer, prevLayerMaxD
             );
         }
         // Update data on the farthest barplot point
         this._barplotMaxDisplacement = prevLayerMaxD;
 
-=======
-        if (this._barplotPanel.useBorders) {
-            this.addBorderBarplotLayerCoords(barplotBuffer, prevLayerMaxD);
-        }
         return {
             coords: barplotBuffer,
             colorers: colorers,
@@ -1606,7 +1593,6 @@
         var scope = this;
         var layers = this.getBarplotLayers();
         var barplotData = this.getBarplotData(layers);
->>>>>>> 1563ae25
         // NOTE that we purposefuly don't clear the barplot buffer until we
         // know all of the barplots are valid. If we were to call
         // this.loadBarplotBuff([]) at the start of this function, then if we'd
@@ -3562,7 +3548,7 @@
         if (this._barplotsDrawn) {
             var inRange = function (d) {
                 return (
-                    d > scope._maxDisplacement + scope._INITIAL_BARPLOT_GAP &&
+                    d > scope._barplotMinDisplacement &&
                     d <= scope._barplotMaxDisplacement
                 );
             };
