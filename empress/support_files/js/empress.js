define([
    "underscore",
    "Camera",
    "Drawer",
    "Colorer",
    "VectorOps",
    "CanvasEvents",
    "BarplotPanel",
    "Legend",
    "util",
    "chroma",
    "LayoutsUtil",
    "ExportUtil",
    "TreeController",
], function (
    _,
    Camera,
    Drawer,
    Colorer,
    VectorOps,
    CanvasEvents,
    BarplotPanel,
    Legend,
    util,
    chroma,
    LayoutsUtil,
    ExportUtil,
    TreeController
) {
    /**
     * @class EmpressTree
     *
     * @param {BPTree} tree The phylogenetic tree.
     * @param {BIOMTable or null} biom The BIOM table used to color the tree.
     *                                 If no table / sample metadata was passed
     *                                 to Empress (i.e. using qiime empress
     *                                 tree-plot), this should be null.
     * @param {Array} featureMetadataColumns Columns of the feature metadata.
     *                Note: The order of this array should match the order of
     *                      the arrays which are the values of tipMetadata and
     *                      intMetadata. If no feature metadata was provided
     *                      when generating an Empress visualization, this
     *                      parameter should be [] (and tipMetadata and
     *                      intMetadata should be {}s).
     * @param {Array} splitTaxonomyColumns Columns of the feature metadata
     *                                     corresponding to explicitly
     *                                     specified levels of a taxonomy, if
     *                                     available. Should be [] if not
     *                                     applicable. Every value in this
     *                                     Array must also be present in
     *                                     featureMetadataColumns.
     * @param {Object} tipMetadata Feature metadata for tips in the tree.
     *                 Note: This should map tip names to an array of feature
     *                       metadata values. Each array should have the same
     *                       length as featureMetadataColumns.
     * @param {Object} intMetadata Feature metadata for internal nodes in tree.
     *                 Note: Should be formatted analogously to tipMetadata.
     *                       Note that internal node names can be non-unique.
     * @param {Canvas} canvas The HTML canvas that the tree will be drawn on.
     */
    function Empress(
        tree,
        biom,
        featureMetadataColumns,
        splitTaxonomyColumns,
        tipMetadata,
        intMetadata,
        canvas
    ) {
        /**
         * @type {Camera}
         * The camera used to look at the tree
         * @private
         */
        this._cam = new Camera();

        /**
         * @type {Drawer}
         * used to draw the tree
         * @private
         */
        // allow canvas to be null to make testing empress easier
        if (canvas !== null) {
            this._drawer = new Drawer(canvas, this._cam);
            this._canvas = canvas;
        }

        /**
         * @type {Array}
         * The default color of the tree
         */
        this.DEFAULT_COLOR = Colorer.rgbToFloat([64, 64, 64]);

        /**
         * @type {BPTree}
         * The phylogenetic balance parenthesis tree
         * @private
         */
        this._tree = new TreeController(tree);

        /**
         * Used to index into _treeData
         * @type {Object}
         * @private
         */
        this._tdToInd = {
            // all nodes (non-layout parameters)
            color: 0,
            isColored: 1,
            visible: 2,
            // unrooted layout
            x2: 3,
            y2: 4,
            // rectangular layout
            xr: 3,
            yr: 4,
            highestchildyr: 5,
            lowestchildyr: 6,
            // circular layout
            xc0: 3,
            yc0: 4,
            xc1: 5,
            yc1: 6,
            angle: 7,
            arcx0: 8,
            arcy0: 9,
            arcstartangle: 10,
            arcendangle: 11,
        };

        /**
         * The number of non layout parameters in _treeData.
         * @type {Number}
         * @private
         */
        this._numOfNonLayoutParams = 3;

        /**
         * @type {Array}
         * The metadata associated with the tree branches
         * Note: postorder positions are used as indices because internal node
         *       names are not assumed to be unique.
         * @private
         */
        this._treeData = new Array(this._tree.size + 1);

        // set default color/visible status for each node
        // Note: currently empress tree uses 1-based index since the bp-tree
        //       bp-tree.js is based off of used 1-based index.
        for (var i = 1; i <= this._tree.size; i++) {
            this._treeData[i] = new Array(this._tdToInd.length);
            this._treeData[i].splice(
                this._tdToInd.color,
                0,
                this.DEFAULT_COLOR
            );
            this._treeData[i].splice(this._tdToInd.isColored, 0, false);
            this._treeData[i].splice(this._tdToInd.visible, 0, true);
        }

        /**
         * @type {Legend}
         * Legend describing the way the tree is colored.
         * @private
         */
        this._legend = new Legend(document.getElementById("legend-main"));

        /**
         * @type {BiomTable}
         * BIOM table: includes feature presence information and sample-level
         * metadata. Can be null if no table / sample metadata was passed to
         * Empress.
         * @private
         */
        this._biom = biom;

        this.isCommunityPlot = !_.isNull(this._biom);

        /**
         * @type {Array}
         * Feature metadata column names.
         * @private
         */
        this._featureMetadataColumns = featureMetadataColumns;

        /**
         * @type {Array}
         * Taxonomy column names. Should be handled specially when coloring
         * by these, or using them in feature metadata barplots -- see
         * https://github.com/biocore/empress/issues/473 and
         * https://github.com/biocore/empress/pull/482 for details/discussion.
         * @private
         */
        this._splitTaxonomyColumns = splitTaxonomyColumns;

        /**
         * @type{Object}
         * Feature metadata: keys are tree node names, and values are arrays
         * of length equal to this._featureMetadataColumns.length.
         * For the sake of simplicity, we split this up into tip and internal
         * node feature metadata objects.
         * @private
         */
        this._tipMetadata = tipMetadata;
        this._intMetadata = intMetadata;

        /**
         * @type{Object}
         * As described above, maps layout names to node coordinate suffixes
         * in the tree data.
         * @private
         */
        this._layoutToCoordSuffix = {
            Rectangular: "r",
            Circular: "c1",
            Unrooted: "2",
        };

        /**
         * @type {String}
         * The default / current layouts used in the tree visualization.
         * @private
         */
        this._defaultLayout = "Unrooted";
        this._currentLayout = "Unrooted";

        /**
         * @type {BarplotPanel}
         * Manages a collection of BarplotLayers, as well as the state of the
         * barplot panel. Also can call Empress.drawBarplots() /
         * Empress.undrawBarplots() when needed. Can be null if no feature or
         * sample metadata was passed to Empress.
         * @private
         */
        this._barplotPanel = null;
        if (this.isCommunityPlot || this._featureMetadataColumns.length > 0) {
            this._barplotPanel = new BarplotPanel(this, this._defaultLayout);
        }

        /**
         * @type {Number}
         * The y scaling factor for the rectangular layout. This is used to
         * adjust the thickness of barplot bars.
         * @private
         */
        this._yrscf = null;

        /**
         * @type {Number}
         * For the rectangular layout, this is the rightmost x-coordinate;
         * for the circular layout, this is the maximum distance from the
         * root of the tree (a.k.a. the maximum radius in polar coordinates).
         * For layouts which do not support barplots (e.g. the unrooted
         * layout), the value of this is arbitrary. Used for determining the
         * "closest-to-the-root" point at which we can start drawing barplots.
         * @private
         */
        this._maxDisplacement = null;

        /**
         * @type {Number}
         * A multiple of this._maxDisplacement. This is used as the unit for
         * barplot lengths.
         * @private
         */
        this._barplotUnit = null;

        /**
         * @type{Boolean}
         * Indicates whether or not barplots are currently drawn.
         * @private
         */
        this._barplotsDrawn = false;

        /**
         * @type{Number}
         * The (not-yet-scaled) line width used for drawing "thick" lines.
         * Can be passed as input to this.thickenColoredNodes().
         */
        this._currentLineWidth = 0;

        /**
         * @type{Bool}
         * Whether or not to draw node circles.
         * Values will range between 0 and 2.
         * 0 - Show only internal node circles
         * 1 - Show all node circles
         * 2 - Do not show node circles
         * 3 - show nodes with only 1 descendant
         */
        this.drawNodeCircles = 3;

        /**
         * @type{Bool}
         * Whether the camera is focused on a selected node.
         */
        this.focusOnSelectedNode = true;

        /**
         * @type{Bool}
         * Whether unrepresented tips are ignored when propagating colors.
         */
        this.ignoreAbsentTips = true;

        /**
         * @type{Bool}
         * Whether to ignore node lengths during layout or not
         */
        this.ignoreLengths = false;

        /**
         * @type{String}
         * Branch length method: one of "normal", "ignore", or "ultrametric"
         */
        this.branchMethod = "normal";

        /**
         * @type{String}
         * Leaf sorting method: one of "none", "ascending", or "descending"
         */
        this.leafSorting = "descending";

        /**
         * @type{CanvasEvents}
         * Handles user events
         */
        // allow canvas to be null to make testing empress easier
        if (
            canvas !== null &&
            document.getElementById("quick-search") !== null
        ) {
            this._events = new CanvasEvents(this, this._drawer, canvas);
        }

        /**
         * @type{Object}
         * @private
         * Stores the information about the collapsed clades. This object is
         * used to determine if a user clicked on a collapsed clade.
         *
         * Note: <node_key> refers to the key in _treeData
         * Format:
         * {
         *      <node_key>: {
         *          left: <node_key>,
         *          right: <node_key>,
         *          deepest: <node_key>,
         *          length: <Number>,
         *          color: <Number>
         *      }
         *  }
         */
        this._collapsedClades = {};

        /**
         * @type(Set)
         * @private
         * Clades that should will not be collapse. Currently, clades are only
         * cleared from this set when resetTree() is called.
         */
        this._dontCollapse = new Set();

        /**
         * @type{Array}
         * @private
         *
         * Stores the vertex information that is passed to WebGL
         *
         * Format: [x, y, RGB, ...]
         */
        this._collapsedCladeBuffer = [];

        /**
         * @type{String}
         * @private
         *
         * The method used to collapsed the tree
         */
        this._collapseMethod = "normal";

        /**
         * @type{Array}
         * @private
         *
         * This stores the group membership of a node. -1 means the node doesn't
         * belong to a group. This array is used to collapse clades by search
         * for clades in this array that share the same group membership.
         */
        this._group = new Array(this._tree.size + 1).fill(-1);
    }

    /**
     * Computes the current tree layout and fills _treeData.
     *
     * Also updates this._maxDisplacement.
     */
    Empress.prototype.getLayoutInfo = function () {
        var data,
            i,
            j = 1;
        // set up length getter
        var branchMethod = this.branchMethod;
        var checkLengthsChange = LayoutsUtil.shouldCheckBranchLengthsChanged(
            branchMethod
        );
        var lengthGetter = LayoutsUtil.getLengthMethod(
            branchMethod,
            this._tree.getTree()
        );
        // Rectangular
        if (this._currentLayout === "Rectangular") {
            data = LayoutsUtil.rectangularLayout(
                this._tree.getTree(),
                4020,
                4020,
                // since lengths for "ignoreLengths" are set by `lengthGetter`,
                // we don't need (and should likely deprecate) the ignoreLengths
                // option for the Layout functions since the layout function only
                // needs to know lengths in order to layout a tree, it doesn't
                // really need encapsulate all of the logic for determining
                // what lengths it should lay out.
                this.leafSorting,
                undefined,
                lengthGetter,
                checkLengthsChange
            );
            this._yrscf = data.yScalingFactor;
            for (i of this._tree.postorderTraversal((includeRoot = true))) {
                // remove old layout information
                this._treeData[i].length = this._numOfNonLayoutParams;

                // store new layout information
                this._treeData[i][this._tdToInd.xr] = data.xCoord[j];
                this._treeData[i][this._tdToInd.yr] = data.yCoord[j];
                this._treeData[i][this._tdToInd.highestchildyr] =
                    data.highestChildYr[j];
                this._treeData[i][this._tdToInd.lowestchildyr] =
                    data.lowestChildYr[j];
                j += 1;
            }
        } else if (this._currentLayout === "Circular") {
            data = LayoutsUtil.circularLayout(
                this._tree.getTree(),
                4020,
                4020,
                this.leafSorting,
                undefined,
                lengthGetter,
                checkLengthsChange
            );
            for (i of this._tree.postorderTraversal((includeRoot = true))) {
                // remove old layout information
                this._treeData[i].length = this._numOfNonLayoutParams;

                // store new layout information
                this._treeData[i][this._tdToInd.xc0] = data.x0[j];
                this._treeData[i][this._tdToInd.yc0] = data.y0[j];
                this._treeData[i][this._tdToInd.xc1] = data.x1[j];
                this._treeData[i][this._tdToInd.yc1] = data.y1[j];
                this._treeData[i][this._tdToInd.angle] = data.angle[j];
                this._treeData[i][this._tdToInd.arcx0] = data.arcx0[j];
                this._treeData[i][this._tdToInd.arcy0] = data.arcy0[j];
                this._treeData[i][this._tdToInd.arcstartangle] =
                    data.arcStartAngle[j];
                this._treeData[i][this._tdToInd.arcendangle] =
                    data.arcEndAngle[j];
                j += 1;
            }
        } else {
            data = LayoutsUtil.unrootedLayout(
                this._tree.getTree(),
                4020,
                4020,
                undefined,
                lengthGetter,
                checkLengthsChange
            );
            for (i of this._tree.postorderTraversal((includeRoot = true))) {
                // remove old layout information
                this._treeData[i].length = this._numOfNonLayoutParams;

                // store new layout information
                this._treeData[i][this._tdToInd.x2] = data.xCoord[j];
                this._treeData[i][this._tdToInd.y2] = data.yCoord[j];
                j += 1;
            }
        }
        this._drawer.loadTreeCoordsBuff(this.getTreeCoords());
        this._computeMaxDisplacement();
    };

    /**
     * Initializes WebGL and then draws the tree
     */
    Empress.prototype.initialize = function () {
        this._drawer.initialize();
        this._events.setMouseEvents();
        var nodeNames = this._tree.getAllNames();
        // Don't include nodes with the name null (i.e. nodes without a
        // specified name in the Newick file) in the auto-complete.
        nodeNames = nodeNames.filter((n) => n !== null);
        this._events.autocomplete(nodeNames);

        this.getLayoutInfo();
        this.centerLayoutAvgPoint();
    };

    /**
     * Retrieve an attribute from a node.
     *
     * @param{Number} node Postorder position of node.
     * @param{String} attr The attribute to retrieve from the node.
     *
     * @return The attribute; if attr is not a valid attribute of node, then
     *         undefined will be returned.
     */
    Empress.prototype.getNodeInfo = function (node, attr) {
        if (attr === "name") {
            return this._tree.name(this._tree.postorderselect(node));
        }
        return this._treeData[node][this._tdToInd[attr]];
    };

    /**
     * Sets an attribute of a node.
     *
     * Note: this method does not perfom any kind of validation. It is assumed
     *       that node, attr and value are all valid.
     *
     * @param{Integer} node post-order position of node..
     * @param{String} attr The attribute to set for the node.
     * @param{Object} value The value to set for the given attribute for the
     *                      node.
     */
    Empress.prototype.setNodeInfo = function (node, attr, value) {
        this._treeData[node][this._tdToInd[attr]] = value;
    };

    /**
     * Draws the tree
     */
    Empress.prototype.drawTree = function () {
        this._drawer.loadTreeColorBuff(this.getTreeColor());
        this._drawer.loadNodeBuff(this.getNodeCoords());
        this._drawer.loadCladeBuff(this._collapsedCladeBuffer);
        this._drawer.draw();
    };

    /**
     * Exports a SVG image of the active legends.
     *
     * Currently this just includes the legend used for tree coloring, but
     * eventually this'll be expanded to include all the barplot legends as
     * well.
     *
     * @return {String} svg
     */
    Empress.prototype.exportLegendSVG = function () {
        var legends = [];
        // Add the legend used for coloring the tree (if shown).
        if (this._legend.isActive()) {
            legends.push(this._legend);
        }
        // Add all the active legends from all the barplot layers.
        // NOTE: Since we expect there to be many more barplot legends than
        // just the one tree-coloring legend, we could potentially save a tiny
        // bit of time by just setting legends to the output of getLegends()
        // and then calling unshift() to add this._legend to the start of the
        // array. However, I don't think the speed gain would be worth making
        // this code much less readable ._.
        if (this._barplotsDrawn) {
            legends.push(...this._barplotPanel.getLegends());
        }
        if (legends.length === 0) {
            util.toastMsg("No active legends to export.", 5000);
            return null;
        } else {
            return ExportUtil.exportLegendSVG(legends);
        }
    };

    /**
     * Retrieves the coordinate info of the tree.
     *
     * We used to interlace the coordinate information with the color information
     * i.e. [x1, y1, red1, green1, blue1, x2, y2, red2, green2, blue2,...]
     * This was inefficient because tree coordinates do not change during most
     * update operations (such as feature coloring). Thus, we split the
     * coordinate information into two seperate buffers. One for tree
     * tree coordinates and another for color.
     *
     * @return {Array}
     */
    Empress.prototype.getTreeCoords = function () {
        var tree = this._tree;
        var coords = [];

        var addPoint = function (x, y) {
            coords.push(x, y);
        };

        /* Draw a vertical line, if we're in rectangular layout mode. Note that
         * we *don't* draw a horizontal line (with the branch length of the
         * root) for the root node, even if it has a nonzero branch length;
         * this could be modified in the future if desired. See #141 on GitHub.
         *
         * (The python code explicitly disallows trees with <= 1 nodes, so
         * we're never going to be in the unfortunate situation of having the
         * root be the ONLY node in the tree. So this behavior is ok.)
         */
        if (this._currentLayout === "Rectangular") {
            addPoint(
                this.getX(tree.size),
                this.getNodeInfo(tree.size, "lowestchildyr")
            );
            addPoint(
                this.getX(tree.size),
                this.getNodeInfo(tree.size, "highestchildyr")
            );
        }
        // iterate through the tree in postorder, skip root
        for (var node of this._tree.postorderTraversal()) {
            // name of current node
            // var node = this._treeData[node];
            var parent = tree.postorder(
                tree.parent(tree.postorderselect(node))
            );
            // parent = this._treeData[parent];

            if (!this.getNodeInfo(node, "visible")) {
                continue;
            }

            if (this._currentLayout === "Rectangular") {
                /* Nodes in the rectangular layout can have up to two "parts":
                 * a horizontal line, and a vertical line at the end of this
                 * line. These parts are indicated below as AAA... and BBB...,
                 * respectively. (Child nodes are indicated by CCC...)
                 *
                 *        BCCCCCCCCCCCC
                 *        B
                 * AAAAAAAB
                 *        B
                 *        BCCCCCCCCCCCC
                 *
                 * All nodes except for the root are drawn with a horizontal
                 * line, and all nodes except for tips are drawn with a
                 * vertical line.
                 */
                // 1. Draw horizontal line (we're already skipping the root)
                addPoint(this.getX(parent), this.getY(node));
                addPoint(this.getX(node), this.getY(node));
                // 2. Draw vertical line, if this is an internal node
                if (this.getNodeInfo(node, "lowestchildyr") !== undefined) {
                    // skip if node is root of collapsed clade
                    if (this._collapsedClades.hasOwnProperty(node)) continue;
                    addPoint(
                        this.getX(node),
                        this.getNodeInfo(node, "highestchildyr")
                    );
                    addPoint(
                        this.getX(node),
                        this.getNodeInfo(node, "lowestchildyr")
                    );
                }
            } else if (this._currentLayout === "Circular") {
                /* Same deal as above, except instead of a "vertical line" this
                 * time we draw an "arc".
                 */
                // 1. Draw line protruding from parent (we're already skipping
                // the root so this is ok)
                //
                // Note that position info for this is stored as two sets of
                // coordinates: (xc0, yc0) for start point, (xc1, yc1) for end
                // point. The *c1 coordinates are explicitly associated with
                // the circular layout so we can just use this.getX() /
                // this.getY() for these coordinates.
                addPoint(
                    this.getNodeInfo(node, "xc0"),
                    this.getNodeInfo(node, "yc0")
                );
                addPoint(this.getX(node), this.getY(node));
                // 2. Draw arc, if this is an internal node (note again that
                // we're skipping the root)
                if (
                    !this._tree.isleaf(this._tree.postorderselect(node)) &&
                    !this._collapsedClades.hasOwnProperty(node)
                ) {
                    // An arc will be created for all internal nodes.
                    // arcs are created by sampling up to 60 small lines along
                    // the arc spanned by rotating the line (arcx0, arcy0)
                    // arcendangle - arcstartangle radians. This will create an
                    // arc that starts at each internal node's rightmost child
                    // and ends on the leftmost child.
                    var arcDeltaAngle =
                        this.getNodeInfo(node, "arcendangle") -
                        this.getNodeInfo(node, "arcstartangle");
                    var numSamples = this._numSampToApproximate(arcDeltaAngle);
                    var sampleAngle = arcDeltaAngle / numSamples;
                    var sX = this.getNodeInfo(node, "arcx0");
                    var sY = this.getNodeInfo(node, "arcy0");
                    for (var line = 0; line < numSamples; line++) {
                        var x =
                            sX * Math.cos(line * sampleAngle) -
                            sY * Math.sin(line * sampleAngle);
                        var y =
                            sX * Math.sin(line * sampleAngle) +
                            sY * Math.cos(line * sampleAngle);
                        addPoint(x, y);

                        x =
                            sX * Math.cos((line + 1) * sampleAngle) -
                            sY * Math.sin((line + 1) * sampleAngle);
                        y =
                            sX * Math.sin((line + 1) * sampleAngle) +
                            sY * Math.cos((line + 1) * sampleAngle);
                        addPoint(x, y);
                    }
                }
            } else {
                addPoint(this.getX(parent), this.getY(parent));
                addPoint(this.getX(node), this.getY(node));
            }
        }
        return new Float32Array(coords);
    };

    Empress.prototype.getTreeColor = function () {
        var tree = this._tree;

        var coords = [];
        var color;
        var addPoint = function () {
            coords.push(color, color);
        };

        /* Draw a vertical line, if we're in rectangular layout mode. Note that
         * we *don't* draw a horizontal line (with the branch length of the
         * root) for the root node, even if it has a nonzero branch length;
         * this could be modified in the future if desired. See #141 on GitHub.
         *
         * (The python code explicitly disallows trees with <= 1 nodes, so
         * we're never going to be in the unfortunate situation of having the
         * root be the ONLY node in the tree. So this behavior is ok.)
         */
        if (this._currentLayout === "Rectangular") {
            color = this.getNodeInfo(tree.size, "color");
            addPoint();
        }
        // iterate through the tree in postorder, skip root
        for (var node of this._tree.postorderTraversal()) {
            if (!this.getNodeInfo(node, "visible")) {
                continue;
            }

            // branch color
            color = this.getNodeInfo(node, "color");

            if (this._currentLayout === "Rectangular") {
                /* Nodes in the rectangular layout can have up to two "parts":
                 * a horizontal line, and a vertical line at the end of this
                 * line. These parts are indicated below as AAA... and BBB...,
                 * respectively. (Child nodes are indicated by CCC...)
                 *
                 *        BCCCCCCCCCCCC
                 *        B
                 * AAAAAAAB
                 *        B
                 *        BCCCCCCCCCCCC
                 *
                 * All nodes except for the root are drawn with a horizontal
                 * line, and all nodes except for tips are drawn with a
                 * vertical line.
                 */
                // 1. Draw horizontal line (we're already skipping the root)
                addPoint();
                // 2. Draw vertical line, if this is an internal node
                if (this.getNodeInfo(node, "lowestchildyr") !== undefined) {
                    // skip if node is root of collapsed clade
                    if (this._collapsedClades.hasOwnProperty(node)) continue;
                    addPoint();
                }
            } else if (this._currentLayout === "Circular") {
                /* Same deal as above, except instead of a "vertical line" this
                 * time we draw an "arc".
                 */
                // 1. Draw line protruding from parent (we're already skipping
                // the root so this is ok)
                //
                // Note that position info for this is stored as two sets of
                // coordinates: (xc0, yc0) for start point, (xc1, yc1) for end
                // point. The *c1 coordinates are explicitly associated with
                // the circular layout so we can just use this.getX() /
                // this.getY() for these coordinates.
                addPoint();
                // 2. Draw arc, if this is an internal node (note again that
                // we're skipping the root)
                if (
                    !this._tree.isleaf(this._tree.postorderselect(node)) &&
                    !this._collapsedClades.hasOwnProperty(node)
                ) {
                    // An arc will be created for all internal nodes.
                    // arcs are created by sampling up to 60 small lines along
                    // the arc spanned by rotating the line (arcx0, arcy0)
                    // arcendangle - arcstartangle radians. This will create an
                    // arc that starts at each internal node's rightmost child
                    // and ends on the leftmost child.
                    var arcDeltaAngle =
                        this.getNodeInfo(node, "arcendangle") -
                        this.getNodeInfo(node, "arcstartangle");
                    var numSamples = this._numSampToApproximate(arcDeltaAngle);
                    for (var line = 0; line < numSamples; line++) {
                        addPoint();
                    }
                }
            } else {
                // Draw nodes for the unrooted layout.
                // coordinate info for parent
                addPoint();
            }
        }
        return new Float32Array(coords);
    };

    /**
     * Creates an SVG string to export the current drawing
     * Exports a SVG image of the tree.
     *
     * @return {String} svg
     */
    Empress.prototype.exportTreeSVG = function () {
        return ExportUtil.exportTreeSVG(this, this._drawer);
    };

    /**
     * Exports a PNG image of the canvas.
     *
     * This works a bit differently from the SVG exporting functions -- instead
     * of returning a string with the SVG, the specified callback will be
     * called with the Blob representation of the PNG. See
     * ExportUtil.exportTreePNG() for details.
     *
     * @param {Function} callback Function that will be called with a Blob
     *                            representing the exported PNG image.
     */
    Empress.prototype.exportTreePNG = function (callback) {
        ExportUtil.exportTreePNG(this, this._canvas, callback);
    };

    /**
     * Retrieves x coordinate of node in the current layout.
     *
     * @param {Number} node Postorder position of node.
     * @return {Number} x coordinate of node.
     */
    Empress.prototype.getX = function (node) {
        var xname = "x" + this._layoutToCoordSuffix[this._currentLayout];
        return this.getNodeInfo(node, xname);
    };

    /**
     * Retrieves y coordinate of node in the current layout.
     *
     * @param {Number} node Postorder position of node.
     * @return {Number} y coordinate of node.
     */
    Empress.prototype.getY = function (node) {
        var yname = "y" + this._layoutToCoordSuffix[this._currentLayout];
        return this.getNodeInfo(node, yname);
    };

    /**
     * Retrieves the node coordinate info (for drawing node circles).
     *
     * @return {Array} Node coordinate info, formatted like [x, y, RGB float]
     *                 for every node circle to be drawn.
     */
    Empress.prototype.getNodeCoords = function () {
        var tree = this._tree;
        var coords = [];
        var scope = this;
        var visible = function (node) {
            return scope.getNodeInfo(node, "visible");
        };
        var comp;

        if (this.drawNodeCircles === 0) {
            // draw internall node circles
            comp = function (node) {
                return (
                    visible(node) && !tree.isleaf(tree.postorderselect(node))
                );
            };
        } else if (this.drawNodeCircles === 1) {
            // draw all node circles
            comp = function (node) {
                return visible(node);
            };
        } else if (this.drawNodeCircles === 2) {
            // hide all node circles
            comp = function (node) {
                return false;
            };
        } else if (this.drawNodeCircles === 3) {
            // draw node with 1 descendant
            comp = function (node) {
                var treeNode = tree.postorderselect(node);
                return (
                    visible(node) &&
                    !tree.isleaf(treeNode) &&
                    tree.fchild(treeNode) === tree.lchild(treeNode)
                );
            };
        } else {
            throw new Error("getNodeCoords() drawNodeCircles is out of range");
        }

        for (var node of this._tree.postorderTraversal((includeRoot = true))) {
            if (!comp(node)) {
                continue;
            }
            // In the past, we only drew circles for nodes with an assigned
            // name (i.e. where the name of a node was not null). Now, we
            // just draw circles for all nodes.
            coords.push(
                this.getX(node),
                this.getY(node),
                this.getNodeInfo(node, "color")
            );
        }
        return new Float32Array(coords);
    };

    /**
     * Returns the number of lines/triangles to approximate an arc/wedge given
     * the total angle of the arc/wedge.
     *
     * @param {Number} totalAngle The total angle of the arc/wedge
     * @return {Number} The number of lines/triangles to approximate the arc
     *                  or wedge.
     */
    Empress.prototype._numSampToApproximate = function (totalAngle) {
        var numSamples = Math.floor(60 * Math.abs(totalAngle / Math.PI));
        return numSamples >= 2 ? numSamples : 2;
    };

    /**
     * Returns an Object describing circular layout angle information for a
     * node.
     *
     * @param {Number} node Postorder position of a node in the tree.
     * @param {Number} halfAngleRange A number equal to (2pi) / (# leaves in
     *                                the tree), used to determine the lower
     *                                and upper angles. This is accepted as a
     *                                parameter rather than computed here so
     *                                that, if this function is called multiple
     *                                times in succession when drawing a
     *                                barplot layer, this value can be computed
     *                                just once for this layer up front.
     *
     * @return {Object} angleInfo An Object with the following keys:
     *                             -angle
     *                             -lowerAngle
     *                             -upperAngle
     *                             -angleCos
     *                             -angleSin
     *                             -lowerAngleCos
     *                             -lowerAngleSin
     *                             -upperAngleCos
     *                             -upperAngleSin
     *                            This Object can be passed directly into
     *                            this._addCircularBarCoords() as its angleInfo
     *                            parameter.
     *
     * @throws {Error} If the current layout is not "Circular".
     */
    Empress.prototype._getNodeAngleInfo = function (node, halfAngleRange) {
        if (this._currentLayout === "Circular") {
            var angle = this.getNodeInfo(node, "angle");
            var lowerAngle = angle - halfAngleRange;
            var upperAngle = angle + halfAngleRange;
            var angleCos = Math.cos(angle);
            var angleSin = Math.sin(angle);
            var lowerAngleCos = Math.cos(lowerAngle);
            var lowerAngleSin = Math.sin(lowerAngle);
            var upperAngleCos = Math.cos(upperAngle);
            var upperAngleSin = Math.sin(upperAngle);
            return {
                angle: angle,
                lowerAngle: lowerAngle,
                upperAngle: upperAngle,
                angleCos: angleCos,
                angleSin: angleSin,
                lowerAngleCos: lowerAngleCos,
                lowerAngleSin: lowerAngleSin,
                upperAngleCos: upperAngleCos,
                upperAngleSin: upperAngleSin,
            };
        } else {
            // We need to throw this error, because if we're not in the
            // rectangular layout then nodes will not have a meaningful "angle"
            // attribute.
            throw new Error(
                "_getNodeAngleInfo() called when not in circular layout"
            );
        }
    };

    /**
     * Adds to an array of coordinates / colors the data needed to draw four
     * triangles (two rectangles) for a single bar in a circular layout
     * barplot.
     *
     * Since this only draws two rectangles, the resulting barplots look jagged
     * for small trees but look smooth enough for at least moderately-sized
     * trees.
     *
     * For a node with an angle pointing at the bottom-left of the screen, the
     * rectangles drawn here will look something like:
     *
     *     tR1        /
     *     /  \      /
     * tL1/    \    /
     *    \     \  *
     *     \     \bR-----tR2        (Inner radius)
     *      \    /         |
     *       \  /          |
     *        bL---------tL2        (Outer radius)
     *
     * Here, tL1 and tR2 are on the "lower angle" and tL2 and tR2 are on the
     * "upper angle," as specified in the angleInfo parameter.
     *
     * (This style of ASCII art [esp. the "using * to denote an arrow" thing]
     * mimics http://mathforum.org/dr.math/faq/formulas/faq.polar.html.)
     *
     * @param {Array} coords Array containing coordinate + color data, to be
     *                       passed to Drawer.loadBarplotBuff().
     * @param {Number} r1 Inner radius of the bar to draw.
     * @param {Number} r2 Outer radius of the bar to draw.
     * @param {Object} angleInfo Object returned by this._getNodeAngleInfo()
     *                           for the node this bar is being drawn for.
     * @param {Array} color The GL color to draw / fill both triangles with.
     */
    Empress.prototype._addCircularBarCoords = function (
        coords,
        r1,
        r2,
        angleInfo,
        color
    ) {
        // Polar coordinates (of the form (radius, theta)) can be converted
        // to Cartesian coordinates (x, y) by using the formulae:
        //  x = radius * cos(theta)
        //  y = radius * sin(theta)
        // Every coordinate defined by these arrays is being converted from
        // Polar to Cartesian, since we know the radius and angle (theta) of
        // these coordinates (and therefore the Polar coordinates).
        // For more detail on this, see for example
        // https://tutorial.math.lamar.edu/classes/calcii/polarcoordinates.aspx
        var centerBL = [r2 * angleInfo.angleCos, r2 * angleInfo.angleSin];
        var centerBR = [r1 * angleInfo.angleCos, r1 * angleInfo.angleSin];
        var t1 = {
            tL: [r2 * angleInfo.lowerAngleCos, r2 * angleInfo.lowerAngleSin],
            tR: [r1 * angleInfo.lowerAngleCos, r1 * angleInfo.lowerAngleSin],
            bL: centerBL,
            bR: centerBR,
        };
        var t2 = {
            tL: [r2 * angleInfo.upperAngleCos, r2 * angleInfo.upperAngleSin],
            tR: [r1 * angleInfo.upperAngleCos, r1 * angleInfo.upperAngleSin],
            bL: centerBL,
            bR: centerBR,
        };
        this._addTriangleCoords(coords, t1, color);
        this._addTriangleCoords(coords, t2, color);
    };

    /**
     * Adds to an array of coordinates / colors the data needed to draw two
     * triangles (one rectangle) for a single bar in a rectangular layout
     * barplot.
     *
     * This is a simple convenience function that just calls
     * Empress._addTriangleCoords() to do most of its work.
     *
     * @param {Array} coords Array containing coordinate + color data, to be
     *                       passed to Drawer.loadBarplotBuff().
     * @param {Number} lx Leftmost x-coordinate of the rectangle to draw.
     * @param {Number} rx Rightmost x-coordinate of the rectangle to draw.
     * @param {Number} by Bottommost y-coordinate of the rectangle to draw.
     * @param {Number} ty Topmost y-coordinate of the rectangle to draw.
     * @param {Array} color The GL color to draw / fill both triangles with.
     */
    Empress.prototype._addRectangularBarCoords = function (
        coords,
        lx,
        rx,
        by,
        ty,
        color
    ) {
        var corners = {
            tL: [lx, ty],
            tR: [rx, ty],
            bL: [lx, by],
            bR: [rx, by],
        };
        this._addTriangleCoords(coords, corners, color);
    };

    /**
     * Adds to an array of coordinates / colors the data needed to draw two
     * triangles.
     *
     * The two triangles drawn should look as follows:
     *
     * tL--tR
     * | \  |
     * |  \ |
     * bL--bR
     *
     * ...where all of the area is filled in, giving the impression of just
     * a rectangle (or generic quadrilateral, if e.g. tL isn't directly above
     * bL) being drawn.
     *
     * Note that this doesn't do any validation on the relative positions of
     * the corners coordinates, so if those are messed up (e.g. you're trying
     * to draw the rectangle shown above but you accidentally swap bL and tL)
     * then this will just draw something weird.
     *
     * (Also note that we can modify coords because JS uses "Call by sharing"
     * for Arrays/Objects; see http://jasonjl.me/blog/2014/10/15/javascript.)
     *
     * @param {Array} coords Array containing coordinate + color data, to be
     *                       passed to Drawer.loadThickNodeBuff().
     * @param {Object} corners Object with tL, tR, bL, and bR entries (each
     *                         mapping to an array of the format [x, y]
     *                         indicating this position).
     * @param {Array} color The GL color to draw / fill both triangles with.
     *                      Should be an RGB array (e.g. [1, 0, 0] for red).
     */
    Empress.prototype._addTriangleCoords = function (coords, corners, color) {
        // Triangle 1
        coords.push(...corners.tL);
        coords.push(color);
        coords.push(...corners.bL);
        coords.push(color);
        coords.push(...corners.bR);
        coords.push(color);
        // Triangle 2
        coords.push(...corners.tL);
        coords.push(color);
        coords.push(...corners.tR);
        coords.push(color);
        coords.push(...corners.bR);
        coords.push(color);
    };

    /* Adds coordinate/color info for a vertical line for a given node in the
     * rectangular layout. The vertices of the rectangle to be drawn look like:
     *
     * tL |-tR---
     * ---|
     * bL |-bR---
     *
     * @param {Array} coords  Array containing coordinate + color data, to be
     *                        passed to Drawer.loadThickNodeBuff().
     * @param {Number} node   Node index in this._treeData, from which we'll
     *                        retrieve coordinate information.
     * @param {Number} lwScaled Desired line thickness (note that this will be
     *                          applied on both sides of the line -- so if
     *                          lwScaled = 1 here then the drawn thick line
     *                          will have a width of 1 + 1 = 2).
     */
    Empress.prototype._addThickVerticalLineCoords = function (
        coords,
        node,
        lwScaled
    ) {
        var corners = {
            tL: [
                this.getX(node) - lwScaled,
                this.getNodeInfo(node, "highestchildyr"),
            ],
            tR: [
                this.getX(node) + lwScaled,
                this.getNodeInfo(node, "highestchildyr"),
            ],
            bL: [
                this.getX(node) - lwScaled,
                this.getNodeInfo(node, "lowestchildyr"),
            ],
            bR: [
                this.getX(node) + lwScaled,
                this.getNodeInfo(node, "lowestchildyr"),
            ],
        };
        var color = this.getNodeInfo(node, "color");
        this._addTriangleCoords(coords, corners, color);
    };

    /**
     * Thickens the colored branches of the tree.
     *
     * @param {Number} lw Amount of thickness to use, in the same "units"
     *                    that the user can enter in one of the line width
     *                    <input>s. If this is 0, this function won't do
     *                    anything. (If this is < 0, this will throw an error.
     *                    But this really shouldn't happen, since this
     *                    parameter should be the output from
     *                    util.parseAndValidateNum().)
     */
    Empress.prototype.thickenColoredNodes = function (lw) {
        // If lw isn't > 0, then we don't thicken colored lines at all --
        // we just leave them at their default width.
        if (lw < 0) {
            // should never happen because util.parseAndValidateNum()
            // should've been called in order to obtain lw, but in case
            // this gets messed up in the future we'll catch it
            throw "Line width passed to thickenColoredNodes() is < 0.";
        } else {
            // Make sure that, even if lw is 0 (i.e. we don't need to
            // thicken the lines), we still set the current line width
            // accordingly. This way, when doing things like updating the
            // layout that'll require re-drawing the tree based on the most
            // recent settings, we'll have access to the correct line width.
            this._currentLineWidth = lw;
            if (lw === 0) {
                // But, yeah, if lw is 0 we can just return early.
                return;
            }
        }
        // Scale the line width in such a way that trees with more leaves have
        // "smaller" line width values than trees with less leaves. This is a
        // pretty arbitrary equation based on messing around and seeing what
        // looked nice on mid- and small-sized trees; as a TODO for the future,
        // there is almost certainly a better way to do this.
        var lwScaled =
            (2 * lw) / Math.pow(Math.log10(this._tree.numleaves()), 2);
        var tree = this._tree;

        // the coordinates of the tree
        var coords = [];
        this._drawer.loadThickNodeBuff([]);

        // define these variables so jslint does not complain
        var x1, y1, x2, y2, corners;

        // In the corner case where the root node (located at index tree.size)
        // has an assigned color, thicken the root's drawn vertical line when
        // drawing the tree in Rectangular layout mode
        if (
            this._currentLayout === "Rectangular" &&
            this.getNodeInfo(tree.size, "isColored")
        ) {
            this._addThickVerticalLineCoords(coords, tree.size, lwScaled);
        }
        // iterate through the tree in postorder, skip root
        for (var node of this._tree.postorderTraversal()) {
            // name of current node
            var parent = tree.postorder(
                tree.parent(tree.postorderselect(node))
            );

            if (
                this._collapsedClades.hasOwnProperty(node) ||
                !this.getNodeInfo(node, "visible") ||
                !this.getNodeInfo(node, "isColored")
            ) {
                continue;
            }

            var color = this.getNodeInfo(node, "color");
            if (this._currentLayout === "Rectangular") {
                // Draw a thick vertical line for this node, if it isn't a tip
                if (this.getNodeInfo(node, "lowestchildyr") !== undefined) {
                    this._addThickVerticalLineCoords(coords, node, lwScaled);
                }
                /* Draw a horizontal thick line for this node -- we can safely
                 * do this for all nodes since this ignores the root, and all
                 * nodes except for the root (at least as of writing) have a
                 * horizontal line portion in the rectangular layout.
                 * tL   tR---
                 * -----|
                 * bL   bR---
                 */
                corners = {
                    tL: [this.getX(parent), this.getY(node) + lwScaled],
                    tR: [this.getX(node), this.getY(node) + lwScaled],
                    bL: [this.getX(parent), this.getY(node) - lwScaled],
                    bR: [this.getX(node), this.getY(node) - lwScaled],
                };
                this._addTriangleCoords(coords, corners, color);
            } else if (this._currentLayout === "Circular") {
                // Thicken the "arc" if this is non-root internal node
                // (TODO: this will need to be adapted when the arc is changed
                // to be a bezier curve)
                if (!this._tree.isleaf(this._tree.postorderselect(node))) {
                    // An arc will be created for all internal nodes.
                    // See getCoords() for details on how arcs are drawn.
                    var arcDeltaAngle =
                        this.getNodeInfo(node, "arcendangle") -
                        this.getNodeInfo(node, "arcstartangle");
                    var numSamples = this._numSampToApproximate(arcDeltaAngle);
                    var sampleAngle = arcDeltaAngle / numSamples;
                    var sX = this.getNodeInfo(node, "arcx0");
                    var sY = this.getNodeInfo(node, "arcy0");
                    for (var line = 0; line < numSamples; line++) {
                        x1 =
                            sX * Math.cos(line * sampleAngle) -
                            sY * Math.sin(line * sampleAngle);
                        y1 =
                            sX * Math.sin(line * sampleAngle) +
                            sY * Math.cos(line * sampleAngle);
                        x2 =
                            sX * Math.cos((line + 1) * sampleAngle) -
                            sY * Math.sin((line + 1) * sampleAngle);
                        y2 =
                            sX * Math.sin((line + 1) * sampleAngle) +
                            sY * Math.cos((line + 1) * sampleAngle);
                        var arc0corners = VectorOps.computeBoxCorners(
                            x1,
                            y1,
                            x2,
                            y2,
                            lwScaled
                        );
                        var arc1corners = VectorOps.computeBoxCorners(
                            x1,
                            y1,
                            x2,
                            y2,
                            lwScaled
                        );
                        this._addTriangleCoords(coords, arc0corners, color);
                        this._addTriangleCoords(coords, arc1corners, color);
                    }
                }
                // Thicken the actual "node" portion, extending from the center
                // of the layout
                x1 = this.getNodeInfo(node, "xc0");
                y1 = this.getNodeInfo(node, "yc0");
                x2 = this.getX(node);
                y2 = this.getY(node);
                corners = VectorOps.computeBoxCorners(x1, y1, x2, y2, lwScaled);
                this._addTriangleCoords(coords, corners, color);
            } else {
                x1 = this.getX(parent);
                y1 = this.getY(parent);
                x2 = this.getX(node);
                y2 = this.getY(node);
                corners = VectorOps.computeBoxCorners(x1, y1, x2, y2, lwScaled);
                this._addTriangleCoords(coords, corners, color);
            }
        }

        this._drawer.loadThickNodeBuff(coords);
    };

    /**
     * Given a node and an arbitrary number, returns the maximum of the node's
     * x-coordinate and the arbitrary number.
     *
     * Assumes that the tree is in the Rectangular layout.
     *
     * @param {Number} node Postorder position of a node in the tree
     * @param {Number} m Arbitrary number
     *
     * @return {Number} maximum of (node's x-coordinate, m)
     */
    Empress.prototype._getMaxOfXAndNumber = function (node, m) {
        var x = this.getX(node);
        return Math.max(x, m);
    };

    /**
     * Given a node and an arbitrary number, returns the maximum of the node's
     * radius (its distance from (0, 0)) in the circular layout and the
     * arbitrary number.
     *
     * Assumes that the tree is in the Circular layout.
     *
     * NOTE that by radius we do not mean "the size of the node's circle"
     * -- instead we're referring to part of its polar coordinate position
     * (since those can be written as (radius, theta)).
     *
     * @param {Number} node Postorder position of a node in the tree
     * @param {Number} m Arbitrary number
     *
     * @return {Number} maximum of (node's radius, m)
     */
    Empress.prototype._getMaxOfRadiusAndNumber = function (node, m) {
        // We don't currently store nodes' radii, so we figure this
        // out by looking at the node's x-coordinate and angle.
        // Since x-coordinates are equal to r*cos(theta), we can
        // divide a given node's x-coordinate by cos(theta) to get
        // its radius. I know we can get the same result by
        // computing sqrt(x^2 + y^2) (a.k.a. distance from the
        // root at (0, 0)), but this seems faster. (There is still
        // probably an even faster way to do this though; maybe a
        // preorder traversal through the tree to see which tip has
        // the largest cumulative length, then scale that to the
        // radius value in the layout? Not sure if this step is a
        // bottleneck worth spending time working on, though.)
        var r = this.getX(node) / Math.cos(this.getNodeInfo(node, "angle"));
        return Math.max(r, m);
    };

    /**
     * Computes the closest-to-the-root point at which we can start drawing
     * barplots in the current layout.
     *
     * For the rectangular layout, this means looking for the rightmost node's
     * x-coordinate; for the circular layout, this means looking for the node
     * farthest away from the root's distance from the root (a.k.a. radius,
     * since the root is (0, 0) so we can think of the circular layout in terms
     * of polar coordinates).
     *
     * This function doesn't return anything; its only effects are updating
     * this._maxDisplacement and updating this._barplotUnit (which is
     * proportional to the max displacement).
     *
     * If the current layout does not support barplots, then
     * this._maxDisplacement is set to null.
     */
    Empress.prototype._computeMaxDisplacement = function () {
        var maxD = -Infinity;
        var compFunc;
        // The purpose of this variable is to make barplots have effectively
        // the same "thickness" from the user's perspective, proportional to
        // the tree's "thickness" (regardless of the layout).
        //
        // In the rectangular layout, this is set to 1, so that 100 barplot
        // units (the default length for all barplot layers, as of writing) is
        // 1/10th of the max displacement.
        //
        // Total tree width = 10
        //  __________
        // |   _       | |
        // |--|_       | |
        // |__         | |
        //
        // In the circular layout, the tree looks twice as "thick," because the
        // max displacement is only the radius of the circle:
        //
        // Total tree diameter = 20
        //
        //          |
        //       +--+
        //      / \
        //     /   \
        //    -+    +----------
        //          |
        //          |
        //
        // (... I don't know how to draw a circle of barplots around that in
        // ASCII art, but please feel free to imagine it :P)
        //
        // Anyway, to compensate for this, we use a factor of 2 for the
        // circular layout to make the barplots twice as thick (and therefore
        // scale with the tree diameter). I'm not 100% sure that this is the
        // best way to handle this problem, but it looks good enough and the
        // lengths are configurable anyway so I don't think it matters much.
        var layoutFactor;
        if (this._currentLayout === "Rectangular") {
            compFunc = "_getMaxOfXAndNumber";
            layoutFactor = 1;
        } else if (this._currentLayout === "Circular") {
            compFunc = "_getMaxOfRadiusAndNumber";
            layoutFactor = 2;
        } else {
            this._maxDisplacement = null;
            return;
        }
        for (var node of this._tree.postorderTraversal()) {
            if (this._tree.isleaf(this._tree.postorderselect(node))) {
                maxD = this[compFunc](node, maxD);
            }
        }
        this._maxDisplacement = maxD;
        this._barplotUnit = (this._maxDisplacement / 1000) * layoutFactor;
    };

    /**
     * Clears the barplot buffer and re-draws the tree.
     *
     * This is useful for immediately disabling barplots, for example if the
     * layout is switched to one that doesn't support barplots (e.g. unrooted)
     * or if the user unchecks the "Draw barplots?" checkbox.
     */
    Empress.prototype.undrawBarplots = function () {
        this._drawer.loadBarplotBuff([]);
        this.drawTree();
        this._barplotsDrawn = false;
    };

    /**
     * Computes the coordinate data needed for drawing a collection of barplot
     * layer(s), as well as additional information needed for populating the
     * corresponding barplot legends.
     *
     * Similar to this.getCoords().
     *
     * @param {Array} layers Collection of BarplotLayer objects. Layers will be
     *                       drawn starting from the edge of the tree and going
     *                       outwards: the first layer in the array will be the
     *                       innermost and the last will be the outermost
     *                       (ignoring barplot border layers, which may be
     *                       added depending on the BarplotPanel's state).
     *
     * @returns {Object} Contains three entries:
     *                   -coords: An array of coordinate data, in the format
     *                    [x, y, RGB...]
     *                   -colorers: An Array of the same length as the number
     *                    of barplot layers containing in each position either
     *                    a Colorer object (for layers for which a color legend
     *                    should be shown) or null (for layers for which no
     *                    color legend should be shown).
     *                   -lengthExtrema: An Array of the same length as the
     *                    number of barplot layers containing in each position
     *                    either another Array of two elements (the minimum and
     *                    maximum value to be shown in a length legend) or
     *                    null (for layers for which no length legend should be
     *                    shown).
     *
     * @throws {Error} If any of the following conditions are met:
     *                 -One of the layers is of barplot type "fm" and:
     *                    -A field with < 2 unique numeric values is used to
     *                     scale colors
     *                    -A field with < 2 unique numeric values is used to
     *                     scale lengths
     *                    -Length scaling is attempted, and the layer's
     *                     scaleLengthByFMMax attribute is smaller than its
     *                     scaleLengthByFMMin attribute
     */
    Empress.prototype.getBarplotData = function (layers) {
        var scope = this;

        if (!this._barplotPanel.isLayoutSupported(this._currentLayout)) {
            throw new Error(
                "Non-barplot-supporting layout '" +
                    this._currentLayout +
                    "' in use."
            );
        }

        // The main thing that will be returned by this function
        var barplotBuffer = [];

        // Add on a gap between the closest-to-the-root point at which we can
        // start drawing barplots, and the first barplot layer. (It's possible
        // for this._barplotPanel.distBtwnTreeAndBarplots to be 0, in which
        // case there isn't a gap -- this looks kinda bad if node circles are
        // drawn because the node circle of the tip(s) at this max displacement
        // are partially covered by the barplots -- hence why this isn't the
        // default).
        var maxD =
            this._maxDisplacement +
            this._barplotPanel.distBtwnTreeAndBarplots * this._barplotUnit;

        // As we iterate through the layers, we'll store the "previous layer
        // max D" as a separate variable. This will help us easily work with
        // layers of varying lengths.
        var prevLayerMaxD = maxD;

        // As we iterate through the layers, we'll also store the Colorer
        // that was used for each layer (or null, if no Colorer was used --
        // i.e. for feature metadata barplots with no color encoding). At the
        // end of this function, when we know that all barplots are valid,
        // we'll populate / clear legends accordingly.
        var colorers = [];

        // Also, we keep track of length-scaling information as well. These are
        // just arrays of [min val, max val]. (Or they'll just be null, if no
        // length scaling was done -- this is always the case for e.g. stacked
        // sample metadata barplots.)
        var lengthExtrema = [];

        _.each(layers, function (layer) {
            if (scope._barplotPanel.useBorders) {
                prevLayerMaxD = scope.addBorderBarplotLayerCoords(
                    barplotBuffer,
                    prevLayerMaxD
                );
            }
            var layerInfo;
            // Normally I'd just set addLayerFunc as a reference to
            // scope.addSMBarplotLayerCoords (or ...FM...), but that apparently
            // breaks references to "this". Using func names is a workaround.
            var addLayerFunc;
            if (layer.barplotType === "sm") {
                addLayerFunc = "addSMBarplotLayerCoords";
            } else {
                addLayerFunc = "addFMBarplotLayerCoords";
            }
            // The meat of the work here: compute the coordinates needed for
            // each barplot layer. These functions may throw errors as needed
            // if certain selections are invalid.
            layerInfo = scope[addLayerFunc](
                layer,
                barplotBuffer,
                prevLayerMaxD
            );
            prevLayerMaxD = layerInfo[0];
            colorers.push(layerInfo[1]);
            lengthExtrema.push(layerInfo[2]);
        });
        // Add a border on the outside of the outermost layer
        if (this._barplotPanel.useBorders) {
            this.addBorderBarplotLayerCoords(barplotBuffer, prevLayerMaxD);
        }
        return {
            coords: barplotBuffer,
            colorers: colorers,
            lengthExtrema: lengthExtrema,
        };
    };

    /**
     * Returns the current BarplotLayers owned by the BarplotPanel.
     *
     * @returns {Array} Array of BarplotLayer objects.
     */
    Empress.prototype.getBarplotLayers = function () {
        return this._barplotPanel.layers;
    };

    /**
     * Draws barplots on the tree.
     *
     * @throws {Error} If user selections for a barplot layer are invalid; see
     *                 this.getBarplotData() for details.
     */
    Empress.prototype.drawBarplots = function () {
        var scope = this;
        var layers = this.getBarplotLayers();
        var barplotData = this.getBarplotData(layers);
        // NOTE that we purposefuly don't clear the barplot buffer until we
        // know all of the barplots are valid. If we were to call
        // this.loadBarplotBuff([]) at the start of this function, then if we'd
        // error out in this.getBarplotData(), the barplot buffer would be
        // cleared without the tree being redrawn; this would result in the
        // barplots disappearing the next time the user did something that
        // prompted a redrawing of the tree (e.g. zooming or panning), which
        // would be confusing.
        this._drawer.loadBarplotBuff([]);
        this._drawer.loadBarplotBuff(barplotData.coords);
        this.drawTree();

        // By the same logic, now we can safely update the barplot legends to
        // match the barplots that are now drawn.
        _.each(barplotData.colorers, function (colorer, layerIndex) {
            if (_.isNull(colorer)) {
                layers[layerIndex].clearColorLegend();
            } else {
                layers[layerIndex].populateColorLegend(colorer);
            }
        });
        _.each(barplotData.lengthExtrema, function (valSpan, layerIndex) {
            if (_.isNull(valSpan)) {
                layers[layerIndex].clearLengthLegend();
            } else {
                layers[layerIndex].populateLengthLegend(...valSpan);
            }
        });

        // Finally, we can say that barplots have been drawn :)
        this._barplotsDrawn = true;
    };

    /**
     * Adds a sample metadata barplot layer's coordinates to an array.
     *
     * @param {BarplotLayer} layer The layer to be drawn.
     * @param {Array} coords The array to which the coordinates for this layer
     *                       will be added.
     * @param {Number} prevLayerMaxD The "displacement" (either in
     *                               x-coordinates, or in radius coordinates)
     *                               to use as the starting point for drawing
     *                               this layer's bars.
     *
     * @return {Array} layerInfo An array containing three elements:
     *                           1. The maximum displacement of a bar within
     *                              this layer (this should really just be
     *                              prevLayerMaxD + layer.lengthSM, since all
     *                              tips' bars in a stacked sample metadata
     *                              barplot have the same length)
     *                           2. The Colorer used to assign colors to sample
     *                              metadata values
     *                           3. Just null (in the future, this could be
     *                              changed to provide length-scaling legend
     *                              information, as is done in
     *                              addFMBarplotLayerCoords(); however for now
     *                              that isn't supported.)
     */
    Empress.prototype.addSMBarplotLayerCoords = function (
        layer,
        coords,
        prevLayerMaxD
    ) {
        var scope = this;
        var sortedUniqueValues = this.getUniqueSampleValues(
            layer.colorBySMField
        );
        var colorer = new Colorer(
            layer.colorBySMColorMap,
            sortedUniqueValues,
            undefined,
            undefined,
            layer.colorBySMColorReverse
        );
        var sm2color = colorer.getMapRGB();
        // Do most of the hard work: compute the frequencies for each tip (only
        // the tips present in the BIOM table, that is)
        var feature2freqs = this._biom.getFrequencyMap(layer.colorBySMField);

        // Only bother computing the halfyrscf / halfAngleRange value we need.
        // (this._tree.numleaves() does iterate over the full tree, at least
        // as of writing, so avoiding calling it if possible is a good idea.)
        // NOTE: This code is duplicated between this function and
        // addFMBarplotLayerCoords(). Not sure if it's worth the work to
        // abstract it, though, since it boils down to ~6 lines.
        var halfyrscf, halfAngleRange;
        if (this._currentLayout === "Rectangular") {
            // Bar thickness (rect layout barplots)
            halfyrscf = this._yrscf / 2;
        } else {
            // Bar thickness (circular layout barplots)
            // This is really (2pi / # leaves) / 2, but the 2s cancel
            // out so it's just pi / # leaves
            halfAngleRange = Math.PI / this._tree.numleaves();
        }

        var layerLength = layer.lengthSM * this._barplotUnit;

        // For each tip in the BIOM table...
        // (We implicitly ignore [and don't draw anything for] tips that
        // *aren't* in the BIOM table.)
        _.each(feature2freqs, function (freqs, node) {
            // This variable defines the left x-coordinate (or inner radius)
            // for drawing the next "section" of the stacked barplot.
            // It'll be updated as we iterate through the unique values in this
            // sample metadata field below.
            var prevSectionMaxD = prevLayerMaxD;

            // Compute y-coordinate / angle information up front. Doing this
            // here lets us compute this only once per tip (per layer), rather
            // than computing this for every section in the stacked barplot --
            // doable b/c this information is constant through the sections.
            var y, ty, by;
            var angleInfo;
            if (scope._currentLayout === "Rectangular") {
                y = scope.getY(node);
                ty = y + halfyrscf;
                by = y - halfyrscf;
            } else {
                // NOTE: In this function and in addFMBarplotLayerCoords(), we
                // don't bother checking if scope._currentLayout is not
                // Rectangular / Circular. This should already have been
                // checked for by the caller.
                angleInfo = scope._getNodeAngleInfo(node, halfAngleRange);
            }

            // For each unique value for this sample metadata field...
            // NOTE: currently we iterate through all of sortedUniqueValues
            // once for every tip in the table, detecting and skipping
            // unique values where no samples contain this tip.
            // The reason we do things this way, rather than just
            // iterating directly over the keys of this tip's Object within
            // the frequency map, is that we want to ensure that unique
            // values are processed in the same order for every tip (so for
            // a "body site" barplot you'd always see e.g. gut, left palm,
            // right palm, tongue in that order).
            //
            // Ideally we'd skip having to do this full iteration, though,
            // and only look at the unique values containing this tip from
            // the start (saving time). This might require refactoring the
            // output of BiomTable.getFrequencyMap(), though.
            for (var v = 0; v < sortedUniqueValues.length; v++) {
                var smVal = sortedUniqueValues[v];
                var freq = freqs[smVal];
                // Ignore sample metadata values where no sample with this
                // value contains this tip. We can detect this using
                // !_.isUndefined() because freqs should only include
                // entries for metadata values where this feature is
                // present in at least one sample with that value.
                if (!_.isUndefined(freq)) {
                    var sectionColor = sm2color[smVal];
                    var barSectionLen = layerLength * freq;
                    // Assign each unique sample metadata value a length
                    // proportional to its, well, proportion within the sample
                    // presence information for this tip.
                    var thisSectionMaxD = prevSectionMaxD + barSectionLen;
                    if (scope._currentLayout === "Rectangular") {
                        scope._addRectangularBarCoords(
                            coords,
                            prevSectionMaxD,
                            thisSectionMaxD,
                            by,
                            ty,
                            sectionColor
                        );
                    } else {
                        scope._addCircularBarCoords(
                            coords,
                            prevSectionMaxD,
                            thisSectionMaxD,
                            angleInfo,
                            sectionColor
                        );
                    }
                    prevSectionMaxD = thisSectionMaxD;
                }
            }
        });
        // The bar lengths are identical for all tips in this layer, so no need
        // to do anything fancy to compute the maximum displacement. (So the
        // max displacement is just the initial max displacement plus the
        // length for each bar in this layer.)
        //
        // null is the final element in this list because, as mentioned above,
        // length-scaling is currently not supported for sample metadata
        // barplots. The null indicates that no length legend should be drawn
        // for this layer. When we get around to supporting scaling sample
        // metadata barplots by length (see issue #353 on GitHub), we'll just
        // need to replace the null.
        return [prevLayerMaxD + layerLength, colorer, null];
    };

    /**
     * Adds a feature metadata barplot layer's coordinates to an array.
     *
     * @param {BarplotLayer} layer The layer to be drawn.
     * @param {Array} coords The array to which the coordinates for this layer
     *                       will be added.
     * @param {Number} prevLayerMaxD The "displacement" (either in
     *                               x-coordinates, or in radius coordinates)
     *                               to use as the starting point for drawing
     *                               this layer's bars.
     *
     * @return {Array} layerInfo An array containing three elements:
     *                           1. The maximum displacement of a bar within
     *                              this layer
     *                           2. The Colorer used to assign colors to
     *                              feature metadata values, if layer.colorByFM
     *                              is truthy. (If layer.colorByFM is falsy,
     *                              then this will just be null, indicating
     *                              that no color legend should be shown for
     *                              this layer.)
     *                           3. If layer.scaleLengthByFM is truthy, an
     *                              array containing two elements:
     *                              1. the minimum value in the layer's
     *                                 layer.scaleLengthByFMField field.
     *                              2. the maximum value in the layer's
     *                                 layer.scaleLengthByFMField field.
     *                              If layer.scaleLengthByFM is falsy, then
     *                              this will just be null, indicating that no
     *                              length legend should be shown for this
     *                              layer.
     *
     * @throws {Error} If continuous color or length scaling is requested, but
     *                 the feature metadata field used for either scaling
     *                 operation does not contain at least two unique numeric
     *                 values.
     */
    Empress.prototype.addFMBarplotLayerCoords = function (
        layer,
        coords,
        prevLayerMaxD
    ) {
        var maxD = prevLayerMaxD;
        var colorer = null;
        var fm2color, colorFMIdx;
        var lenValMin = null;
        var lenValMax = null;
        var fm2length, lengthFMIdx;
        // Map feature metadata values to colors, if requested (i.e. if
        // layer.colorByFM is true). If not requested, we'll just use the
        // layer's default color.
        if (layer.colorByFM) {
            var sortedUniqueColorValues;
            if (layer.colorByFMMostFreq) {
                sortedUniqueColorValues = this.getUniqueFeatureMetadataInfo(
                    layer.colorByFMField,
                    "tip",
                    layer.colorByFMMostFreqN
                ).sortedUniqueValues;
            } else {
                sortedUniqueColorValues = this.getUniqueFeatureMetadataInfo(
                    layer.colorByFMField,
                    "tip"
                ).sortedUniqueValues;
            }
            // If this field is invalid then an error would have been
            // raised in this.getUniqueFeatureMetadataInfo().
            // (But... it really shouldn't be.)
            colorFMIdx = _.indexOf(
                this._featureMetadataColumns,
                layer.colorByFMField
            );
            // We pass the true/false value of the "Continuous values?"
            // checkbox to Colorer regardless of if the selected color map
            // is discrete or sequential/diverging. This is because the Colorer
            // class constructor is smart enough to ignore useQuantScale = true
            // if the color map is discrete in the first place. (This is tested
            // in the Colorer tests; ctrl-F for "CVALDISCRETETEST" in
            // tests/test-colorer.js to see this.)
            try {
                colorer = new Colorer(
                    layer.colorByFMColorMap,
                    sortedUniqueColorValues,
                    layer.colorByFMContinuous,
                    layer.uniqueNum,
                    layer.colorByFMColorReverse
                );
            } catch (err) {
                // If the Colorer construction failed (should only have
                // happened if the user asked for continuous values but the
                // selected field doesn't have at least 2 unique numeric
                // values), then we open a toast message about this error and
                // then raise it again (with some more context, e.g. the field
                // name / barplot layer number). This lets us bail out of
                // drawing barplots while still keeping the user aware of why
                // nothing just got drawn/updated.
                var msg =
                    "Error with assigning colors in barplot layer " +
                    layer.num +
                    ": " +
                    'the feature metadata field "' +
                    layer.colorByFMField +
                    '" has less than 2 unique numeric values.';
                util.toastMsg(msg, 5000);
                throw msg;
            }
            fm2color = colorer.getMapRGB();
        }

        // Next, map feature metadata values to lengths if requested
        if (layer.scaleLengthByFM) {
            var sortedUniqueLengthValues = this.getUniqueFeatureMetadataInfo(
                layer.scaleLengthByFMField,
                "tip"
            ).sortedUniqueValues;
            lengthFMIdx = _.indexOf(
                this._featureMetadataColumns,
                layer.scaleLengthByFMField
            );
            try {
                [fm2length, lenValMin, lenValMax] = util.assignBarplotLengths(
                    sortedUniqueLengthValues,
                    layer.scaleLengthByFMMin,
                    layer.scaleLengthByFMMax,
                    layer.num,
                    layer.scaleLengthByFMField
                );
            } catch (err) {
                // Fail gracefully, similarly to how we handle Colorer errors
                // above
                util.toastMsg(err.message, 5000);
                throw err.message;
            }
        }

        // Now that we know how to encode each tip's bar, we can finally go
        // iterate through the tree and create bars for the tips.
        var halfyrscf, halfAngleRange;
        if (this._currentLayout === "Rectangular") {
            halfyrscf = this._yrscf / 2;
        } else {
            halfAngleRange = Math.PI / this._tree.numleaves();
        }
        // NOTE that, for drawing a barplot layer representing a taxonomy
        // column, we are essentially doing the work here of "reassembling"
        // the ancestor taxonomy with the child taxonomy info twice -- once
        // when we call this.getUniqueFeatureMetadataInfo() above, and again
        // as we go through this loop and look at each tip (this is done for
        // each tip by the "retrieval function" mentioned below).
        //
        // It would be ideal to use the mapping information returned by
        // this.getUniqueFeatureMetadataInfo() to avoid having to repeat this
        // work, although this would likely require restructuring the rest
        // of this function -- might be too much work for its own good.
        for (var node of this._tree.postorderTraversal()) {
            if (this._tree.isleaf(this._tree.postorderselect(node))) {
                var name = this.getNodeInfo(node, "name");
                var fm;
                // Assign this tip's bar a color
                var color;
                if (layer.colorByFM) {
                    // Get a function that'll retrieve feature metadata from
                    // this field for us. As of writing, only does anything
                    // special for certain taxonomy columns.
                    var getValFromColorFM = this._getFMValRetrievalFunction(
                        layer.colorByFMField
                    );

                    if (_.has(this._tipMetadata, node)) {
                        fm = getValFromColorFM(this._tipMetadata[node]);
                        if (_.has(fm2color, fm)) {
                            color = fm2color[fm];
                        } else {
                            // This tip has metadata, but its value for this
                            // field is non-numeric. Unlike Emperor, we don't
                            // assign a "NaN color" for these non-numeric vals.
                            // We could change this if requested.
                            continue;
                        }
                    } else {
                        // Don't draw a bar if this tip doesn't have
                        // feature metadata and we're coloring bars by
                        // feature metadata
                        continue;
                    }
                } else {
                    color = layer.defaultColor;
                }

                // Assign this tip's bar a length
                var length;
                if (layer.scaleLengthByFM) {
                    // Get a function that'll retrieve feature metadata from
                    // this field for us. As of writing, this currently is
                    // not especially useful for length scaling, since this
                    // function only does something special for taxonomy
                    // columns -- and those shouldn't be numeric. However,
                    // using this function as the middle-man here ensures
                    // consistency with how the other uses of feature metadata
                    // work (in case we define further special cases later on).
                    var getValFromLengthFM = this._getFMValRetrievalFunction(
                        layer.scaleLengthByFMField
                    );
                    if (_.has(this._tipMetadata, node)) {
                        fm = getValFromLengthFM(this._tipMetadata[node]);
                        if (_.has(fm2length, fm)) {
                            length = fm2length[fm];
                        } else {
                            // This tip has metadata, but its value for
                            // this field is non-numeric
                            continue;
                        }
                    } else {
                        // This tip has no metadata
                        continue;
                    }
                } else {
                    length = layer.defaultLength;
                }

                if (length === 0) {
                    // This tip maps to a length of 0, so don't waste
                    // resources trying to draw it.
                    continue;
                }

                // Update maxD if needed
                var thisLayerMaxD = prevLayerMaxD + length * this._barplotUnit;
                if (thisLayerMaxD > maxD) {
                    maxD = thisLayerMaxD;
                }

                // Finally, add this tip's bar data to an array of data
                // describing the bars to draw
                if (this._currentLayout === "Rectangular") {
                    var y = this.getY(node);
                    var ty = y + halfyrscf;
                    var by = y - halfyrscf;
                    this._addRectangularBarCoords(
                        coords,
                        prevLayerMaxD,
                        thisLayerMaxD,
                        by,
                        ty,
                        color
                    );
                } else {
                    this._addCircularBarCoords(
                        coords,
                        prevLayerMaxD,
                        thisLayerMaxD,
                        this._getNodeAngleInfo(node, halfAngleRange),
                        color
                    );
                }
            }
        }
        var lenValSpan = _.isNull(lenValMin) ? null : [lenValMin, lenValMax];
        return [maxD, colorer, lenValSpan];
    };

    /**
     * Adds coordinates for a "border" barplot layer to an array.
     *
     * @param {Array} coords The array to which the coordinates for this
     *                       "layer" will be added.
     * @param {Number} prevLayerMaxD The "displacement" (either in
     *                               x-coordinates, or in radius coordinates)
     *                               to use as the starting point for drawing
     *                               this layer's bars.
     *
     * @return {Number} maxD The maximum displacement of a bar within this
     *                       layer. This is really just prevLayerMaxD +
     *                       this._barplotPanel.borderLength.
     */
    Empress.prototype.addBorderBarplotLayerCoords = function (
        coords,
        prevLayerMaxD
    ) {
        var borderColor = this._barplotPanel.borderColor;
        var borderLength = this._barplotPanel.borderLength;
        var maxD = prevLayerMaxD + borderLength * this._barplotUnit;
        // TODO: Should be changed when the ability to change the background
        // color is added. Basically, we get a "freebie" if the border color
        // matches the background color, and we don't need to draw anything --
        // we can just increase the displacement and leave it at that.
        // (This works out very well if this is the "outermost" border -- then
        // we really don't need to do anything.)
        if (borderColor === Colorer.rgbToFloat(this._drawer.CLR_COL_RGB)) {
            return maxD;
        }
        // ... Otherwise, we actually have to go and create bars
        var halfyrscf, halfAngleRange;
        if (this._currentLayout === "Rectangular") {
            halfyrscf = this._yrscf / 2;
        } else {
            halfAngleRange = Math.PI / this._tree.numleaves();
        }
        // Currently, this just draws a bar for every tip. This is relatively
        // slow! For the rectangular layout, it should be possible to speed
        // this up by figuring out the topmost and bottommost node and then
        // drawing just two triangles (one rectangle, based on their y-values).
        // For the circular layout, how to speed this up is less clear -- I
        // suspect it should be possible using WebGL and some fancy
        // trigonometry somehow, but I'm not sure.
        for (var node of this._tree.postorderTraversal()) {
            if (this._tree.isleaf(this._tree.postorderselect(node))) {
                if (this._currentLayout === "Rectangular") {
                    var y = this.getY(node);
                    var ty = y + halfyrscf;
                    var by = y - halfyrscf;
                    this._addRectangularBarCoords(
                        coords,
                        prevLayerMaxD,
                        maxD,
                        by,
                        ty,
                        borderColor
                    );
                } else {
                    this._addCircularBarCoords(
                        coords,
                        prevLayerMaxD,
                        maxD,
                        this._getNodeAngleInfo(node, halfAngleRange),
                        borderColor
                    );
                }
            }
        }
        return maxD;
    };

    /**
     *
     * Color the tree by sample groups
     *
     * This method assumes we receive a list of samples and colors from
     * Emperor then it goes ahead and creates one group per color.
     *
     * @param {Array} sampleGroups - A list of sample identifiers
     */
    Empress.prototype.colorSampleGroups = function (sampleGroups) {
        var observationsPerGroup = {},
            obs;

        // get a group of observations per color
        for (var group in sampleGroups) {
            obs = this._biom.getObservationUnionForSamples(sampleGroups[group]);
            observationsPerGroup[group] = new Set(obs);
        }

        // project to ancestors
        observationsPerGroup = this._projectObservations(
            observationsPerGroup,
            this.ignoreAbsentTips
        );

        for (group in observationsPerGroup) {
            obs = Array.from(observationsPerGroup[group]);

            // convert hex string to rgb number
            var rgb = Colorer.hex2RGB(group);

            for (var i = 0; i < obs.length; i++) {
                this.setNodeInfo(obs[i], "color", rgb);
            }
        }

        this.drawTree();
    };

    /**
     * Color the tree using sample metadata
     *
     * @param {String} cat Sample metadata category to use
     * @param {String} color Color map to use
     * @param {Boolean} reverse Defaults to false. If true, the color scale
     *                         will be reversed, with respect to its default
     *                         orientation.
     *
     * @return {Object} If there exists at least one group with unique features
     *                  then an object will be returned that maps groups with
     *                  unique features to a color. If there doesn't exist a
     *                  group with unique features then null will be returned.
     */
    Empress.prototype.colorBySampleCat = function (
        cat,
        color,
        reverse = false
    ) {
        var tree = this._tree;
        var obs = this._biom.getObsBy(cat);
        var categories = Object.keys(obs);

        // Assign colors to categories
        var colorer = new Colorer(
            color,
            categories,
            undefined,
            undefined,
            reverse
        );
        // colors for drawing the tree
        var cm = colorer.getMapRGB();
        // colors for the legend
        var keyInfo = colorer.getMapHex();

        // shared by the following for loops
        var i, j, category;

        // convert observation IDs to _treeData keys
        for (i = 0; i < categories.length; i++) {
            category = categories[i];
            obs[category] = new Set(obs[category]);
        }

        // Assign internal nodes to appropriate category based on their
        // children. Note that _projectObservations()'s returned obs will
        // not contain categories that aren't unique to any tips. This is why
        // we created a Colorer above, so that we can include all unique sample
        // metadata values in the color map / legend.
        obs = this._projectObservations(obs, this.ignoreAbsentTips);

        // If there aren't *any* sample metadata values unique to any tips,
        // then return null so that the caller can warn the user.
        if (Object.keys(obs).length === 0) {
            return null;
        }

        // assigns node in obs to groups in this._groups
        this.assignGroups(obs);

        // color tree
        this._colorTree(obs, cm);

        this.updateLegendCategorical(cat, keyInfo);

        return keyInfo;
    };

    /**
     * Returns a function that retrieves values for a feature metadata column.
     *
     * The returned function takes as input an Array specifying a "row" in the
     * feature metadata (where each value corresponds to a different feature
     * metadata column: e.g. one very simple row might be
     * ["Bacteria", "Firmicutes", "1.25"], if the only feature metadata columns
     * are "Level 1", "Level 2", and "SomeRandomNumber").
     *
     * The "basic" case is that the returned function just retrieves a single
     * value from this row (e.g. if fmCol is "SomeRandomNumber", then the
     * returned function should retrieve "1.25" from the aforementioned example
     * row). However, it's possible for the returned function to behave
     * differently in special cases. As of writing, the only "special case" is
     * when fmCol is a non-highest-rank taxonomy column EMPress' Python code
     * produced (e.g. "Level 2" in the example above) -- in this case, the
     * returned function will retrieve and combine multiple values, producing
     * a merged taxonomy string down to a given level (e.g.
     * "Bacteria; Firmicutes").
     *
     * @param {String} fmCol Column in the feature metadata.
     * @return {Function} Takes as input a row of feature metadata (an Array),
     *                    and retrieves the "value" for fmCol from this row
     *                    (which may just mean returning a single element from
     *                    the row, or combining multiple columns' values) --
     *                    the behavior is dependent on fmCol.
     * @throws {Error} If fmCol is not present in this._featureMetadataColumns.
     */
    Empress.prototype._getFMValRetrievalFunction = function (fmCol) {
        var getValFromFM;
        var taxIdx = _.indexOf(this._splitTaxonomyColumns, fmCol);
        var fmIdx = _.indexOf(this._featureMetadataColumns, fmCol);
        if (fmIdx < 0) {
            throw 'Feature metadata column "' + cat + '" not present in data.';
        }
        if (taxIdx <= 0) {
            // If this feature metadata column is not in the "split taxonomy
            // columns" (i.e. taxIdx is -1), or if this feature metadata column
            // corresponds to the highest (and therefore first) taxonomy level
            // (e.g. "Kingdom" -- in this case taxIdx will be 0), then, when
            // extracting feature metadata from a given row, we can just get
            // this column's single value in that row.
            return function (fmRow) {
                return fmRow[fmIdx];
            };
        } else {
            // If this feature metadata column corresponds to a taxonomy level
            // below the highest one (e.g. phylum, or class, ...) then we want
            // to handle it specially -- see #473 on GitHub. We'll do this by
            // recording all the "indices" of the feature metadata columns
            // corresponding to the ancestors above this feature metadata
            // column (and then this column itself). This makes it easier to
            // identify all the ancestral information for a given taxonomy
            // entry.
            var ancestorFMIndices = [];
            // We can use a basic for loop starting at 0 because
            // this._splitTaxonomyColumns are in order
            for (var i = 0; i < taxIdx; i++) {
                var currTaxCol = this._splitTaxonomyColumns[i];
                var currTaxColFMIdx = _.indexOf(
                    this._featureMetadataColumns,
                    currTaxCol
                );
                ancestorFMIndices.push(currTaxColFMIdx);
            }
            // We already know the index of the column we end at, so just put
            // it here at the end manually. (Saving this extra work probably
            // won't make an appreciable time difference, but it feels nice :)
            ancestorFMIndices.push(fmIdx);
            return function (fmRow) {
                var totalFMVal = "";
                _.each(ancestorFMIndices, function (ancestorFMIdx, ii) {
                    // Separate adjacent levels in the resulting f.m. value
                    // shown: e.g. "k__Bacteria; p__Cyanobacteria"
                    if (ii > 0) {
                        totalFMVal += "; ";
                    }
                    totalFMVal += fmRow[ancestorFMIdx];
                });
                return totalFMVal;
            };
        }
    };

    /**
     * Retrieve unique value information for a feature metadata field.
     *
     * @param {String} cat The feature metadata column to find information for.
     * @param {String} method Defines what feature metadata to check.
     *                        If this is "tip", then only tip-level feature
     *                        metadata will be used. If this is "all", then
     *                        this will use both tip and internal node feature
     *                        metadata. If this is anything else, this will
     *                        throw an error.
     * @param {Number or null} mostFreqN If this is a Number, this function
     *                                   will limit sortedUniqueValues and
     *                                   uniqueValueToFeatures to this Number
     *                                   of "most frequent" unique values in
     *                                   cat (e.g. if cat is "Phylum" and
     *                                   mostFreqN is 5, this will only
     *                                   consider the top 5 most common phyla).
     *                                   Remaining nodes will be accounted for
     *                                   in otherValueFeatures.
     *                                   If this is null, or if this is a
     *                                   Number and it's greater than or
     *                                   equal to the number of unique
     *                                   values in cat, this will have no
     *                                   effect (all unique values will be
     *                                   assigned a color, regardless of how
     *                                   many features have this value).
     *
     * @return {Object} An object with three keys:
     *                  -sortedUniqueValues: maps to an Array of the unique
     *                   values in this feature metadata field, sorted using
     *                   util.naturalSort().
     *                  -uniqueValueToFeatures: maps to an Object which maps
     *                   the unique values in this feature metadata column to
     *                   an array of the node name(s) with each value.
<<<<<<< HEAD
     *                  -otherValueFeatures: maps to an Array of the node
     *                   name(s) that had feature metadata values in this field
     *                   besides the ones represented in sortedUniqueValues /
     *                   uniqueValueToFeatures, if any -- this will be an empty
     *                   Array unless mostFreqN is a Number (and even then it
     *                   still might be an empty Array if mostFreqN is larger
     *                   than the number of unique values in this f.m. field).
     *
     * @throws {Error} If any of the following cases are met:
     *                 -cat is not present in the feature metadata
     *                 -method is not "tip" or "all"
     *                 -mostFreqN is not null (so it should be a Number or
     *                  something that acts like a Number), and it's < 1
     */
    Empress.prototype.getUniqueFeatureMetadataInfo = function (
        cat,
        method,
        mostFreqN = null
    ) {
=======
     * @throws {Error} If any of the following conditions are met:
     *                 -If cat is not present in this._featureMetadataColumns
     *                 -If method is not "tip" or "all"
     */
    Empress.prototype.getUniqueFeatureMetadataInfo = function (cat, method) {
>>>>>>> c950cb46
        // In order to access feature metadata for a given node, we need to
        // find the 0-based index in this._featureMetadataColumns that the
        // specified f.m. column corresponds to. (We *could* get around this by
        // generating a mapping of f.m. column name -> index in Python, but I
        // don't expect that f.m. columns will be very large and this is only
        // done once per coloring operation so this shouldn't be a bottleneck.)
        var fmIdx = _.indexOf(this._featureMetadataColumns, cat);
        if (fmIdx < 0) {
            throw 'Feature metadata column "' + cat + '" not present in data.';
        }

        // The coloring method influences how much of the feature metadata
        // we'll look at. (While we're at it, validate the coloring method.)
        var fmObjs;
        if (method === "tip") {
            fmObjs = [this._tipMetadata];
        } else if (method === "all") {
            fmObjs = [this._tipMetadata, this._intMetadata];
        } else {
            throw 'F. metadata coloring method "' + method + '" unrecognized.';
        }

<<<<<<< HEAD
        var justTopN = !_.isNull(mostFreqN);
        // Before we actually go through the metadata, let's also validate the
        // mostFreqN parameter.
        if (justTopN && mostFreqN < 1) {
            throw "mostFreqN parameter is < 1. That doesn't make sense?";
        }
=======
        // Define how we're going to extract feature metadata for a given "row"
        // (i.e. for each entry in the feature metadata).
        var getValFromFM = this._getFMValRetrievalFunction(cat);
>>>>>>> c950cb46

        // Produce a mapping of unique values in this feature metadata
        // column to an array of the node name(s) with each value.
        var uniqueValueToFeatures = {};
        _.each(fmObjs, function (mObj) {
            _.mapObject(mObj, function (fmRow, node) {
                // need to convert to integer
                node = parseInt(node);
                // This is loosely based on how BIOMTable.getObsBy() works.
                var fmVal = getValFromFM(fmRow);
                if (_.has(uniqueValueToFeatures, fmVal)) {
                    uniqueValueToFeatures[fmVal].push(node);
                } else {
                    uniqueValueToFeatures[fmVal] = [node];
                }
            });
        });

        // If we don't care about filtering to the most frequent values (could
        // be due to mostFreqN being null, or mostFreqN being larger than the
        // number of unique values in the feature metadata categoriy) we can
        // skip over this part.
        if (justTopN && mostFreqN < _.size(uniqueValueToFeatures)) {
            // Produce a version of uniqueValueToFeatures where each unique
            // value maps to the number of nodes (features) with this value.
            var uniqueValueToFrequency = _.mapObject(
                uniqueValueToFeatures,
                function (nodes, uniqueValue) {
                    return nodes.length;
                }
            );
            // Sort the unique values in descending order of frequency.
            // The use of .sort() to sort an object's keys by its values in
            // this way was based on https://stackoverflow.com/a/16794116 --
            // shoutouts to Markus for having one letter off the coolest name.
            var uniqueValues = _.keys(uniqueValueToFeatures);
            var mostFreqUniqueValues = uniqueValues.sort(function (v1, v2) {
                return uniqueValueToFrequency[v2] - uniqueValueToFrequency[v1];
            });
            // Now that we have our most frequent feature metadata values, just
            // take the first (i.e. most frequent) N values from the sorted
            // array. Note that this breaks ties arbitrarily, although that
            // could be changed if desired.
            var mostFreqNUniqueValues = _.first(
                mostFreqUniqueValues,
                mostFreqN
            );

            // Subset uniqueValueToFeatures to the most frequent N unique
            // values
            var mostFreqNUniqueValuesToFeatures = _.pick(
                uniqueValueToFeatures,
                mostFreqNUniqueValues
            );

            // Do the opposite of the above -- remove the most frequent N
            // unique values from uniqueValueToFeatures. Then extract all the
            // feature names and store them in "otherValueFeatures", which we
            // return to the caller so that these features can be labelled as
            // "Other"
            var otherUniqueValuesToFeatures = _.omit(
                uniqueValueToFeatures,
                mostFreqNUniqueValues
            );
            var otherValueFeatures = _.flatten(
                _.values(otherUniqueValuesToFeatures)
            );

            return {
                // Note that we don't actually sort these values by name --
                // instead we leave them in descending order of frequency
                sortedUniqueValues: mostFreqNUniqueValues,
                uniqueValueToFeatures: mostFreqNUniqueValuesToFeatures,
                otherValueFeatures: otherValueFeatures,
            };
        } else {
            var sortedUniqueValues = util.naturalSort(
                _.keys(uniqueValueToFeatures)
            );
            return {
                sortedUniqueValues: sortedUniqueValues,
                uniqueValueToFeatures: uniqueValueToFeatures,
                otherValueFeatures: [],
            };
        }
        throw "How did you even get here?";
    };

    /**
     * Color the tree based on a feature metadata column.
     *
     * @param {String} cat The feature metadata column to color nodes by.
     *                     This must be present in this._featureMetadataColumns
     *                     or an error will be thrown.
     * @param {String} color The name of the color map to use.
     * @param {String} method Defines how coloring is done. If this is "tip",
     *                        then only tip-level feature metadata will be
     *                        used, and (similar to sample coloring) upwards
     *                        propagation of unique values will be done in
     *                        order to color internal nodes where applicable.
     *                        If this is "all", then this will use both tip and
     *                        internal node feature metadata without doing any
     *                        propagation. If this is anything else, this will
     *                        throw an error.
     * @param{Boolean} reverse Defaults to false. If true, the color scale
     *                         will be reversed, with respect to its default
     *                         orientation.
     *
     * @return {Object} Maps unique values in this f. metadata column to colors
     */
    Empress.prototype.colorByFeatureMetadata = function (
        cat,
        color,
        method,
        reverse = false
    ) {
        var fmInfo = this.getUniqueFeatureMetadataInfo(cat, method);
        var sortedUniqueValues = fmInfo.sortedUniqueValues;
        var uniqueValueToFeatures = fmInfo.uniqueValueToFeatures;
        // convert observation IDs to _treeData keys. Notably, this includes
        // converting the values of uniqueValueToFeatures from Arrays to Sets.

        var obs = {};
        _.each(sortedUniqueValues, function (uniqueVal, i) {
            uniqueVal = sortedUniqueValues[i];
            obs[uniqueVal] = new Set(uniqueValueToFeatures[uniqueVal]);
        });

        // assign colors to unique values
        var colorer = new Colorer(
            color,
            sortedUniqueValues,
            undefined,
            undefined,
            reverse
        );
        // colors for drawing the tree
        var cm = colorer.getMapRGB();
        // colors for the legend
        var keyInfo = colorer.getMapHex();

        // Do upwards propagation only if the coloring method is "tip"
        if (method === "tip") {
            obs = this._projectObservations(obs, false);
        }

        // assigns nodes in to a group in this._group array
        this.assignGroups(obs);

        // color tree
        this._colorTree(obs, cm);

        this.updateLegendCategorical(cat, keyInfo);

        return keyInfo;
    };

    /*
     * Projects the groups in obs up the tree.
     *
     * This function performs two distinct operations:
     *      1) Removes the non-unique observations from each group in obs
     *         (i.e. performs an 'exclusive or' between each group).
     *
     *      2) Assigns each internal node to a group if all of its children belong
     *         to the same group.
     *@t
     *      3) Remove empty groups from return object.
     *
     * Note: All tips that are not passed into obs are considered to belong to
     *       a "not-represented" group, which will be omitted from the
     *       returned version of obs.
     *
     * @param {Object} obs Maps categories to a set of observations (i.e. tips)
     * @param {Bool} ignoreAbsentTips Whether absent tips should be ignored
     *                                during color propagation.
     *
     * @return {Object} returns A Map with the same group names that maps groups
                        to a set of keys (i.e. tree nodes) that are unique to
                        each group.
     */
    Empress.prototype._projectObservations = function (obs, ignoreAbsentTips) {
        var tree = this._tree,
            categories = Object.keys(obs),
            notRepresented = new Set(),
            i,
            j;

        if (!ignoreAbsentTips) {
            // find "non-represented" tips
            // Note: the following uses postorder traversal
            for (i of this._tree.postorderTraversal()) {
                if (tree.isleaf(tree.postorderselect(i))) {
                    var represented = false;
                    for (j = 0; j < categories.length; j++) {
                        if (obs[categories[j]].has(i)) {
                            represented = true;
                            break;
                        }
                    }
                    if (!represented) notRepresented.add(i);
                }
            }
        }

        // assign internal nodes to appropriate category based on children
        // iterate using postorder
        // Note that, although we don't explicitly iterate over the
        // root (at index tree.size) in this loop, we iterate over all its
        // descendants; so in the event that all leaves are unique,
        // the root can still get assigned to a group.
        for (i of this._tree.postorderTraversal()) {
            var node = i;
            var parent = tree.postorder(tree.parent(tree.postorderselect(i)));

            for (j = 0; j < categories.length; j++) {
                category = categories[j];

                // add internal nodes to groups
                if (obs[category].has(node)) {
                    obs[category].add(parent);
                }
                if (notRepresented.has(node)) {
                    notRepresented.add(parent);
                }
            }
        }

        var result = util.keepUniqueKeys(obs, notRepresented);

        // remove all groups that do not contain unique features
        result = _.pick(result, function (value, key) {
            return value.size > 0;
        });

        return result;
    };

    /**
     * Updates the tree based on obs and cm but does not draw a new tree.
     *
     * NOTE: The nodes in each category should be unique. The behavior of
     *       this function is undefined if nodes in each category are not
     *       unique.
     *
     * @param{Object} obs Maps categories to the unique nodes to be colored for
     *                    each category.
     * @param{Object} cm Maps categories to the colors to color their nodes
     *                   with. Colors should be represented as RGB number, for
     *                   example as is done in the color values of the output
     *                   of Colorer.getMapRGB().
     */
    Empress.prototype._colorTree = function (obs, cm) {
        var categories = util.naturalSort(Object.keys(obs));
        // color tree
        for (var i = 0; i < categories.length; i++) {
            category = categories[i];
            var keys = [...obs[category]];

            for (var j = 0; j < keys.length; j++) {
                var node = keys[j];
                this.setNodeInfo(node, "color", cm[category]);
                this.setNodeInfo(node, "isColored", true);
            }
        }
    };

    /**
     * Sets the color of the tree back to default
     */
    Empress.prototype.resetTree = function () {
        for (var node = 1; node <= this._tree.size; node++) {
            this.setNodeInfo(node, "color", this.DEFAULT_COLOR);
            this.setNodeInfo(node, "isColored", false);
            this.setNodeInfo(node, "visible", true);
        }
        this._collapsedClades = {};
        this._dontCollapse = new Set();
        this._collapsedCladeBuffer = [];
        this._drawer.loadThickNodeBuff([]);
        this._drawer.loadCladeBuff([]);
        this._group = new Array(this._tree.size + 1).fill(-1);
        this._drawer.loadTreeCoordsBuff(this.getTreeCoords());
    };

    /**
     * Clears the legend.
     */
    Empress.prototype.clearLegend = function () {
        this._legend.clear();
    };

    /**
     * Set the #legend-main width and height back to their defaults.
     *
     * This allows the legend to be resized back to whatever the default
     * size will be, since manually resizing the legend sets a fixed
     * width/height value.
     */
    Empress.prototype.resizeLegend = function () {
        // Setting CSS properties to "" causes the default values to be used:
        // see https://stackoverflow.com/a/21457941.
        document.getElementById("legend-main").style.width = "";
        document.getElementById("legend-main").style.height = "";
    };

    /**
     * Updates the legend based on a categorical color key.
     *
     * This is set up as a public method so that the Animator can update the
     * legend on its own (without having to reference this._legend from outside
     * of Empress).
     *
     * @param {String} name Text to show in the legend title.
     * @param {Object} keyInfo Color key information. Maps unique values (e.g.
     *                         in sample or feature metadata) to their assigned
     *                         color, expressed in hex format.
     */
    Empress.prototype.updateLegendCategorical = function (name, keyInfo) {
        this.resizeLegend();
        this._legend.addCategoricalKey(name, keyInfo);
    };

    /**
     * Returns a list of sample categories.
     *
     * If this.isCommunityPlot is false (no table / sample metadata were
     * provided), this just returns [].
     *
     * @return {Array}
     */
    Empress.prototype.getSampleCategories = function () {
        if (this.isCommunityPlot) {
            return this._biom.getSampleCategories();
        } else {
            return [];
        }
    };

    /**
     * Returns a list of all available layouts.
     *
     * @return {Array}
     */
    Empress.prototype.getAvailableLayouts = function () {
        return Object.keys(this._layoutToCoordSuffix);
    };

    /**
     * Redraws the tree, using the current layout and any layout parameters
     * that may have changed in the interim.
     */
    Empress.prototype.reLayout = function () {
        this.getLayoutInfo();

        // recollapse clades
        if (Object.keys(this._collapsedClades).length != 0) {
            this._collapsedCladeBuffer = [];
            this.collapseClades();
        }

        // Adjust the thick-line stuff before calling drawTree() --
        // this will get the buffer set up before it's actually drawn
        // in drawTree(). Doing these calls out of order (draw tree,
        // then call thickenColoredNodes()) causes the thick-line
        // stuff to only change whenever the tree is redrawn.
        this.thickenColoredNodes(this._currentLineWidth);

        // Undraw or redraw barplots as needed (assuming barplots are supported
        // in the first place, of course; if no feature or sample metadata at
        // all was passed then barplots are not available :()
        if (!_.isNull(this._barplotPanel)) {
            var supported = this._barplotPanel.updateLayoutAvailability(
                this._currentLayout
            );
            if (!supported && this._barplotsDrawn) {
                this.undrawBarplots();
            } else if (supported && this._barplotPanel.enabled) {
                this.drawBarplots();
            }
        }
        this.centerLayoutAvgPoint();
    };

    /**
     * Redraws the tree with a new layout (if different from current layout).
     *
     * Note that this not always called when the tree is redrawn in a different
     * way; it's possible to change certain layout parameters (e.g. to ignore
     * branch lengths) and then call reLayout() without touching this method.
     * This is by design, since whether or not to ignore branch lengths is a
     * separate decision from what layout the tree is currently using.
     */
    Empress.prototype.updateLayout = function (newLayout) {
        if (this._currentLayout !== newLayout) {
            if (this._layoutToCoordSuffix.hasOwnProperty(newLayout)) {
                // get new layout
                this._currentLayout = newLayout;
                this.reLayout();
                // recenter viewing window
                // NOTE: this function calls drawTree(), which is redundant
                // since reLayout() already called it. Would be good to
                // minimize redundant calls to that.
            } else {
                // This should never happen under normal circumstances (the
                // input to this function should always be an existing layout
                // name), but we might as well account for it anyway.
                throw "Layout " + newLayout + " doesn't have coordinate data.";
            }
        }
    };

    /**
     * Returns the default layout name.
     *
     * @return {String}
     */
    Empress.prototype.getDefaultLayout = function () {
        return this._defaultLayout;
    };

    /**
     * Returns an array of unique values in a metadata column. If column is
     * numberic then the array is sorted in ascending order.
     *
     * @param{Object} category The column of data
     *
     * @return{Object}
     */
    Empress.prototype.getUniqueSampleValues = function (category) {
        return this._biom.getUniqueSampleValues(category);
    };

    /**
     * Returns a mapping of trajectory values to observations given a gradient
     * and trajectory. See BIOMTable.getGradientStep()'s docs for details.
     *
     * @param {String} gradCol Sample metadata column for the gradient
     * @param {String} gradVal Value within the gradient column to get
     *                         information for
     * @param {String} trajCol Sample metadata column for the trajectory
     *
     * @return {Object} Maps trajectory values to an array of feature IDs
     *
     * @throws {Error} If the gradient or trajectory columns are unrecognized.
     *                 If no samples' gradient column value is gradVal.
     */
    Empress.prototype.getGradientStep = function (gradCol, gradVal, trajCol) {
        return this._biom.getGradientStep(gradCol, gradVal, trajCol);
    };

    /**
     * Returns an array of feature metadata column names.
     *
     * @return {Array}
     */
    Empress.prototype.getFeatureMetadataCategories = function () {
        return this._featureMetadataColumns;
    };

    /**
     * Display the tree nodes.
     *
     * @param{String} showTreeNodes 0 - draw only internal nodes circles,
     *                              1 - draw all node circles,
     *                              2 - hide all node circles,
     *                              3 - draw node only 1 descendant
     */
    Empress.prototype.setTreeNodeVisibility = function (showTreeNodes) {
        this.drawNodeCircles = Number(showTreeNodes);
        this.drawTree();
    };

    /**
     * Centers the viewing window at the average of the current layout.
     *
     * The layout's average point is defined as [x, y, zoomAmount], where:
     *
     * -x is the average of all x coordinates
     * -y is the average of all y coordinates
     * -zoomAmount takes the largest x or y coordinate and normalizes it by
     *  dim / 2 (where dim is the dimension of the canvas).
     *
     * zoomAmount is defined be a simple heuristic that should allow the
     * majority of the tree to be visible in the viewing window.
     *
     * NOTE: Previously, layoutAvgPoint was cached for each layout. This
     * behavior has been removed, because (with the advent of leaf sorting and
     * "ignore lengths") a given "layout" (e.g. Rectangular) can now have
     * pretty drastically different locations across all the options available.
     *
     * @return {Array} Contains three elements, in the following order:
     *                 1. Average x-coordinate
     *                 2. Average y-coordinate
     *                 3. zoomAmount
     *                 As of writing, nothing in Empress that I'm aware of
     *                 consumes the output of this function. The main reason we
     *                 return this is to make testing this easier.
     */
    Empress.prototype.centerLayoutAvgPoint = function () {
        var layoutAvgPoint = [];
        // Add up x and y coordinates of all nodes in the tree (using
        // current layout).
        var x = 0,
            y = 0,
            zoomAmount = 0;
        for (var node of this._tree.postorderTraversal((includeRoot = true))) {
            // node = this._treeData[node];
            x += this.getX(node);
            y += this.getY(node);
            zoomAmount = Math.max(
                zoomAmount,
                Math.abs(this.getX(node)),
                Math.abs(this.getY(node))
            );
        }

        layoutAvgPoint = [
            x / this._tree.size,
            y / this._tree.size,
            (2 * zoomAmount) / this._drawer.dim,
        ];

        // center the viewing window on the average point of the current layout
        // and zoom out so the majority of the tree is visible.
        var cX = layoutAvgPoint[0],
            cY = layoutAvgPoint[1];
        this._drawer.centerCameraOn(cX, cY);
        this._drawer.zoom(
            this._drawer.treeSpaceCenterX,
            this._drawer.treeSpaceCenterY,
            false,
            layoutAvgPoint[2]
        );
        this.drawTree();
        return layoutAvgPoint;
    };

    /**
     * Set a callback when a the node menu is shown on screen
     *
     * The callback will receive an array of samples as the only argument. This
     * is intended to be used with Emperor.
     *
     * @param {Function} callback Callback to execute.
     */
    Empress.prototype.setOnNodeMenuVisibleCallback = function (callback) {
        this._events.selectedNodeMenu.visibleCallback = callback;
    };

    /**
     * Set a callback when the node menu is removed from the screen
     *
     * The callback will receive an array of samples as the only argument. This
     * is intended to be used with Emperor.
     *
     * @param {Function} callback Callback to execute.
     */
    Empress.prototype.setOnNodeMenuHiddenCallback = function (callback) {
        this._events.selectedNodeMenu.hiddenCallback = callback;
    };

    /**
     * Sets the group state value for all tree nodes. Assigns all nodes in obs
     * to their repsect group. All other nodes will be set to the null group.
     *
     * Note: this will effect this._groups
     *
     * @param {Object} obs An object whose keys are group values and elements
     *                     are the nodes that belong to that group.
     */
    Empress.prototype.assignGroups = function (obs) {
        var groupNum = 0;
        for (var cat in obs) {
            var nodes = [...obs[cat]];
            for (var i in nodes) {
                this._group[nodes[i]] = groupNum;
            }
            groupNum++;
        }
    };

    /**
     * Adds clade to the "do not collapse list"
     *
     * @param{Number/String} clade The postorder position of a node (clade).
     *                             This can either be an integer or a string.
     */
    Empress.prototype.dontCollapseClade = function (clade) {
        var scope = this;
        var nodes = this.getCladeNodes(parseInt(clade));
        nodes.forEach(function (node) {
            scope._dontCollapse.add(node);
        });
        this._collapsedClades = {};
        // Note: currently collapseClades is the only method that set
        // the node visibility property.
        for (var i of this._tree.postorderTraversal((includeRoot = true))) {
            this.setNodeInfo(i, "visible", true);
        }

        this._collapsedCladeBuffer = [];
        this.collapseClades();
        this.drawTree();
    };
    /**
     * Collapses all clades that share the same color into a quadrilateral.
     *
     * NOTE: Previously, this checked this._collapsedClades to see if there
     * were any "cached" clades. I've removed this for now because it's
     * possible for the layout to stay the same but the clades still to
     * need updating (e.g. if the "ignore lengths" setting of Empress
     * changes). If collapsing clades is a bottleneck, we could try to add
     * back caching.
     *
     * @return{Boolean} true if at least one clade was collapse. false otherwise
     */
    Empress.prototype.collapseClades = function () {
        // The following algorithm consists of two parts: 1) find all clades
        // whose member nodes have the same color, 2) collapse the clades

        // 1) Find all clades
        // this._group array will be used to determine what color group a node
        // belongs to. At this point, this._group has been initialized by either
        // colorBySampleCat, colorByFeatureMetadata, or the animator. Each index
        // of this._group refers to a node's postorder position and the value at
        // that index refers to the group a node belongs to. The values of group
        // are in the range [-1, inf). -1 means the node either is
        // "non-represented" or "non-unique".

        // project groups up tree
        // Note: if _projectObservations was called, then if an internal node
        // belongs to a group, all of its descendants will belong to the
        // same group. However, this is not guaranteed if _projectOBservations
        // was not called. Thus, this loop is used to guarantee that if an
        // internal node belongs to a group then all of its descendants belong
        // to the same group.
        for (var i of this._tree.postorderTraversal()) {
            var parent = this._tree.postorder(
                this._tree.parent(this._tree.postorderselect(i))
            );
            if (this._group[i] !== this._group[parent]) {
                this._group[parent] = -1;
            }
        }

        // 2) Collapse the clades
        // To accomplish this, we will iterate the tree in a inorder fashion.
        // Once a internal node is reached that belongs to a group (i.e. not -1)
        // than that node will be marked as the root of the clade and then
        // collaped.
        // Collapsing a clade will set the .visible property of members to
        // false and will then be skipped in the for loop.
        for (var node of this._tree.inOrderTraversal()) {
            // dont collapse clade
            if (this._dontCollapse.has(node)) {
                continue;
            }
            var visible = this.getNodeInfo(node, "visible");
            var isTip = this._tree.isleaf(this._tree.postorderselect(node));

            if (visible && !isTip && this._group[node] !== -1) {
                if (this._tree.getNumTips(node) > 1) {
                    this._collapseClade(node);
                } else {
                    this._dontCollapse.add(node);
                }
            }
        }
        this._drawer.loadTreeCoordsBuff(this.getTreeCoords());
    };

    /**
     * Creates a special shape for WebGl to draw in place of a clade. Each
     * layout has its own unique shape. Furthermore, Rectangular and Circular
     * layuots will get two versions of their shape. The shape that will be
     * drawn will be determined by this._currentLayout and this._collapseMethod.
     * Before calling this method, the .visible property of all nodes in the
     * clade (besides the root) should be set to false.
     *
     * Note: This method will modify this._collapsedCladeBuffer and also add
     *       sX, sY, and totalAngle to each clade in this_collapsedClades if
     *       this._currentLayou === "Circular"
     *
     * @param {Number} rootNode The root of the clade
     */
    Empress.prototype.createCollapsedCladeShape = function (rootNode) {
        // add collapsed clade to drawing buffer
        var cladeBuffer = [];
        var color = this._collapsedClades[rootNode].color;
        var cladeInfo = this._collapsedClades[rootNode];
        var scope = this;
        var curNode, x, y;

        // Note: "left" and "right" most children are different for each layout.
        //       Unrooted:
        //          left  - the left most child
        //          right - the right most child
        //      Rectangular:
        //          left  - the tip with smallest y-coord
        //          right - the tip with the largest y-coord
        //      Circular:
        //          left  - the tip with the smallest angle
        //          right - the tip with the largest angle
        var addPoint = function (point) {
            cladeBuffer.push(...point, color);
        };
        var getCoords = function (node) {
            return [scope.getX(node), scope.getY(node)];
        };
        if (this._currentLayout === "Unrooted") {
            // Unrooted collapsed clade is a quadrilateral whose vertices are
            // 1) root of clade, 2) "left" most node, 3) "right" most node, and
            // 4) deepest node. However, WebGl requires that we approximate the
            // quadrilateral with triangles. Thus, the quad is made out of two
            // triangles. One triangle is formed from 1, 4, 2 and the other
            // triangle from 1, 4, 3

            // input is either "left" most or "right" most child
            var addTriangle = function (child) {
                addPoint(getCoords(rootNode));
                addPoint(getCoords(cladeInfo.deepest));
                addPoint(getCoords(child));
            };

            // triangle from 1, 4, 2
            addTriangle(cladeInfo.left);

            // triangle from 1, 4, 3
            addTriangle(cladeInfo.right);
        } else if (this._currentLayout === "Rectangular") {
            // Rectangular layout is a triangle. Symmetric version is used if
            // this._collapseMethod === "symmetric"
            //
            // Unsymmetric version
            // The vertices of the triangle are 1) the root of the clade,
            // 2) "left" most child, 3) "right" most child
            //
            // Symmetric version
            // The vertices of the triangle are 1) the root of the clade,
            // 2) The "left" or "right" most child whose y-coordinate is closest
            // in value to the root, 3) The ray from the 1) to 2) will refected
            // across the horizontal axis that touches the root of the clade.

            // root of the clade
            addPoint(getCoords(rootNode));
            y = this.getY(rootNode);

            // The x coordinate of 2) and 3) will be set to the x-coordinate of
            // the "deepest" node.
            var dx = this.getX(cladeInfo.deepest);

            // y-coordinate of 2) and 3)
            var ly = this.getY(cladeInfo.left);
            var ry = this.getY(cladeInfo.right);
            if (this._collapseMethod === "symmetric") {
                if (Math.abs(y - ly) < Math.abs(y - ry)) {
                    ry = y + Math.abs(y - ly);
                } else {
                    ly = y - Math.abs(y - ry);
                }
            }
            addPoint([dx, ly]);
            addPoint([dx, ry]);
        } else {
            // Circular layout is a wedge. The wedge can be thought of a sector
            // of a circle whose center is at the root of the tree (note clade)
            // and whose radius is equal to the distance from the root of the
            // tree to the "deepest" node in the clade. The sector starts at the
            // root of the clade. Symmetric version is used if
            // this._collapseMethod === "symmetric"
            //
            // Note: The wedge is approximated by 15 triangles.
            //
            // Unsymmetric version
            // The angle of the sector is the angle between the "left" most and
            // "right" most children.
            //
            // Symmetric version
            // The angle of the sector is determined by taking the angle of the
            // "left" or "right" most child that is closest to the root of the
            // clade and doubling it.
            var dangle = this.getNodeInfo(cladeInfo.deepest, "angle");
            var langle = this.getNodeInfo(cladeInfo.left, "angle");
            var rangle = this.getNodeInfo(cladeInfo.right, "angle");
            var totalAngle, cos, sin, sX, sY;

            // This block finds (sX, sY) start point and total angle of the
            // sector
            x = this.getX(cladeInfo.deepest);
            y = this.getY(cladeInfo.deepest);
            if (this._collapseMethod === "symmetric") {
                var nangle = this.getNodeInfo(rootNode, "angle");
                var minAngle = Math.min(nangle - langle, rangle - nangle);
                totalAngle = 2 * minAngle;
                cos = Math.cos(nangle - minAngle - dangle);
                sin = Math.sin(nangle - minAngle - dangle);
                sX = x * cos - y * sin;
                sY = x * sin + y * cos;
            } else {
                totalAngle = rangle - langle;
                cos = Math.cos(langle - dangle);
                sin = Math.sin(langle - dangle);
                sX = x * cos - y * sin;
                sY =
                    x * Math.sin(langle - dangle) +
                    y * Math.cos(langle - dangle);
            }
            cladeInfo.sX = sX;
            cladeInfo.sY = sY;
            cladeInfo.totalAngle = totalAngle;

            // create triangles to approximate sector
            var numSamples = this._numSampToApproximate(totalAngle);
            var deltaAngle = totalAngle / numSamples;
            cos = 1; // Math.cos(0)
            sin = 0; // Math.sin(0)
            for (var line = 0; line < numSamples; line++) {
                addPoint(getCoords(rootNode));

                x = sX * cos - sY * sin;
                y = sX * sin + sY * cos;
                addPoint([x, y]);

                cos = Math.cos((line + 1) * deltaAngle);
                sin = Math.sin((line + 1) * deltaAngle);
                x = sX * cos - sY * sin;
                y = sX * sin + sY * cos;
                addPoint([x, y]);
            }
        }

        this._collapsedCladeBuffer.push(...cladeBuffer);
    };

    /**
     * Collapse the clade at rootNode
     *
     * This method will set the .visible property for all nodes in the clade
     * (except the root) to false. Also, this._collapsedCladeBuffer will be
     * updated.
     *
     * Note: This method will cache the clade information. So, as long as
     *       the collapsed clades aren't changed, you do not need to call this
     *       method again. Instead, just use createCollapsedCladeShape(). For
     *       example if the layout is switch, simply iterate through
     *       this._collapsedClades and call createCollapsedCladeShape() on each
     *       element.
     *
     * @param {Number} rootNode The root of the clade. Note: This is the key
     *                          in _treeData.
     */
    Empress.prototype._collapseClade = function (rootNode) {
        // There are four steps to collapse the clade. 1) find all nodes in the
        // clade, 2) find the "left", "right" and deepest node in the clade,
        // 3) set the .visible property of all nodes in the clade (except
        // rootNode) to false, 4) create the collapsed clade shape.
        // Note: "left" and "right" most children are different for each layout.
        //       Unrooted:
        //          left  - the left most child
        //          right - the right most child
        //      Rectangular:
        //          left  - the tip with smallest y-coord
        //          right - the tip with the largest y-coord
        //      Circular:
        //          left  - the tip with the smallest angle
        //          right - the tip with the largest angle

        // step 1: find all nodes in the clade.
        // Note: cladeNodes is an array of nodes arranged in postorder fashion
        var cladeNodes = this.getCladeNodes(rootNode);

        // use the left most child in the clade to initialize currentCladeInfo
        var currentCladeInfo = {
            left: cladeNodes[0],
            right: cladeNodes[0],
            deepest: cladeNodes[0],
            length: this._tree.getTotalLength(
                cladeNodes[0],
                rootNode,
                this.ignoreLengths
            ),
            color: this.getNodeInfo(rootNode, "color"),
        };

        // step 2: find the following clade information and
        // step 3: make all descendants of rootNode invisible
        for (var i in cladeNodes) {
            var cladeNode = cladeNodes[i];
            this.setNodeInfo(cladeNode, "visible", false);

            // internal nodes do not effect clade information
            if (!this._tree.isleaf(this._tree.postorderselect(cladeNode))) {
                continue;
            }

            var curLeft = currentCladeInfo.left;
            var curRight = currentCladeInfo.right;
            var curDeep = currentCladeInfo.deepest;
            var length = this._tree.getTotalLength(
                cladeNode,
                rootNode,
                this.ignoreLengths
            );

            // update deepest node
            if (length > currentCladeInfo.length) {
                currentCladeInfo.length = length;
                currentCladeInfo.deepest = cladeNode;
            }

            // update "left" and "right" most nodes
            if (this._currentLayout === "Unrooted") {
                // currentCladeInfo.left is initially set to be the "left" most
                // node in Unrooted layout so we only need to update "right".
                // Since cladeNodes arranges nodes in postorder, "right" is the
                // last tip in cladeNodes
                currentCladeInfo.right = cladeNode;
            } else if (this._currentLayout === "Rectangular") {
                curLeftY = this.getY(curLeft);
                curRightY = this.getY(curRight);
                y = this.getY(cladeNode);
                currentCladeInfo.left = y < curLeftY ? cladeNode : curLeft;
                currentCladeInfo.right = y > curRightY ? cladeNode : curRight;
            } else {
                curLAng = this.getNodeInfo(curLeft, "angle");
                curRAng = this.getNodeInfo(curRight, "angle");
                angle = this.getNodeInfo(cladeNode, "angle");
                currentCladeInfo.left = angle < curLAng ? cladeNode : curLeft;
                currentCladeInfo.right = angle > curRAng ? cladeNode : curRight;
            }
        }
        this._collapsedClades[rootNode] = currentCladeInfo;

        // the root of the clade should be visible
        this.setNodeInfo(rootNode, "visible", true);

        // step 4)
        this.createCollapsedCladeShape(rootNode);
    };

    /**
     * Update the collapse method. The collapse method can be changed to either
     * 'symmetric' or 'normal'.
     *
     * Note: this method will recreate the collapsed clades and call drawTree()
     *
     * @param{String} method The collapse method. An error will be thrown if
     *                       this is not either 'symmetric' or 'normal'
     */
    Empress.prototype.updateCollapseMethod = function (method) {
        // do nothing
        if (method === this._collapseMethod) {
            return;
        }

        if (method !== "normal" && method !== "symmetric") {
            throw method + " is not a clade collapse method.";
        }

        this._collapseMethod = method;
        this._collapsedCladeBuffer = [];
        for (var cladeRoot in this._collapsedClades) {
            this.createCollapsedCladeShape(cladeRoot);
        }
        this.drawTree();
    };

    /**
     * Returns all nodes in the clade whose root is node.
     *
     * Note: elements in the returned array are keys in this._treeData
     *       also, the returned array is sorted in a postorder fashion
     *
     * @param {Number} cladeRoot The root of the clade. An error is thrown if
     *                           cladeRoot is not a valid node.
     *
     * @return {Array} The nodes in the clade
     */
    Empress.prototype.getCladeNodes = function (cladeRoot) {
        if (!this._treeData.hasOwnProperty(cladeRoot)) {
            throw cladeRoot + " is not a valid node.";
        }
        // stores the clade nodes
        var cladeNodes = [];

        // Nodes in the clade are found by performing a postorder traversal
        // starting at the left most child of the clade and ending on cladeRoot

        // find left most child
        // Note: initializing lchild as cladeRoot incase cladeRoot is a tip
        var lchild = cladeRoot;
        var fchild = this._tree.fchild(this._tree.postorderselect(cladeRoot));
        while (fchild !== 0) {
            lchild = this._tree.postorder(fchild);
            fchild = this._tree.fchild(this._tree.postorderselect(lchild));
        }

        // perform post order traversal until cladeRoot is reached.
        for (var i = lchild; i <= cladeRoot; i++) {
            cladeNodes.push(i);
        }

        return cladeNodes;
    };

    /**
     * Checks if the point (x, y) is within the bounds of the collapsed clade.
     *
     * Note: if cladeRoot is not the root of a collapsed clade then this method
     *       will return false.
     *
     * @param {Number} cladeRoot The root of the clade. Note: cladeRoot should
     *                           be a key in this._treeData
     * @param {Array} point The x, y coordinate of the point
     *
     * @return {Boolean} true if point is within the bounds of the collapsed
     *                   clade, false otherwise
     */
    Empress.prototype._isPointInClade = function (cladeRoot, point) {
        // check if cladeRoot is the root of a collapsed clade
        if (!this._collapsedClades.hasOwnProperty(cladeRoot)) {
            return false;
        }

        var scope = this;
        var getCoords = function (node) {
            return [scope.getX(node), scope.getY(node)];
        };
        var clade = this._collapsedClades[cladeRoot];
        var cRoot = getCoords(cladeRoot);
        var left = getCoords(clade.left);
        var right = getCoords(clade.right);
        var deep = getCoords(clade.deepest);
        var cladeArea, netArea;
        if (this._currentLayout === "Unrooted") {
            // In Unrooted layout, to check if point is within in the collapsed
            // clade, we first calculate the area of the collapsed clade.
            // (The shape of the collapsed clade is a quad whose vertices are
            // (1) root, (2) "left" most child, (3) "right" most child, and
            // (4) "deepest" child). Next, we form four triangles whose vertices
            // are:
            // 1) point, (3), (4)
            // 2) point, (4), (2)
            // 3) point, (2), (1)
            // 4) point, (1), (3)
            // and sum there areas. Next, we take the difference of quad area
            // and triangle areas. If the difference is ~0, then point is in the
            // collapsed clade.
            // Note: this works because the only way for the difference in areas
            //       to be zero is if the triangles exactly overlap the
            //       collapsed clade.
            cladeArea =
                VectorOps.triangleArea(cRoot, left, right) +
                VectorOps.triangleArea(deep, left, right);

            // can happen if clade has children with 0-length or clade
            // only has a single child. If cladeArea is 0, then the area of the
            // four trianges will also be 0 regardless of the location of point
            // (this is because the quad is either a point or a line). So, with
            // out this check, if cladeArea is 0 then this funtion will always
            // return 0
            if (cladeArea == 0) {
                return false;
            }
            netArea =
                cladeArea -
                VectorOps.triangleArea(point, right, deep) -
                VectorOps.triangleArea(point, deep, left) -
                VectorOps.triangleArea(point, left, cRoot) -
                VectorOps.triangleArea(point, cRoot, right);
            return Math.abs(netArea) < 1.0e-5;
        } else if (this._currentLayout == "Rectangular") {
            // The procedure is pretty much the same as Unrooted layout.
            // However, since, the Rectangular layout has two different version,
            // we need to first calculate the three vertices of the collapsed
            // clade (denoted (1), (2), (3)). Then, similar to the Unrooted
            // layout, we calculate the area of the collapsed clade. Next,
            // we form three triangle whose vertices are:
            // 1) point, (2), (3)
            // 2) point, (3), (1)
            // 3) point, (1), (2)
            // and take the difference of the areas. If the difference is 0,
            // then the point is within the collapsed clade.

            // find vertices of clade
            if (this._collapseMethod === "symmetric") {
                if (
                    Math.abs(cRoot[1] - left[1]) < Math.abs(cRoot[1] - right[1])
                ) {
                    right[1] = cRoot[1] + Math.abs(cRoot[1] - left[1]);
                } else {
                    left[1] = cRoot[1] - Math.abs(cRoot[1] - right[1]);
                }
            }
            cladeArea = VectorOps.triangleArea(
                cRoot,
                [deep[0], left[1]],
                [deep[0], right[1]]
            );

            // can happen if clade has children with 0-length or clade
            // only has a single child
            if (cladeArea == 0) {
                return false;
            }
            netArea =
                cladeArea -
                VectorOps.triangleArea(
                    point,
                    [deep[0], right[1]],
                    [deep[0], left[1]]
                ) -
                VectorOps.triangleArea(point, [deep[0], left[1]], cRoot) -
                VectorOps.triangleArea(point, cRoot, [deep[0], right[1]]);
            return Math.abs(netArea) < 1.0e-5;
        } else {
            // For Circular layou, we "use" Polar coordinates to determine if
            // point is in the clade. The idea behind this method is to
            // calculate the angle of the "left" and "right" most children in
            // the clade (we consider the root of the clade to be thec origin)
            // and also calculate the distance from the root of the tree
            // to the "deepest" node in the clade. Then we calculate the angle
            // of point and its distance to the root of the tree. if the angle
            // of point is within the range of the "left" and "right" and its
            // distance is less than the distance to the "deepest" node then,
            // point is within the bounds of the collapsed clade.
            var totalAngle = clade.totalAngle;
            var cos = Math.cos(totalAngle);
            var sin = Math.sin(totalAngle);

            left = [clade.sX, clade.sY];
            right[0] = left[0] * cos - left[1] * sin;
            right[1] = left[0] * sin + left[1] * cos;
            var getAngleAndMagnitude = function (p) {
                var angle = VectorOps.getAngle([
                    p[0] - cRoot[0],
                    p[1] - cRoot[1],
                ]);
                var radian = Math.asin(angle.sin);
                if (angle.cos < 0) {
                    radian = Math.PI - radian;
                } else if (angle.sin < 0) {
                    radian = 2 * Math.PI + radian;
                }
                return {
                    radian: radian,
                    mag: VectorOps.magnitude(p),
                };
            };

            var leftPoint = getAngleAndMagnitude(left);
            var rightPoint = getAngleAndMagnitude(right);
            var p = getAngleAndMagnitude(point);
            if (leftPoint.radian > rightPoint.radian) {
                rightPoint.radian += 2 * Math.PI;
                if (leftPoint.radian > p.radian) {
                    p.radian += 2 * Math.PI;
                }
            }
            return (
                p.radian >= leftPoint.radian &&
                p.radian <= rightPoint.radian &&
                p.mag <= leftPoint.mag
            );
        }
    };

    /**
     * Checks if (x, y) is within the bounds of a collapsed clade
     *
     * @param {Array} point (x, y) coordinates of a point
     *
     * @return {Number} if point is in a collapsed clade then root of the
     *                  the collapse clade will be returned otherwise -1 is
     *                  returned.
     */
    Empress.prototype.getRootNodeForPointInClade = function (point) {
        for (var clade in this._collapsedClades) {
            if (this._isPointInClade(clade, point)) {
                var cladeNode = this._treeData[clade];
                return clade;
            }
        }
        return -1;
    };

    /**
     * Returns the name of node
     *
     * @param {Number} node The node key in this._treeData. An error will be
     *                      thrown if it is not a key in this._treeData
     *
     * @return {String} The name of the node
     */
    Empress.prototype.getName = function (node) {
        if (!this._treeData.hasOwnProperty(node)) {
            throw node + " is not a key in _treeData";
        }
        return this.getNodeInfo(node, "name");
    };

    /*
     * Given a tip name and a list of sample metadata fields, computes the
     * sample presence information: the number of samples for each unique
     * value within each field that contain this tip.
     *
     * If the specified tip name is not present within the BIOM table (i.e. the
     * tree was not shorn just to tips in the table, and one of those
     * not-in-the-table tips was clicked on) then this will return null.
     *
     * @param {String} nodeName Name of the (tip) node for which to calculate
     *                          sample presence.
     * @param {Array} fields Metadata fields for which to calculate tip
     *                       sample presence.
     * @return {Object or null} ctData Maps metadata field names to another
     *                                 Object, which in turn maps unique
     *                                 metadata values to the number of samples
     *                                 with this metadata value in this field
     *                                 that contain the given tip.
     *                                 (Will just be null, instead, if the tip
     *                                 isn't present in the table.)
     */
    Empress.prototype.computeTipSamplePresence = function (nodeName, fields) {
        if (this._biom.hasFeatureID(nodeName)) {
            var ctData = {};
            for (var f = 0; f < fields.length; f++) {
                var field = fields[f];
                ctData[field] = this._biom.getObsCountsBy(field, nodeName);
            }
            return ctData;
        } else {
            return null;
        }
    };

    /**
     * Calculate the number of samples in which at least one tip of an internal
     * node appears for the unique values of a metadata field across a list of
     * metadata fields.
     *
     * @param {String} nodeKey Key of the (internal) node to calculate
     *                         sample presence for.
     * @param {Array} fields Metadata fields for which to calculate internal
     *                       node sample presence.
     * @return {Object} samplePresence A mapping with three entries:
     *                                 (1) fieldsMap Maps metadata field names
     *                                 to Object mapping unique metadata values
     *                                 to the number of samples with this
     *                                 metadata value in this field containing
     *                                 at least one tip in the subtree of the
     *                                 given nodeKey. If none of the descendant
     *                                 tips of this internal node are present
     *                                 in the table, this will just be null.
     *                                 (2) diff Array of descendant tip names
     *                                 not present as features in the table.
     *                                 (3) samples Array of samples represented
     *                                 by descendant tips present in the table.
     */
    Empress.prototype.computeIntSamplePresence = function (nodeKey, fields) {
        // Find the descendant tips of this internal node
        var tips = this._tree.findTips(nodeKey);

        // descendant tips that aren't features in the table
        var diff = this._biom.getObsIDsDifference(tips);

        // Handle the case where none of the descendant tips are present in the
        // table specially -- the main distinguishing thing here is we return
        // null for fieldsMap, which lets the caller know that they should just
        // show a warning instead of a table.
        if (tips.length === diff.length) {
            return {
                fieldsMap: null,
                diff: diff,
                samples: [],
            };
        }

        // descendant tips that _are_ features in the table
        var intersection = this._biom.getObsIDsIntersection(tips);
        // samples represented by the "intersection" tips above
        var samples = this._biom.getSamplesByObservations(intersection);

        // Initialize an Object that, for each field within fields, maps each
        // unique value in that field to a 0. These 0s will be updated in the
        // next loop based on sample presence information for this internal
        // node.
        // NOTE that we could skip this step if we didn't want to show 0s in
        // the table; see https://github.com/biocore/empress/issues/329.
        var fieldsMap = {};
        for (var i = 0; i < fields.length; i++) {
            field = fields[i];
            var possibleValues = this._biom.getUniqueSampleValues(field);
            for (var j = 0; j < possibleValues.length; j++) {
                var possibleValue = possibleValues[j];
                if (!(field in fieldsMap)) fieldsMap[field] = {};
                fieldsMap[field][possibleValue] = 0;
            }
        }

        // Iterate over the fields, calling getSampleValuesCount() to get the
        // sample presence information for the values within the fields
        for (var k = 0; k < fields.length; k++) {
            field = fields[k];

            var value2cts = this._biom.getSampleValuesCount(samples, field);
            var fieldValues = Object.keys(value2cts);
            for (var m = 0; m < fieldValues.length; m++) {
                fieldValue = fieldValues[m];
                fieldsMap[field][fieldValue] += value2cts[fieldValue];
            }
        }

        var samplePresence = {
            fieldsMap: fieldsMap,
            diff: diff,
            samples: samples,
        };
        return samplePresence;
    };

    /**
     * Show the node menu for a node name
     *
     * @param {String} nodeName The name of the node to show.
     */
    Empress.prototype.showNodeMenuForName = function (nodeName) {
        if (!this._tree.containsNode(nodeName)) {
            util.toastMsg(
                "The node '" + nodeName + "' is not present in the phylogeny"
            );
            return;
        }

        this._events.selectedNodeMenu.clearSelectedNode();
        this._events.placeNodeSelectionMenu(nodeName, this.focusOnSelectedNode);
    };

    /**
     * Returns an Object describing various tree-level statistics.
     *
     * @return {Object} Contains six keys:
     *                  -min: Minimum non-root node length
     *                  -max: Maximum non-root node length
     *                  -avg: Average non-root node length
     *                  -tipCt: Number of tips in the tree
     *                  -intCt: Number of internal nodes in the tree (incl.
     *                          root)
     *                  -allCt: Number of all nodes in the tree (incl. root)
     * @throws {Error} If the tree does not have length information, this will
     *                 be unable to call BPTree.getLengthStats() and will thus
     *                 fail.
     */
    Empress.prototype.getTreeStats = function () {
        // Compute node counts
        var allCt = this._tree.size;
        var tipCt = this._tree.getNumTips(this._tree.size);
        var intCt = allCt - tipCt;
        // Get length statistics
        var lenStats = this._tree.getLengthStats();
        return {
            min: lenStats.min,
            max: lenStats.max,
            avg: lenStats.avg,
            tipCt: tipCt,
            intCt: intCt,
            allCt: allCt,
        };
    };

    /**
     * Returns the length corresponding to a node key, or null if the node key
     * corresponds to the root of the tree.
     *
     * (The reason for the null thing is that the root node's length is not
     * currently validated, so we don't want to show whatever the value
     * there is stored as internally to the user.)
     *
     * @param {Number} nodeKey Postorder position of a node in the tree.
     * @return {Number} The length of the node.
     */
    Empress.prototype.getNodeLength = function (nodeKey) {
        if (nodeKey === this._tree.size) {
            return null;
        } else {
            return this._tree.length(this._tree.postorderselect(nodeKey));
        }
    };

    return Empress;
});<|MERGE_RESOLUTION|>--- conflicted
+++ resolved
@@ -2385,7 +2385,6 @@
      *                  -uniqueValueToFeatures: maps to an Object which maps
      *                   the unique values in this feature metadata column to
      *                   an array of the node name(s) with each value.
-<<<<<<< HEAD
      *                  -otherValueFeatures: maps to an Array of the node
      *                   name(s) that had feature metadata values in this field
      *                   besides the ones represented in sortedUniqueValues /
@@ -2405,13 +2404,6 @@
         method,
         mostFreqN = null
     ) {
-=======
-     * @throws {Error} If any of the following conditions are met:
-     *                 -If cat is not present in this._featureMetadataColumns
-     *                 -If method is not "tip" or "all"
-     */
-    Empress.prototype.getUniqueFeatureMetadataInfo = function (cat, method) {
->>>>>>> c950cb46
         // In order to access feature metadata for a given node, we need to
         // find the 0-based index in this._featureMetadataColumns that the
         // specified f.m. column corresponds to. (We *could* get around this by
@@ -2434,18 +2426,16 @@
             throw 'F. metadata coloring method "' + method + '" unrecognized.';
         }
 
-<<<<<<< HEAD
         var justTopN = !_.isNull(mostFreqN);
         // Before we actually go through the metadata, let's also validate the
         // mostFreqN parameter.
         if (justTopN && mostFreqN < 1) {
             throw "mostFreqN parameter is < 1. That doesn't make sense?";
         }
-=======
+
         // Define how we're going to extract feature metadata for a given "row"
         // (i.e. for each entry in the feature metadata).
         var getValFromFM = this._getFMValRetrievalFunction(cat);
->>>>>>> c950cb46
 
         // Produce a mapping of unique values in this feature metadata
         // column to an array of the node name(s) with each value.
