define(["glMatrix", "Camera"], function (gl, Camera) {
    //  Shaders used in Drawer
    var vertShaderTxt = [
        "precision mediump float;",
        "",
        "attribute vec2 vertPosition;",
        "uniform mat4 mvpMat;",
        "attribute vec3 color;",
        "varying vec3 c;",
        "uniform float pointSize;",
        "",
        "void main()",
        "{",
        "  c = color;",
        "  gl_Position = mvpMat * vec4(vertPosition, 0.0, 1.0);",
        "  gl_PointSize = pointSize;",
        "}",
    ].join("\n");
    var fragShaderTxt = [
        "precision mediump float;",
        "varying vec3 c;",
        "uniform int isSingle;",
        "",
        "void main()",
        "{",
        "float r = 0.0;",
        "vec2 cxy = 2.0 * gl_PointCoord - 1.0;",
        "r = dot(cxy, cxy);",
        "if (r > 1.0 && isSingle == 1) {",
        "   discard;",
        "}",
        "  gl_FragColor = vec4(c,1);",
        "}",
    ].join("\n");

    /**
     * @class Drawer
     *
     * Creates a drawer that is capable of drawing all necessary components in
     * an empress tree.
     *
     * @param {canvas} The canvas that Drawer will draw on
     * @param {Camera} The camera used in Drawer
     *
     * @return {Drawer}
     * constructs Drawer
     */
    function Drawer(canvas, cam) {
        this.canvas = canvas;
        this.treeContainer = document.getElementById("tree-container");
        this.contex_ = canvas.getContext("webgl");
        this.cam = cam;
        this.VERTEX_SIZE = 5;

        // sets empress to light mode
        this.CLR_COL = 1;

        // the center of the viewing window in tree coordinates
        this.treeSpaceCenterX = null;
        this.treeSpaceCenterY = null;

        // the dimension of the canvas
        this.dim = null;

        this.showTreeNodes = true;
    }

    /**
     * Compliles the shaders and sets up the necessary array buffers.
     */
    Drawer.prototype.initialize = function () {
        // shorten name, will be using this frequently
        var c = this.contex_;

        //Sets the size of canvas to be equal to the width of the window.
        this.setCanvasSize();

        // Check if browser supports webGL
        if (!c) {
            alert("Your browser does not support WebGL");
            return;
        }

        // initialze canvas to have fully white background
        c.clearColor(this.CLR_COL, this.CLR_COL, this.CLR_COL, 1);
        c.clear(c.COLOR_BUFFER_BIT | c.DEPTH_BUFFER_BIT);

        // create webGL program
        this.sProg_ = this.createShaderProgram(vertShaderTxt, fragShaderTxt);

        // again shorten var name
        var s = this.sProg_;
        c.useProgram(s);

        // store references to the vertex and color attributes in the shaders
        s.vertPosition = c.getAttribLocation(s, "vertPosition");
        c.enableVertexAttribArray(s.vertPosition);
        s.color = c.getAttribLocation(s, "color");
        c.enableVertexAttribArray(s.color);

        // store references to the matrix uniforms
        s.mvpMat = c.getUniformLocation(s, "mvpMat");
        s.isSingle = c.getUniformLocation(s, "isSingle");
        s.pointSize = c.getUniformLocation(s, "pointSize");

        // buffer object for tree
        s.treeVertBuff = c.createBuffer();
        this.treeVertSize = 0;

        // buffer object used to thicken node lines
        s.thickNodeBuff = c.createBuffer();
        this.thickNodeSize = 0;

        // buffer object for tree nodes
        s.nodeVertBuff = c.createBuffer();

        // buffer object for active 'selected' node
        s.selectedNodeBuff = c.createBuffer();

        // buffer object for colored clades
        s.cladeBuff = c.createBuffer();

        // buffer object for triangles (collapse clades)
        s.triBuff = c.createBuffer();

        // buffer object for barplots
        s.barplotBuff = c.createBuffer();
        this.barplotSize = 0;

        // world matrix
        this.worldMat = gl.mat4.create();

        // Constant scale factor used to zoom in/out the tree
        this.scaleBy = 1.2;

        // place camera
        this.cam.placeCamera([0, 0, this.dim / 2], [0, 0, 0], [0, 1, 0]);

        this._findViewingCenter();
    };

    /**
     * Sets the canvas size to be a square whose side length is equal to browser
     * window width.
     */
    Drawer.prototype.setCanvasSize = function () {
        var width = this.treeContainer.offsetWidth;
        var height = this.treeContainer.offsetHeight;

        // canvas needs to be a square in order simplify various calculations
        // such as zoom/moving tree
        // set size of canvas to be the larger of the two inorder to fill the
        // available space
        this.dim = width > height ? width : height;
        var can = this.contex_.canvas;
        can.width = this.dim;
        can.height = this.dim;
    };

    /**
     * Compiles the vertex/fragment shaders for webGL to use
     *
     * @param {String Array} vShadTxt text used to create the vertex shader
     * @param {String Array} fShadTxt text used to create the fragment shader
     *
     * @return {WebGLProgram}
     */
    Drawer.prototype.createShaderProgram = function (vShadTxt, fShadTxt) {
        // create shaders
        var c = this.contex_;
        var vertShader = c.createShader(c.VERTEX_SHADER);
        var fragShader = c.createShader(c.FRAGMENT_SHADER);
        c.shaderSource(vertShader, vShadTxt);
        c.shaderSource(fragShader, fShadTxt);

        // complile shaders
        c.compileShader(vertShader);
        if (!c.getShaderParameter(vertShader, c.COMPILE_STATUS)) {
            console.error(
                "ERROR compiling vertex shader!",
                c.getShaderInfoLog(vertShader)
            );
        }
        c.compileShader(fragShader);
        if (!c.getShaderParameter(fragShader, c.COMPILE_STATUS)) {
            console.error(
                "error compiling fragment shader!",
                c.getShaderInfoLog(fragShader)
            );
        }

        // create program
        var prog = c.createProgram();
        c.attachShader(prog, vertShader);
        c.attachShader(prog, fragShader);
        c.linkProgram(prog);
        c.validateProgram(prog);

        return prog;
    };

    /**
     * Fills the WebGLBuffer with vertex data (coordinate and color data)
     *
     * @param {WebGLBuffer} buff The WebGLBuffer
     * @param {Array} data The coordinate and color data to fill the buffer
     */
    Drawer.prototype.fillBufferData_ = function (buff, data) {
        var c = this.contex_;
        c.bindBuffer(c.ARRAY_BUFFER, buff);
        c.bufferData(c.ARRAY_BUFFER, data, c.DYNAMIC_DRAW);
    };

    /**
     * Binds the buffer so WebGL can use it.
     *
     * @param {WebGLBuffer} buffer The Buffer to bind
     */
    Drawer.prototype.bindBuffer = function (buffer) {
        // defines constants for a vertex. A vertex is the form [x, y, r, g, b]
        const COORD_SIZE = 2;
        const COORD_OFFSET = 0;
        const COLOR_SIZE = 3;
        const COLOR_OFFSET = 2;

        var c = this.contex_;
        var s = this.sProg_;

        // tell webGL which buffer to use
        c.bindBuffer(c.ARRAY_BUFFER, buffer);

        c.vertexAttribPointer(
            s.vertPosition,
            COORD_SIZE,
            c.FLOAT,
            c.FALSE,
            this.VERTEX_SIZE * Float32Array.BYTES_PER_ELEMENT,
            COORD_OFFSET
        );

        c.vertexAttribPointer(
            s.color,
            COLOR_SIZE,
            c.FLOAT,
            c.FALSE,
            this.VERTEX_SIZE * Float32Array.BYTES_PER_ELEMENT,
            COLOR_OFFSET * Float32Array.BYTES_PER_ELEMENT
        );
    };

    /**
     * Fills the buffer used to draw the tree
     *
     * @param {Array} data The coordinate and color data to fill tree buffer
     */
    Drawer.prototype.loadTreeBuff = function (data) {
        data = new Float32Array(data);
        this.treeVertSize = data.length / 5;
        this.fillBufferData_(this.sProg_.treeVertBuff, data);
    };

    /**
     * Fills the buffer used to thicken node lines
     *
     * @param {Array} data Coordinate and color data to fill the buffer with
     */
    Drawer.prototype.loadThickNodeBuff = function (data) {
        data = new Float32Array(data);
        this.thickNodeSize = data.length / 5;
        this.fillBufferData_(this.sProg_.thickNodeBuff, data);
    };

    /**
     * Fills the buffer used to draw barplots. This is done using triangles,
     * analogously to how thick lines for samples are (currently) drawn.
     *
     * @param {Array} data The coordinate and color data to fill the buffer
     */
    Drawer.prototype.loadBarplotBuf = function (data) {
        data = new Float32Array(data);
        this.barplotSize = data.length / 5;
        this.fillBufferData_(this.sProg_.barplotBuff, data);
    };

    /**
     * Fills the selected node buffer
     *
     * @param {Array} data The coordinate and color of selected node
     */
    Drawer.prototype.loadSelectedNodeBuff = function (data) {
        data = new Float32Array(data);
        this.selectedNodeSize = data.length / 5;
        this.fillBufferData_(this.sProg_.selectedNodeBuff, data);
    };

    /**
     * Fills the buffer used to draw nodes
     *
     * @param{Array} data The coordinate and color to fill node buffer
     */
    Drawer.prototype.loadNodeBuff = function (data) {
        data = new Float32Array(data);
        this.nodeSize = data.length / 5;
        this.fillBufferData_(this.sProg_.nodeVertBuff, data);
    };

    /**
     * Display the tree nodes.
     * Note: Currently Empress will only display the nodes that had an assigned
     * name in the newick string. (I.E. Empress will not show any node that
     * starts with EmpressNode)
     *
     * Note: this will only take effect after draw() is called.
     *
     * @param{Boolean} showTreeNodes If true the empress with display the tree
     *                               nodes.
     */
    Drawer.prototype.setTreeNodeVisibility = function (showTreeNodes) {
        this.showTreeNodes = showTreeNodes;
    };
    /**
     * Draws tree and other metadata
     */
    Drawer.prototype.draw = function () {
        var c = this.contex_;
        var s = this.sProg_;
        c.viewport(0, 0, c.canvas.width, c.canvas.height);

        // create MVP matrix
        var mvp = gl.mat4.create();
        gl.mat4.multiply(mvp, this.cam.projMat, this.cam.getViewMat());
        gl.mat4.multiply(mvp, mvp, this.worldMat);

        // clear canvas
        c.clear(c.COLOR_BUFFER_BIT);

        // set the mvp attribute
        c.uniformMatrix4fv(s.mvpMat, false, mvp);

        // draw tree node circles, if requested
        if (this.showTreeNodes) {
            c.uniform1i(s.isSingle, 1);
            c.uniform1f(s.pointSize, 4.0);
            this.bindBuffer(s.nodeVertBuff);
            c.drawArrays(c.POINTS, 0, this.nodeSize);
        }

        // draw selected node
        c.uniform1f(s.pointSize, 9.0);
        this.bindBuffer(s.selectedNodeBuff);
        c.drawArrays(gl.POINTS, 0, this.selectedNodeSize);

        c.uniform1i(s.isSingle, 0);
        this.bindBuffer(s.treeVertBuff);
        c.drawArrays(c.LINES, 0, this.treeVertSize);

<<<<<<< HEAD
        this.bindBuffer(s.sampleThickBuff);
        c.drawArrays(c.TRIANGLES, 0, this.sampleThickSize);

        this.bindBuffer(s.barplotBuff);
        c.drawArrays(c.TRIANGLES, 0, this.barplotSize);
=======
        this.bindBuffer(s.thickNodeBuff);
        c.drawArrays(c.TRIANGLES, 0, this.thickNodeSize);
>>>>>>> a32c60cd
    };

    /**
     * Converts (x,y) from screen space to tree space
     * @param {Number} x The x coordinate in screen space
     * param {Number} y The y coordinate in screen space
     *
     * @return {gl.vec4} The tree coordinates
     */
    Drawer.prototype.toTreeCoords = function (x, y) {
        // get value of center of canvas in screen coorindates
        var center = this.dim / 2;

        // center (x,y) in screen space
        x = x - center;
        y = center - y;

        // calculate (x,y) in tree space
        var treeSpace = gl.vec4.fromValues(x, y, 0, 1);
        var invWorld = gl.mat4.create();
        gl.mat4.invert(invWorld, this.worldMat);
        gl.vec4.transformMat4(treeSpace, treeSpace, invWorld);

        return { x: treeSpace[0], y: treeSpace[1] };
    };

    /**
     *
     * Convert world coordinates to screen coordinates.
     *
     * @param {Float} x The x coordinate.
     * @param {Float} y The y coordinate.
     * @returns {Object} Object with an x and y attribute corresponding to the
     * screen coordinates.
     */
    Drawer.prototype.toScreenSpace = function (x, y) {
        // create MVP matrix
        var mvp = gl.mat4.create();
        gl.mat4.multiply(mvp, this.cam.projMat, this.cam.getViewMat());
        gl.mat4.multiply(mvp, mvp, this.worldMat);

        var screenSpace = gl.vec4.fromValues(x, y, 0, 1);
        gl.vec4.transformMat4(screenSpace, screenSpace, mvp);
        screenSpace[0] /= screenSpace[3];
        screenSpace[1] /= screenSpace[3];
        x = (screenSpace[0] * 0.5 + 0.5) * this.canvas.offsetWidth;
        y = (screenSpace[1] * -0.5 + 0.5) * this.canvas.offsetHeight;

        return { x: x, y: y };
    };

    /**
     * Find the coordinate of the center of the viewing window in tree
     * coordinates
     *
     * @private
     */
    Drawer.prototype._findViewingCenter = function () {
        var width = this.treeContainer.offsetWidth,
            height = this.treeContainer.offsetHeight,
            center = this.toTreeCoords(width / 2, height / 2);
        this.treeSpaceCenterX = center.x;
        this.treeSpaceCenterY = center.y;
    };

    /**
     * Centers the viewing window on the point (x, y).
     *
     * Note: This function will reset all other camera options (such as zoom).
     *
     *
     * @param{Number} x The x position
     * @param{Number} y The y position
     */
    Drawer.prototype.centerCameraOn = function (x, y) {
        // create matrix to translate node to center of screen
        var center = gl.vec3.fromValues(
            this.treeSpaceCenterX,
            this.treeSpaceCenterY,
            0
        );

        var centerMat = gl.mat4.create();
        gl.mat4.fromTranslation(centerMat, center);

        var nodePos = gl.vec3.fromValues(-x, -y, 0);

        var worldMat = gl.mat4.create();
        gl.mat4.fromTranslation(worldMat, nodePos);
        gl.mat4.multiply(this.worldMat, centerMat, worldMat);
    };

    /**
     * Zooms the viewing window in or out.
     *
     * @param{Number} x The x position to center the zoom operation on.
     * @param{Number} y The y position to center the zoom operation on.
     * @param{Boolean} zoomIn If true, the camera will zoom in. If false, the
     *                        camera will zoom out.
     *                        Note: if zoomIn=false then the camera will zoom
     *                              out by 1 / zoomAmount.
     * @param{Number} zoomAmount The amout to zoom in or out.
     */
    Drawer.prototype.zoom = function (x, y, zoomIn, zoomAmount = this.scaleBy) {
        var zoomAt = gl.vec4.fromValues(x, y, 0, 1);
        // move tree
        var transVec = gl.vec3.create();
        gl.vec3.sub(transVec, transVec, zoomAt);
        var transMat = gl.mat4.create();
        gl.mat4.fromTranslation(transMat, transVec);
        gl.mat4.multiply(this.worldMat, transMat, this.worldMat);

        // zoom tree
        if (!zoomIn) zoomAmount = 1 / zoomAmount;

        var zoomVec = gl.vec3.fromValues(zoomAmount, zoomAmount, zoomAmount),
            zoomMat = gl.mat4.create();
        gl.mat4.fromScaling(zoomMat, zoomVec);
        gl.mat4.multiply(this.worldMat, zoomMat, this.worldMat);

        // move tree back to original place
        transVec = gl.vec3.fromValues(zoomAt[0], zoomAt[1], zoomAt[2]);
        transMat = gl.mat4.create();
        gl.mat4.fromTranslation(transMat, transVec);
        gl.mat4.multiply(this.worldMat, transMat, this.worldMat);
    };

    return Drawer;
});<|MERGE_RESOLUTION|>--- conflicted
+++ resolved
@@ -272,7 +272,7 @@
 
     /**
      * Fills the buffer used to draw barplots. This is done using triangles,
-     * analogously to how thick lines for samples are (currently) drawn.
+     * analogously to how thick lines for colored nodes are (currently) drawn.
      *
      * @param {Array} data The coordinate and color data to fill the buffer
      */
@@ -354,16 +354,11 @@
         this.bindBuffer(s.treeVertBuff);
         c.drawArrays(c.LINES, 0, this.treeVertSize);
 
-<<<<<<< HEAD
-        this.bindBuffer(s.sampleThickBuff);
-        c.drawArrays(c.TRIANGLES, 0, this.sampleThickSize);
+        this.bindBuffer(s.thickNodeBuff);
+        c.drawArrays(c.TRIANGLES, 0, this.thickNodeSize);
 
         this.bindBuffer(s.barplotBuff);
         c.drawArrays(c.TRIANGLES, 0, this.barplotSize);
-=======
-        this.bindBuffer(s.thickNodeBuff);
-        c.drawArrays(c.TRIANGLES, 0, this.thickNodeSize);
->>>>>>> a32c60cd
     };
 
     /**
