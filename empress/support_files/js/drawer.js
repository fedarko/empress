--- conflicted
+++ resolved
@@ -369,13 +369,11 @@
         this.bindBuffer(s.thickNodeBuff);
         c.drawArrays(c.TRIANGLES, 0, this.thickNodeSize);
 
-<<<<<<< HEAD
         this.bindBuffer(s.barplotBuff);
         c.drawArrays(c.TRIANGLES, 0, this.barplotSize);
-=======
+
         this.bindBuffer(s.cladeBuff);
         c.drawArrays(c.TRIANGLES, 0, this.cladeVertSize);
->>>>>>> d05418e1
     };
 
     /**
