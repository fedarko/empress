--- conflicted
+++ resolved
@@ -102,15 +102,11 @@
         this.symmetricCladeMethod = document.getElementById("symmetric");
 
         // export GUI components
-<<<<<<< HEAD
-        this.exportSVGBtn = document.getElementById("export-btn-svg");
-=======
         this.exportTreeSVGBtn = document.getElementById("export-tree-svg-btn");
         this.exportTreePNGBtn = document.getElementById("export-tree-png-btn");
         this.exportLegendSVGBtn = document.getElementById(
             "export-legend-svg-btn"
         );
->>>>>>> 6dd10852
 
         // hides the side menu
         var collapse = document.getElementById(this.COLLAPSE_ID);
@@ -391,13 +387,6 @@
         // for use in closures
         var scope = this;
 
-<<<<<<< HEAD
-        this.exportSVGBtn.onclick = function () {
-            var totalSVG = scope.empress.exportSVG();
-            // Present SVG to user as downloadable file
-            var blob = new Blob([totalSVG], { type: "image/svg+xml" });
-            saveAs(blob, "empress-tree.svg");
-=======
         // Presents SVG to user as a downloadable file
         var saveSVGBlob = function (svg, filename) {
             var blob = new Blob([svg], { type: "image/svg+xml" });
@@ -421,7 +410,6 @@
             if (svg !== null) {
                 saveSVGBlob(svg, "empress-legends.svg");
             }
->>>>>>> 6dd10852
         };
     };
 
