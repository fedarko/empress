--- conflicted
+++ resolved
@@ -161,14 +161,6 @@
         sPanel.addLayoutTab();
         sPanel.addExportTab();
 
-<<<<<<< HEAD
-        // Create animator state machine
-        var animator = new Animator(empress);
-
-        // Add animator GUI components
-        var animationPanel = new AnimationPanel(animator);
-        animationPanel.addAnimationTab();
-=======
         // Only show the sample metadata coloring / animation panels if a
         // feature table and sample metadata file were provided
         if (isCommunityPlot) {
@@ -191,7 +183,6 @@
                 $(".needs-metadata").addClass("hidden");
             }
         }
->>>>>>> 6dd10852
 
         // Similarly, only show the feature metadata coloring panel if feature
         // metadata was provided
