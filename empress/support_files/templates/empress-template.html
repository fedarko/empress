<!DOCTYPE html>
<html lang="en">
  <head>
    <title>Empress</title>
    <link rel='stylesheet' type="text/css"
      href='{{ base_url }}/css/empress.css'>
    <script src='{{ base_url }}/vendor/require-2.1.22.min.js'></script>
  </head>
  <body>

    <!-- The tree -->
    <div class="tree-container">
      <div class="container">
        <canvas class="tree-surface" id="tree-surface">
            Your browser does not support HTML5
        </canvas>
        <div id="tip-label-container"></div>
        <div id="node-label-container"></div>
        <div class="square"></div>
      </div>

      <!-- Side panel -->
      <div id="side-panel">
        {% include 'side-panel.html'%}
<<<<<<< HEAD

        {% include 'animate-panel.html' %}
=======
>>>>>>> d97e4bc8
      </div>

      <!-- show control panel button -->
      <button id="show-ctrl" title="Show control panel" style="font-size: 10pt;
                padding: 0 0 3px 3px;" class="hidden">&#9699;</button>
    </div>

    <!-- hover box -->
    <div class="hidden" id="hover-box">
      <table id="hover-table"></table>
    </div>

    <!-- color keys -->
    <div id="legend-panel">
      <div id="tip-color-key" class="legend hidden" disabled="true"></div>
      <div id="node-color-key" class="legend hidden" disabled="true"></div>
      <div id="clade-color-key" class="legend hidden" disabled="true"></div>
    </div>
<<<<<<< HEAD

    <!-- Timeframe Panel -->
    <div id="timeframe-panel" class="hidden">
      <div class="timeframe">
        <p align="center">
          <div id="current-timeframe" align="center"></div>
        </p>
        <p align="center">
          <button id="animate-backward-btn">&#9666;</button>
          <button id="animate-forward-btn">&#9656;</button>
        </p>
      </div>
    </div>

=======
>>>>>>> d97e4bc8
    <!-- toast -->
    <div id="toast" class="hidden"></div>

    <!-- loading screen -->
    <div id="loading-screen">
      <div id="loading-animation"></div>
      <div id="loading-text">Loading...</div>
    </div>
  </body>

  <script>
    var empressRequire = requirejs.config({
        'baseUrl' : '{{ base_url }}',

        // paths are relative to baseUrl (.js not needed)
        'paths' : {
            /* vendor paths */
            'jquery' : './vendor/jquery-2.2.4.min',
            'glMatrix' : './vendor/gl-matrix.min',
            'chroma' : './vendor/chroma.min',
<<<<<<< HEAD
=======
            'underscore' : './vendor/underscore-min',
>>>>>>> d97e4bc8

            'ByteArray' : './js/byte-array',
            'BPTree' : './js/bp-tree',
            'Camera' : './js/camera',
            'Drawer' : './js/drawer',
            'SidePanel' : './js/side-panel-handler',
<<<<<<< HEAD
            'AnimatePanel' : './js/animation-panel-handler',
            'Animator' : './js/animator',
            'BiomTable' : './js/biom-table',
=======
            'BIOMTable' : './js/biom-table',
>>>>>>> d97e4bc8
            'Empress' : './js/empress',
            'Legend' : './js/legend',
            'Colorer' : './js/colorer',
            'VectorOps' : './js/vector-ops'
        }
    });

<<<<<<< HEAD
    empressRequire(['jquery', 'glMatrix', 'chroma', 'BPTree', 'ByteArray',
                    'SidePanel', 'Camera', 'Drawer', 'BiomTable', 'Empress',
                    'Legend', 'Colorer', 'VectorOps', 'AnimatePanel',
                    'Animator'],
        function($, gl, chroma, BPTree, ByteArray, SidePanel, Camera, Drawer,
                 BiomTable, Empress, Legend, Colorer, VectorOps, AnimatePanel,
                 Animator) {
=======
    empressRequire(['jquery', 'glMatrix', 'chroma', 'underscore',  'BPTree',
                    'ByteArray', 'SidePanel', 'Camera', 'Drawer', 'BIOMTable',
                    'Empress', 'Legend', 'Colorer', 'VectorOps'],
        function($, gl, chroma, underscore, BPTree, ByteArray, SidePanel,
                 Camera, Drawer, BIOMTable, Empress, Legend, Colorer,
                 VectorOps) {
>>>>>>> d97e4bc8
        // initialze the tree and model
        var tArr = new Uint8Array({{ tree }});
        var tree = new BPTree(tArr, {{ names }});

        var canvas = document.getElementById('tree-surface')
<<<<<<< HEAD
        var biom = new BiomTable({{ obs_data }}, {{ sample_data }});
        var empress = new Empress(tree, {{ tree_data | tojson }}, biom, 
            {{ p_to_n }}, canvas);
=======
        var biom = new BIOMTable({{ obs_data }}, {{ sample_data }});
        var empress = new Empress(tree, {{ tree_data | tojson }},
                                  {{ names_to_keys | tojson }}, biom, canvas);
>>>>>>> d97e4bc8
        empress.initialize();

        var legend = new Legend(document.getElementById('tip-color-key'),
                                document.getElementById('node-color-key'),
                                document.getElementById('clade-color-key'));

        // The side menu
<<<<<<< HEAD
        // TODO: rename class to SamplePanel
        var sPanel = new SidePanel(document.getElementById('side-panel'),
                                   empress, legend);
        sPanel.addSampleTab();

        // animate tab
        var animator = new Animator(empress, biom);
        var animatePanel = new AnimatePanel(
                                    document.getElementById('timeframe-panel'),
                                    animator, legend);
        animatePanel.addAnimationTab();
=======
        var sPanel = new SidePanel(document.getElementById('side-panel'),
                                   empress, legend);
        sPanel.addSampleTab();
>>>>>>> d97e4bc8
        document.querySelectorAll(".collapsible").forEach(function(btn) {
            btn.addEventListener("click", function() {
            this.classList.toggle("active");
            this.nextElementSibling.classList.toggle("hidden");
            document.getElementById("side-panel").classList.toggle("panel-active",
              document.querySelector(".side-content:not(.hidden)"));
          });
        });
        document.getElementById("loading-screen").classList.add("hidden");
    });
  </script>
</html><|MERGE_RESOLUTION|>--- conflicted
+++ resolved
@@ -22,11 +22,7 @@
       <!-- Side panel -->
       <div id="side-panel">
         {% include 'side-panel.html'%}
-<<<<<<< HEAD
-
         {% include 'animate-panel.html' %}
-=======
->>>>>>> d97e4bc8
       </div>
 
       <!-- show control panel button -->
@@ -45,23 +41,7 @@
       <div id="node-color-key" class="legend hidden" disabled="true"></div>
       <div id="clade-color-key" class="legend hidden" disabled="true"></div>
     </div>
-<<<<<<< HEAD
 
-    <!-- Timeframe Panel -->
-    <div id="timeframe-panel" class="hidden">
-      <div class="timeframe">
-        <p align="center">
-          <div id="current-timeframe" align="center"></div>
-        </p>
-        <p align="center">
-          <button id="animate-backward-btn">&#9666;</button>
-          <button id="animate-forward-btn">&#9656;</button>
-        </p>
-      </div>
-    </div>
-
-=======
->>>>>>> d97e4bc8
     <!-- toast -->
     <div id="toast" class="hidden"></div>
 
@@ -82,23 +62,16 @@
             'jquery' : './vendor/jquery-2.2.4.min',
             'glMatrix' : './vendor/gl-matrix.min',
             'chroma' : './vendor/chroma.min',
-<<<<<<< HEAD
-=======
             'underscore' : './vendor/underscore-min',
->>>>>>> d97e4bc8
 
             'ByteArray' : './js/byte-array',
             'BPTree' : './js/bp-tree',
             'Camera' : './js/camera',
             'Drawer' : './js/drawer',
             'SidePanel' : './js/side-panel-handler',
-<<<<<<< HEAD
             'AnimatePanel' : './js/animation-panel-handler',
             'Animator' : './js/animator',
-            'BiomTable' : './js/biom-table',
-=======
             'BIOMTable' : './js/biom-table',
->>>>>>> d97e4bc8
             'Empress' : './js/empress',
             'Legend' : './js/legend',
             'Colorer' : './js/colorer',
@@ -106,36 +79,21 @@
         }
     });
 
-<<<<<<< HEAD
-    empressRequire(['jquery', 'glMatrix', 'chroma', 'BPTree', 'ByteArray',
-                    'SidePanel', 'Camera', 'Drawer', 'BiomTable', 'Empress',
-                    'Legend', 'Colorer', 'VectorOps', 'AnimatePanel',
-                    'Animator'],
-        function($, gl, chroma, BPTree, ByteArray, SidePanel, Camera, Drawer,
-                 BiomTable, Empress, Legend, Colorer, VectorOps, AnimatePanel,
-                 Animator) {
-=======
-    empressRequire(['jquery', 'glMatrix', 'chroma', 'underscore',  'BPTree',
-                    'ByteArray', 'SidePanel', 'Camera', 'Drawer', 'BIOMTable',
-                    'Empress', 'Legend', 'Colorer', 'VectorOps'],
-        function($, gl, chroma, underscore, BPTree, ByteArray, SidePanel,
-                 Camera, Drawer, BIOMTable, Empress, Legend, Colorer,
-                 VectorOps) {
->>>>>>> d97e4bc8
+    empressRequire(['jquery', 'glMatrix', 'chroma', 'underscore', 'ByteArray',
+                    'BPTree', 'Camera', 'Drawer', 'SidePanel', 'AnimatePanel',
+                    'Animator', 'BIOMTable', 'Empress', 'Legend', 'Colorer',
+                    'VectorOps'],
+        function($, gl, chroma, underscore, ByteArray, BPTree, Camera, Drawer,
+                 SidePanel, AnimatePanel, Animator, BIOMTable, Empress, Legend,
+                 Colorer, VectorOps) {
         // initialze the tree and model
         var tArr = new Uint8Array({{ tree }});
         var tree = new BPTree(tArr, {{ names }});
 
         var canvas = document.getElementById('tree-surface')
-<<<<<<< HEAD
-        var biom = new BiomTable({{ obs_data }}, {{ sample_data }});
-        var empress = new Empress(tree, {{ tree_data | tojson }}, biom, 
-            {{ p_to_n }}, canvas);
-=======
-        var biom = new BIOMTable({{ obs_data }}, {{ sample_data }});
+        var biom = new BIOMTable({{ obs_data | tojson }}, {{ sample_data | tojson }});
         var empress = new Empress(tree, {{ tree_data | tojson }},
                                   {{ names_to_keys | tojson }}, biom, canvas);
->>>>>>> d97e4bc8
         empress.initialize();
 
         var legend = new Legend(document.getElementById('tip-color-key'),
@@ -143,7 +101,6 @@
                                 document.getElementById('clade-color-key'));
 
         // The side menu
-<<<<<<< HEAD
         // TODO: rename class to SamplePanel
         var sPanel = new SidePanel(document.getElementById('side-panel'),
                                    empress, legend);
@@ -151,15 +108,8 @@
 
         // animate tab
         var animator = new Animator(empress, biom);
-        var animatePanel = new AnimatePanel(
-                                    document.getElementById('timeframe-panel'),
-                                    animator, legend);
+        var animatePanel = new AnimatePanel(animator, legend);
         animatePanel.addAnimationTab();
-=======
-        var sPanel = new SidePanel(document.getElementById('side-panel'),
-                                   empress, legend);
-        sPanel.addSampleTab();
->>>>>>> d97e4bc8
         document.querySelectorAll(".collapsible").forEach(function(btn) {
             btn.addEventListener("click", function() {
             this.classList.toggle("active");
