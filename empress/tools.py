# ----------------------------------------------------------------------------
# Copyright (c) 2016-2020, empress development team.
#
# Distributed under the terms of the Modified BSD License.
#
# The full license is in the file LICENSE, distributed with this software.
# ----------------------------------------------------------------------------

import warnings
import pandas as pd
from empress import taxonomy_utils
from empress.tree import bp_tree_tips, bp_tree_non_tips
from itertools import zip_longest


class DataMatchingError(Exception):
    pass


class DataMatchingWarning(Warning):
    pass


<<<<<<< HEAD
=======
def match_tree_and_feature_metadata(bp_tree, feature_metadata=None):
    """Processes feature metadata and subsets it to nodes in the tree.

    NOTE: This function calls bp_tree_tips() on bp_tree. If this winds up
    being a bottleneck, we could add an extra optional parameter to this
    function where match_inputs() could pass the already-computed tip names
    here to avoid calling this function twice.

    Parameters
    ----------
    bp_tree: bp.BP
        The tree to be visualized.
    feature_metadata: pd.DataFrame or None
        Feature metadata. If this is passed, the index should describe node
        names in the tree and the columns should describe different feature
        metadata fields' names.

    Returns
    -------
    (tip_metadata, int_metadata): (pd.DataFrame or None, pd.DataFrame or None)
        If feature metadata was not passed, tip_metadata and int_metadata
        will both be None. Otherwise, tip_metadata will contain the
        entries of the feature metadata where the feature name was present
        as a tip in the tree, and int_metadata will contain the entries
        of the feature metadata where the feature name was present as
        internal node(s) in the tree. Also, this will call
        taxonomy_utils.split_taxonomy() on the feature metadata before
        splitting it up between tip and internal node feature mtadata.

    Raises
    ------
    DataMatchingError
        If feature_metadata is not None, but none of the names in its index
        correspond to any nodes in the tree.
    """
    tip_metadata = None
    int_metadata = None
    if feature_metadata is not None:
        # Split up taxonomy column, if present in the feature metadata
        ts_feature_metadata = taxonomy_utils.split_taxonomy(feature_metadata)
        fm_ids = ts_feature_metadata.index

        # Subset tip metadata
        fm_and_tip_features = fm_ids.intersection(bp_tree_tips(bp_tree))
        tip_metadata = ts_feature_metadata.loc[fm_and_tip_features]

        # Subset internal node metadata
        internal_node_names = set(bp_tree_non_tips(bp_tree))
        fm_and_int_features = fm_ids.intersection(internal_node_names)
        int_metadata = ts_feature_metadata.loc[fm_and_int_features]

        if len(tip_metadata.index) == 0 and len(int_metadata.index) == 0:
            # Error condition 5 in match_inputs_community_plot()
            raise DataMatchingError(
                "No features in the feature metadata are present in the tree, "
                "either as tips or as internal nodes."
            )
    return tip_metadata, int_metadata


>>>>>>> 6dd10852
def match_inputs(
    bp_tree,
    table,
    sample_metadata,
    feature_metadata=None,
    ordination=None,
    ignore_missing_samples=False,
    filter_extra_samples=False,
    filter_missing_features=False
):
    """Matches various input sources.

    Also "splits up" the feature metadata by calling
    match_tree_and_feature_metadata().

    Parameters
    ----------
    bp_tree: bp.BP
        The tree to be visualized.
    table: biom.Table
        Representation of the feature table. It's expected that feature IDs in
        the table only describe tips in the tree, not internal nodes.
    sample_metadata: pd.DataFrame
        Sample metadata. The index should describe sample IDs; the columns
        should describe different sample metadata fields' names.
    feature_metadata: pd.DataFrame or None
        Feature metadata. If this is passed, the index should describe feature
        IDs and the columns should describe different feature metadata fields'
        names. (Feature IDs here can describe tips or internal nodes in the
        tree.)
    ordination: skbio.OrdinationResults, optional
        The ordination to display in an empire plot.
    ignore_missing_samples: bool
        If True, pads missing samples (i.e. samples in the table but not the
        metadata) with placeholder metadata. If False, raises a
        DataMatchingError if any such samples exist. (Note that in either case,
        samples in the metadata but not in the table are filtered out; and if
        no samples are shared between the table and metadata, a
        DataMatchingError is raised regardless.) This is analogous to the
        ignore_missing_samples flag in Emperor.
    filter_extra_samples: bool, optional
        If True, ignores samples in the feature table that are not present in
        the ordination. If False, raises a DataMatchingError if such samples
        exist.
    filter_missing_features: bool
        If True, filters features from the table that aren't present as tips in
        the tree. If False, raises a DataMatchingError if any such features
        exist. (Note that in either case, features in the tree but not in the
        table are preserved.)

    Returns
    -------
    (table, sample_metadata, tip_metadata, int_metadata):
        (biom.Table, pd.DataFrame, pd.DataFrame / None, pd.DataFrame / None)
        Versions of the input table, sample metadata, and feature metadata
        filtered such that:
            -The table only contains features also present as tips in the tree.
            -The sample metadata only contains samples also present in the
             table.
            -Samples present in the table but not in the sample metadata will
             have all of their sample metadata values set to "This sample has
             no metadata". (This will only be done if ignore_missing_samples is
             True; otherwise, this situation will trigger an error. See below.)
            -If feature metadata was not passed, tip_metadata and int_metadata
             will both be None. Otherwise, tip_metadata will contain the
             entries of the feature metadata where the feature name was present
             as a tip in the tree, and int_metadata will contain the entries
             of the feature metadata where the feature name was present as
             internal node(s) in the tree.
                -Also, for sanity's sake, this will call
                 taxonomy_utils.split_taxonomy() on the feature metadata before
                 splitting it up into tip and internal node metadata.

    Raises
    ------
    DataMatchingError
        If any of the following conditions are met:
            1. No features are shared between the tree's tips and table.
            2. There are features present in the table but not as tips in the
               tree, AND filter_missing_features is False.
            3. No samples are shared between the sample metadata and table.
            4. There are samples present in the table but not in the sample
               metadata, AND ignore_missing_samples is False.
            5. The feature metadata was passed, but no features present in it
               are also present as tips or internal nodes in the tree.
            6. The ordination AND feature table don't have exactly the same
               samples.

    References
    ----------
    This function was based on match_table_and_data() in Qurro's code:
    https://github.com/biocore/qurro/blob/b9613534b2125c2e7ee22e79fdff311812f4fefe/qurro/_df_utils.py#L255
    """
    # Match table and tree.
    # (Ignore None-named tips in the tree, which will be replaced later on
    # with "default" names like "EmpressNode0".)
    tip_names = set(bp_tree_tips(bp_tree))
    ff_table = table.copy()

    if ordination is not None:
        table_ids = set(ff_table.ids())
        ord_ids = set(ordination.samples.index)

        # don't allow for disjoint datasets
        if not (table_ids & ord_ids):
            raise DataMatchingError(
                "No samples in the feature table are present in the "
                "ordination"
            )

        if ord_ids.issubset(table_ids):
            extra = table_ids - ord_ids
            if extra:
                if not filter_extra_samples:
                    raise DataMatchingError(
                        "The feature table has more samples than the "
                        "ordination. These are the problematic sample "
                        "identifiers: %s. You can override this error by using"
                        " the --p-filter-extra-samples flag." %
                        (', '.join(sorted(extra)))
                    )
                ff_table = ff_table.filter(ord_ids, inplace=False)
                # We'll remove now-empty features from the table later in
                # the code
        else:
            raise DataMatchingError(
                "The ordination has more samples than the feature table."
            )
    ff_table_features = set(ff_table.ids(axis='observation'))
    tree_and_table_features = ff_table_features.intersection(tip_names)
    if len(tree_and_table_features) == 0:
        # Error condition 1
        raise DataMatchingError(
            "No features in the feature table are present as tips in the tree."
        )

    if len(tree_and_table_features) < len(ff_table_features):
        if filter_missing_features:
            # Filter table to just features that are also present in the tree.
            #
            # Note that we *don't* filter the tree analogously, because it's ok
            # for the tree's nodes to be a superset of the table's features
            # (and this is going to be the case in most datasets where the
            # features correspond to tips, since internal nodes aren't
            # explicitly described in the feature table).
            ff_table = ff_table.filter(tree_and_table_features,
                                       axis='observation', inplace=False)

            # Report to user about any dropped features from table.
            dropped_feature_ct = table.shape[0] - ff_table.shape[0]
            warnings.warn(
                (
                    "{} feature(s) in the table were not present as tips in "
                    "the tree. These feature(s) have been removed from the "
                    "visualization."
                ).format(
                    dropped_feature_ct
                ),
                DataMatchingWarning
            )
        else:
            # Error condition 2
            raise DataMatchingError(
                "The feature table contains features that aren't present as "
                "tips in the tree. You can override this error by using the "
                "--p-filter-missing-features flag."
            )

    # Match table (post-feature-filtering, if done) and sample metadata.
    table_samples = set(ff_table.ids())
    sm_samples = set(sample_metadata.index)
    sm_and_table_samples = sm_samples & table_samples

    if len(sm_and_table_samples) == 0:
        # Error condition 3
        raise DataMatchingError(
            "No samples in the feature table are present in the sample "
            "metadata."
        )

    padded_metadata = sample_metadata.copy()
    if len(sm_and_table_samples) < len(table_samples):
        if ignore_missing_samples:
            # Works similarly to how Emperor does this: see
            # https://github.com/biocore/emperor/blob/659b62a9f02a6423b6258c814d0e83dbfd05220e/emperor/core.py#L350
            samples_without_metadata = table_samples - sm_samples
            padded_metadata = pd.DataFrame(
                index=samples_without_metadata,
                columns=sample_metadata.columns,
                dtype=str
            )
            padded_metadata.fillna("This sample has no metadata", inplace=True)
            sample_metadata = pd.concat([sample_metadata, padded_metadata])
            # Report to user about samples we needed to "pad."
            warnings.warn(
                (
                    "{} sample(s) in the table were not present in the "
                    "sample metadata. These sample(s) have been assigned "
                    "placeholder metadata."
                ).format(
                    len(samples_without_metadata)
                ),
                DataMatchingWarning
            )
        else:
            # Error condition 4
            raise DataMatchingError(
                "The feature table contains samples that aren't present in "
                "the sample metadata. You can override this error by using "
                "the --p-ignore-missing-samples flag."
            )

    # If we've made it this far, then there must be at least *one* sample
    # present in both the sample metadata and the table: and by this point the
    # metadata's samples should be a superset of the table's samples (since we
    # padded the metadata above if there were any samples that *weren't* in the
    # table).
    #
    # All that's left to do is to filter the sample metadata to just the
    # samples that are also present in the table.
    sf_sample_metadata = sample_metadata.loc[ff_table.ids()]

    # If desired, we could report here to the user about any dropped samples
    # from the metadata by looking at the difference between
    # sample_metadata.shape[0] and sf_sample_metadata.shape[0]. However, the
    # presence of such "dropped samples" is a common occurrence in 16S studies,
    # so we currently don't do that for the sake of avoiding alarm fatigue.

    tip_metadata, int_metadata = match_tree_and_feature_metadata(
        bp_tree,
        feature_metadata
    )

    return ff_table, sf_sample_metadata, tip_metadata, int_metadata


def shifting(bitlist, size=51):
    """Takes a list of 0-1s, splits in size and converts it to a list of int

    Parameters
    ----------
    bitlist: list of int
        The input list of 0-1
    size: int
        The size of the buffer

    Returns
    -------
    list of int
        Representation of the 0-1s as a list of int

    Raises
    ------
    ValueError
        If any of the list values is different than 0 or 1

    References
    ----------
    Borrowed from https://stackoverflow.com/a/12461400

    Example
    -------
    shifting([1, 0, 0, 0, 0, 1], size=3) => [4, 1]
    """
    if not all(x in [0, 1] for x in bitlist):
        raise ValueError('Your list has values other than 0-1s')

    values = [iter(bitlist)] * size
    ints = []
    for num in zip_longest(*values):
        out = 0
        init_zeros = []
        seen_one = False
        for bit in num:
            if bit is None:
                continue

            if not seen_one:
                if bit == 0:
                    init_zeros.append(0)
                else:
                    seen_one = True

            out = (out << 1) | bit

        # if out == 0, everything was zeros so we can simply add init_zeros
        if out == 0:
            ints.extend(init_zeros)
        else:
            ints.append(out)

    # we need to check init_zeros for the last loop in case the last value
    # had padded zeros
    if init_zeros and out != 0:
        # rm last value
        ints = ints[:-1]
        # add zeros
        ints.extend(init_zeros)
        # readd last value
        ints.append(out)

    return ints


def filter_feature_metadata_to_tree(tip_md, int_md, bp_tree):
    """Filters feature metadata DataFrames to describe the nodes in a tree.

    This is sort of similar to match_tree_and_feature_metadata(), but it
    doesn't call split_taxonomy(), assumes that feature metadata has already
    been split into tip and internal node metadata, assumes that the
    feature metadata's nodes are already a subset of the tree's nodes, and has
    a different error message if no nodes are shared between the feature
    metadata and tree. Basically, we could combine these two functions with
    some effort, but it's probably not worth the headaches.

    Parameters
    ----------
    tip_md: pd.DataFrame
        Tip node metadata. Index should describe node names, columns can be
        arbitrary metadata columns.
    int_md: pd.DataFrame
        Internal node metadata, structured analogously to tip_md.
    bp_tree: bp.BP
        Tree to filter the metadata objects to.

    Returns
    -------
    f_tip_md, f_int_md
        f_tip_md: pd.DataFrame
            Version of tip_md filtered to just the node names that describe
            tips in bp_tree. May be empty, if none of the names in tip_md were
            present in bp_tree.
        f_int_md: pd.DataFrame
            Version of int_md filtered to just the node names that describe
            internal nodes in bp_tree. May be empty, if none of the names in
            int_md were present in bp_tree.

    Raises
    ------
    DataMatchingError
        If f_tip_and_md and f_int_md would both be empty.
    """
    tree_tip_names = set(bp_tree_tips(bp_tree))
    tree_int_names = set(bp_tree_non_tips(bp_tree))
    shared_tip_names = tip_md.index.intersection(tree_tip_names)
    shared_int_names = int_md.index.intersection(tree_int_names)
    if len(shared_tip_names) == 0 and len(shared_int_names) == 0:
        raise DataMatchingError(
            "After performing empty feature removal from the table and then "
            "shearing the tree to tips that are also present in the table, "
            "none of the nodes in the feature metadata are present in the "
            "tree."
        )
    f_tip_md = tip_md.loc[shared_tip_names]
    f_int_md = int_md.loc[shared_int_names]
    return f_tip_md, f_int_md<|MERGE_RESOLUTION|>--- conflicted
+++ resolved
@@ -21,8 +21,6 @@
     pass
 
 
-<<<<<<< HEAD
-=======
 def match_tree_and_feature_metadata(bp_tree, feature_metadata=None):
     """Processes feature metadata and subsets it to nodes in the tree.
 
@@ -83,7 +81,6 @@
     return tip_metadata, int_metadata
 
 
->>>>>>> 6dd10852
 def match_inputs(
     bp_tree,
     table,
