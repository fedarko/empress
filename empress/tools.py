--- conflicted
+++ resolved
@@ -19,17 +19,6 @@
 
 class DataMatchingWarning(Warning):
     pass
-
-
-<<<<<<< HEAD
-def read(file_name, file_format='newick'):
-    """ Reads in contents from a file.
-    """
-
-    if file_format == 'newick':
-        tree = skbio.read(file_name, file_format, into=TreeNode)
-        return tree
-    return None
 
 
 def match_tree_and_feature_metadata(bp_tree, feature_metadata=None):
@@ -92,8 +81,6 @@
     return tip_metadata, int_metadata
 
 
-=======
->>>>>>> b22fad2e
 def match_inputs(
     bp_tree,
     table,
