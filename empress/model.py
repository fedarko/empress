--- conflicted
+++ resolved
@@ -63,12 +63,7 @@
         self.cached_subtrees = list()
         self.cached_clades = list()
 
-<<<<<<< HEAD
         self.highlight_nodes(highlight_ids)
-=======
-        self.highlight_from_file(highlight_file)
-        print("!!!!!!!!!!!!!!!!!!!!!!!!????????????", self.tree.name)
->>>>>>> ac163ba0
 
     def layout(self, layout_type):
         """ Calculates the coordinates for the tree.
