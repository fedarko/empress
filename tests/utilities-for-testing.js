define(["Empress", "BPTree", "BiomTable"], function (
    Empress,
    BPTree,
    BiomTable
) {
    /**
     * Returns an Object containing test data that can be used to construct an
     * instance of Empress.
     *
     * This function was cobbled together from the setup code in
     * test-empress.js. It will likely need to be extended or modified to
     * support further testing in the future.
     *
     * @param {Boolean} constructEmpress If truthy, this will actually create a
     *                                   new Empress instance and include this
     *                                   instance in the returned Object under
     *                                   the key "empress". If this is falsy,
     *                                   this will instead just set the value
     *                                   of the empress key to null.
     * @return {Object} testData
     */
    function getTestData(constructEmpress = false) {
        // tree comes from the following newick string
        // ((1,(2,3)4)5,6)7;
        var tree = new BPTree(
            new Uint8Array([1, 1, 1, 0, 1, 1, 0, 1, 0, 0, 0, 1, 0, 0]),
            // see https://github.com/biocore/empress/issues/311
            ["", "1", "2", "3", "internal", "internal", "EmpressNode6", "root"],
            [0, 1, 2, 3, 4, 5, 6, 7],
            null
        );

        // Note: the coordinates for each layout are "random". i.e.
        // they will not make an actual tree. They were created to
        // make testing easier.

        // see core.py for more details on  the format of treeData
        var treeData = [
            0, // this is blank since empress uses 1-based index. This
            // will be addressed with #223
            [[0.75, 0.75, 0.75], false, true, 29, 30, 1, 2, 15, 16, 0, 0, 0],
            [[0.75, 0.75, 0.75], false, true, 31, 32, 3, 4, 17, 18, 0, 0, 0.5],
            [[0.75, 0.75, 0.75], false, true, 33, 34, 5, 6, 19, 20, 0, 0, 1],
            [[0.75, 0.75, 0.75], false, true, 35, 36, 7, 8, 21, 22, 0, 0, 0],
            [[0.75, 0.75, 0.75], false, true, 37, 38, 9, 10, 23, 24, 0, 0, 0],
            [[0.75, 0.75, 0.75], false, true, 39, 40, 11, 12, 25, 26, 0, 0, 0],
            [[0.75, 0.75, 0.75], false, true, 41, 42, 13, 14, 27, 28, 0, 0, 0],
        ];
        var tdToInd = {
            // all nodes
            color: 0,
            isColored: 1,
            visible: 2,
            x2: 3,
            y2: 4,
            xr: 5,
            yr: 6,
            xc1: 7,
            yc1: 8,
            xc0: 9,
            yc0: 10,
            angle: 11,
            // all internal nodes
            highestchildyr: 12,
            lowestchildyr: 13,
            // non-root internal nodes
            arcx0: 14,
            arcy0: 15,
            arcstartangle: 16,
            arcendangle: 17,
        };

        // data for the BiomTable object
        // (These IDs / indices aren't assigned in any particular
        // order; as long as it's consistent it doesn't matter.
        // However, setting fIDs in this way is convenient b/c it means
        // the index of feature "1" is 1, of "2" is 2, etc.)
        var sIDs = ["s1", "s2", "s3", "s4", "s5", "s6", "s7"];
        var fIDs = [6, 1, 2, 3];
        var sID2Idx = {
            s1: 0,
            s2: 1,
            s3: 2,
            s4: 3,
            s5: 4,
            s6: 5,
            s7: 6,
        };
        var fID2Idx = {
            6: 0,
            1: 1,
            2: 2,
            3: 3,
        };
        // See test-biom-table.js for details on this format. Briefly,
        // each inner array describes the feature indices present in a
        // sample.
        var tbl = [
            [1, 2, 3],
            [2, 3],
            [0, 1, 3],
            [2],
            [0, 1, 2, 3],
            [1, 2, 3],
            [0],
        ];
        var smCols = ["f1", "grad", "traj"];
        var sm = [
            ["a", "1", "t1"],
            ["a", "2", "t1"],
            ["a", "1", "t2"],
            ["b", "2", "t2"],
            ["a", "3", "t3"],
            ["a", "3", "t3"],
            ["b", "4", "t4"],
        ];
        var featureColumns = ["f1", "f2"];
        var tipMetadata = {
            1: ["2", "2"],
            2: ["1", "2"],
            3: ["1", "2"],
            6: ["2", "2"],
        };
        var intMetadata = {
            4: ["1", "1"],
            5: ["1", "1"],
        };
        var biom = new BiomTable(sIDs, fIDs, sID2Idx, fID2Idx, tbl, smCols, sm);
        var canvas = document.createElement("canvas");

        // Rectangular layout y scaling factor
        // equal to 4020 / (# leaves - 1) = 4020 / 3 = 1,340.0
        var yrscf = 1340.0;
        var empress;
        if (constructEmpress) {
            empress = new Empress(
                tree,
                biom,
                featureColumns,
                tipMetadata,
                intMetadata,
                canvas
            );
        } else {
            empress = null;
        }

        return {
            empress: empress,
            tree: tree,
            treeData: treeData,
            tdToInd: tdToInd,
            biom: biom,
            fmCols: featureColumns,
            tm: tipMetadata,
            im: intMetadata,
            canvas: canvas,
        };
    }

    /**
<<<<<<< HEAD
     * Returns a reference SVG for the unique values [0, 1, 2, 3, 4] and the
     * color map "Viridis".
     *
     * This was taken directly from Emperor's tests:
     * https://github.com/biocore/emperor/blob/00c73f80c9d504826e61ddcc8b2c0b93f344819f/tests/javascript_tests/test_color_view_controller.js#L212
     *
     * The only differences between this string and Emperor's are that:
     *  1. the ID "Gradient" was replaced with "Gradient0", 0 being the
     *     default gradientIDSuffix value in the Colorer constructor.
     *  2. the <rect> ID has been omitted, since it wasn't used anywhere
     *     as far as I can tell.
     *
     * @return {String} referenceSVG
     */
    function getReferenceSVG() {
        return (
            '<defs><linearGradient id="Gradient0" x1="0" x2="0" y1="1" y2="0">' +
            '<stop offset="0%" stop-color="#440154"/>' +
            '<stop offset="1%" stop-color="#440457"/>' +
            '<stop offset="2%" stop-color="#45075a"/>' +
            '<stop offset="3%" stop-color="#450a5c"/>' +
            '<stop offset="4%" stop-color="#450d5f"/>' +
            '<stop offset="5%" stop-color="#461062"/>' +
            '<stop offset="6%" stop-color="#461365"/>' +
            '<stop offset="7%" stop-color="#461668"/>' +
            '<stop offset="8%" stop-color="#47196a"/>' +
            '<stop offset="9%" stop-color="#471c6d"/>' +
            '<stop offset="10%" stop-color="#471f70"/>' +
            '<stop offset="11%" stop-color="#482273"/>' +
            '<stop offset="12%" stop-color="#482576"/>' +
            '<stop offset="13%" stop-color="#482878"/>' +
            '<stop offset="14%" stop-color="#472b79"/>' +
            '<stop offset="15%" stop-color="#462e7b"/>' +
            '<stop offset="16%" stop-color="#45317c"/>' +
            '<stop offset="17%" stop-color="#45347e"/>' +
            '<stop offset="18%" stop-color="#44367f"/>' +
            '<stop offset="19%" stop-color="#433981"/>' +
            '<stop offset="20%" stop-color="#433c82"/>' +
            '<stop offset="21%" stop-color="#423f84"/>' +
            '<stop offset="22%" stop-color="#414285"/>' +
            '<stop offset="23%" stop-color="#404487"/>' +
            '<stop offset="24%" stop-color="#404788"/>' +
            '<stop offset="25%" stop-color="#3f4a8a"/>' +
            '<stop offset="26%" stop-color="#3e4c8a"/>' +
            '<stop offset="27%" stop-color="#3d4f8b"/>' +
            '<stop offset="28%" stop-color="#3c518b"/>' +
            '<stop offset="29%" stop-color="#3b538b"/>' +
            '<stop offset="30%" stop-color="#39568c"/>' +
            '<stop offset="31%" stop-color="#38588c"/>' +
            '<stop offset="32%" stop-color="#375a8c"/>' +
            '<stop offset="33%" stop-color="#365d8d"/>' +
            '<stop offset="34%" stop-color="#355f8d"/>' +
            '<stop offset="35%" stop-color="#34618d"/>' +
            '<stop offset="36%" stop-color="#33648e"/>' +
            '<stop offset="37%" stop-color="#32668e"/>' +
            '<stop offset="38%" stop-color="#31688e"/>' +
            '<stop offset="39%" stop-color="#306a8e"/>' +
            '<stop offset="40%" stop-color="#2f6d8e"/>' +
            '<stop offset="41%" stop-color="#2e6f8e"/>' +
            '<stop offset="42%" stop-color="#2d718e"/>' +
            '<stop offset="43%" stop-color="#2c738e"/>' +
            '<stop offset="44%" stop-color="#2b768f"/>' +
            '<stop offset="45%" stop-color="#2a788f"/>' +
            '<stop offset="46%" stop-color="#2a7a8f"/>' +
            '<stop offset="47%" stop-color="#297c8f"/>' +
            '<stop offset="48%" stop-color="#287f8f"/>' +
            '<stop offset="49%" stop-color="#27818f"/>' +
            '<stop offset="50%" stop-color="#26838f"/>' +
            '<stop offset="51%" stop-color="#25858f"/>' +
            '<stop offset="52%" stop-color="#25878e"/>' +
            '<stop offset="53%" stop-color="#24898e"/>' +
            '<stop offset="54%" stop-color="#248b8d"/>' +
            '<stop offset="55%" stop-color="#238d8d"/>' +
            '<stop offset="56%" stop-color="#238f8d"/>' +
            '<stop offset="57%" stop-color="#22928c"/>' +
            '<stop offset="58%" stop-color="#22948c"/>' +
            '<stop offset="59%" stop-color="#21968b"/>' +
            '<stop offset="60%" stop-color="#20988b"/>' +
            '<stop offset="61%" stop-color="#209a8b"/>' +
            '<stop offset="62%" stop-color="#1f9c8a"/>' +
            '<stop offset="63%" stop-color="#229f88"/>' +
            '<stop offset="64%" stop-color="#28a384"/>' +
            '<stop offset="65%" stop-color="#2ea780"/>' +
            '<stop offset="66%" stop-color="#35ab7d"/>' +
            '<stop offset="67%" stop-color="#3baf79"/>' +
            '<stop offset="68%" stop-color="#41b375"/>' +
            '<stop offset="69%" stop-color="#47b671"/>' +
            '<stop offset="70%" stop-color="#4dba6d"/>' +
            '<stop offset="71%" stop-color="#53be69"/>' +
            '<stop offset="72%" stop-color="#5ac266"/>' +
            '<stop offset="73%" stop-color="#60c662"/>' +
            '<stop offset="74%" stop-color="#66ca5e"/>' +
            '<stop offset="75%" stop-color="#6cce5a"/>' +
            '<stop offset="76%" stop-color="#72cf56"/>' +
            '<stop offset="77%" stop-color="#78d152"/>' +
            '<stop offset="78%" stop-color="#7ed24f"/>' +
            '<stop offset="79%" stop-color="#84d34b"/>' +
            '<stop offset="80%" stop-color="#8ad447"/>' +
            '<stop offset="81%" stop-color="#90d643"/>' +
            '<stop offset="82%" stop-color="#95d740"/>' +
            '<stop offset="83%" stop-color="#9bd83c"/>' +
            '<stop offset="84%" stop-color="#a1da38"/>' +
            '<stop offset="85%" stop-color="#a7db34"/>' +
            '<stop offset="86%" stop-color="#addc31"/>' +
            '<stop offset="87%" stop-color="#b3dd2d"/>' +
            '<stop offset="88%" stop-color="#b9de2b"/>' +
            '<stop offset="89%" stop-color="#bfdf2a"/>' +
            '<stop offset="90%" stop-color="#c4e02a"/>' +
            '<stop offset="91%" stop-color="#cae129"/>' +
            '<stop offset="92%" stop-color="#d0e229"/>' +
            '<stop offset="93%" stop-color="#d6e228"/>' +
            '<stop offset="94%" stop-color="#dbe328"/>' +
            '<stop offset="95%" stop-color="#e1e427"/>' +
            '<stop offset="96%" stop-color="#e7e527"/>' +
            '<stop offset="97%" stop-color="#ede626"/>' +
            '<stop offset="98%" stop-color="#f2e626"/>' +
            '<stop offset="99%" stop-color="#f8e725"/></linearGradient></defs>' +
            '<rect width="20" height="95%" ' +
            'fill="url(#Gradient0)"/><text x="25" y="12px" ' +
            'font-family="sans-serif" font-size="12px" text-anchor="start">4' +
            '</text><text x="25" y="50%" font-family="sans-serif" ' +
            'font-size="12px" text-anchor="start">2</text><text x="25" y="95%" ' +
            'font-family="sans-serif" font-size="12px" text-anchor="start">0</text>'
        );
    }

    // Convert an array of numbers to an array of strings all formatted
    // using .toFixed(4).
    function toFixedIfy(arr) {
        return _.map(arr, function (ele) {
            return ele.toFixed(4);
        });
    }

    // Given two arrays of numbers, calls toFixedIfy() on each and
    // asserts deep equality on the results.
    function approxDeepEqual(arr1, arr2, message) {
        deepEqual(toFixedIfy(arr1), toFixedIfy(arr2), message);
    }

    return {
        getTestData: getTestData,
        toFixedIfy: toFixedIfy,
        approxDeepEqual: approxDeepEqual,
        getReferenceSVG: getReferenceSVG,
    };
=======
     * Calls .toFixed() on two numbers with a specified "digits" value and then
     * asserts the results' equality.
     *
     * I already wrote something kind of like this for the JS layout tests --
     * see the toFixedIfy() and approxDeepEqual() functions defined at the top
     * of test-layouts-util.js as of writing. However, that branch is not
     * merged into master yet, and this addresses a slightly simpler use case
     * (just comparing individual numbers, not arrays of numbers). Eventually
     * we may want to combine these functions, but this should be ok for now.
     *
     * @param {Number} n1
     * @param {Number} n2
     * @param {Number} digits Will be passed to .toFixed(). Named this way
     *                        because the corresponding parameter in .toFixed()
     *                        is also called "digits".
     */
    function approxEqual(n1, n2, digits = 4) {
        var n1f = n1.toFixed(digits);
        var n2f = n2.toFixed(digits);
        equal(n1f, n2f);
    }

    return { getTestData: getTestData, approxEqual: approxEqual };
>>>>>>> 7b88512e
});<|MERGE_RESOLUTION|>--- conflicted
+++ resolved
@@ -159,7 +159,6 @@
     }
 
     /**
-<<<<<<< HEAD
      * Returns a reference SVG for the unique values [0, 1, 2, 3, 4] and the
      * color map "Viridis".
      *
@@ -300,13 +299,7 @@
         deepEqual(toFixedIfy(arr1), toFixedIfy(arr2), message);
     }
 
-    return {
-        getTestData: getTestData,
-        toFixedIfy: toFixedIfy,
-        approxDeepEqual: approxDeepEqual,
-        getReferenceSVG: getReferenceSVG,
-    };
-=======
+    /**
      * Calls .toFixed() on two numbers with a specified "digits" value and then
      * asserts the results' equality.
      *
@@ -329,6 +322,11 @@
         equal(n1f, n2f);
     }
 
-    return { getTestData: getTestData, approxEqual: approxEqual };
->>>>>>> 7b88512e
+    return {
+        getTestData: getTestData,
+        toFixedIfy: toFixedIfy,
+        approxDeepEqual: approxDeepEqual,
+        approxEqual: approxEqual,
+        getReferenceSVG: getReferenceSVG,
+    };
 });