--- conflicted
+++ resolved
@@ -158,7 +158,6 @@
         };
     }
 
-<<<<<<< HEAD
     /**
      * Returns a reference SVG for the unique values [0, 1, 2, 3, 4] and the
      * color map "Viridis".
@@ -286,8 +285,6 @@
         );
     }
 
-    return { getTestData: getTestData, getReferenceSVG: getReferenceSVG };
-=======
     // Convert an array of numbers to an array of strings all formatted
     // using .toFixed(4).
     function toFixedIfy(arr) {
@@ -306,6 +303,6 @@
         getTestData: getTestData,
         toFixedIfy: toFixedIfy,
         approxDeepEqual: approxDeepEqual,
+        getReferenceSVG: getReferenceSVG,
     };
->>>>>>> edcd9e5e
 });